<<<<<<< HEAD
vyatta-dataplane (3.14.14) unstable; urgency=medium

  [ Gavin Shearer ]
  * ut: move dp_test_create_gre_ipv[46]_pak fns into dp_test_pktmbuf_lib.h
  * ut: make two GRE test functions usable by other tests
  * ut: rename fn gre_test_build_expected_ecn_pak()
  * ut: move dp_test_gre.h into include/dp_test
  * ut: move VTI interface creation fns into dp_test_lib_intf.h
  * ut: move fns to add/delete addrs on i/f to dp_test_netlink_state.h
  * ut: move dp_test_create_icmp_ipv4_pak() into dp_test_pktmbuf_lib.h

 -- Srinivas Narayan <narayan@vyatta.att-mail.com>  Wed, 25 Aug 2021 14:53:19 +0100

vyatta-dataplane (3.14.13) unstable; urgency=medium

  [ Paul Aitken ]
  * Fix idempotent headers
  * Fix idempotent headers
  * Fix idempotent headers
  * Fix idempotent headers
  * Jenkinsfile codechecks: don't abort

  [ Srinivas Narayan ]
  * 3.13.41

  [ Charles (Chas) Williams ]
  * pktmbuf: use nearest NUMA pool for control packets (Bugfix: VRVDR-55966)
  * Detect accelerated netvsc DPDK ports (Bugfix: VRVDR-55967)

  [ Daniel Gollub ]
  * shadow: apply crypto on all egress slow-path traffic
  * shadow: reduce the crypto lookup overhead
  * crypto: adjust L3 packet length for IPv4 slow-path traffic

  [ Srinivas Narayan ]
  * 3.13.42

 -- Srinivas Narayan <narayan@vyatta.att-mail.com>  Wed, 25 Aug 2021 09:56:18 +0100

vyatta-dataplane (3.14.12) unstable; urgency=medium

  [ Paul Aitken ]
  * Add new codechecks script
  * Add SPDX license to Jenkinsfile
  * Jenkinsfile: use SRC_DIR
  * Add codechecks to Jenkinsfile

  [ ck407g ]
  * Changes for activation delay to start after the boot sfpd scan

  [ Thomas Kiely ]
  * Revert "Jumbo MTU capability omitted"

  [ Daniel Gollub ]
  * config: introduce control_cpumask parsing
  * dp_control_thread: introduce control-thread API
  * npf-rte-acl: register acl-opt as control-thread

  [ Srinivas Narayan ]
  * 3.13.39

  [ kalaivani vinothkumar ]
  * coverity: SFP buffer not null terminated

  [ Srinivas Narayan ]
  * 3.13.40

 -- Srinivas Narayan <narayan@vyatta.att-mail.com>  Fri, 20 Aug 2021 17:25:24 +0100

vyatta-dataplane (3.14.11) unstable; urgency=medium

  [ kalaivani vinothkumar ]
  * Dataplane restart resets mac aging to default val

  [ Cian O'Sullivan ]
  * Store SFP enforcement delay value on boot

  [ Paul Aitken ]
  * Add prComment to Jenkinsfile
  * Remove "OSC" stage name from Jenkinsfile

  [ Srinivas Narayan ]
  * 3.13.38

 -- Srinivas Narayan <narayan@vyatta.att-mail.com>  Tue, 17 Aug 2021 19:38:55 +0100

vyatta-dataplane (3.14.10) unstable; urgency=medium

  [ Gavin Shearer ]
  * add function which notifies features then frees an mbuf
  * replace calls to rte_pktmbuf_free() to calls to fn which notifies

  [ Srinivas Narayan ]
  * 3.13.36

  [ Thomas Kiely ]
  * Jumbo MTU capability omitted

  [ ck407g ]
  * Remove SFP state when nodes are deleted

  [ Srinivas Narayan ]
  * 3.13.37

 -- Srinivas Narayan <narayan@vyatta.att-mail.com>  Thu, 12 Aug 2021 11:11:19 +0100

vyatta-dataplane (3.14.9) unstable; urgency=medium

  [ Daniel Gollub ]
  * xfrm_client: don't negate the error-code twice

  [ Mark Gillott ]
  * twamp: propagate any UDP port registration error up to daemon
    (Fixes: VRVDR-55838)
  * twamp: increase the size of the UDP hash table (Fixes: VRVDR-55838)

  [ Daniel Gollub ]
  * debian: generate unversioned symbols/shlibs files
  * debian: update protobuf symbols
  * debian: ignore for disappearing symbols in Debian Bullseye builds

  [ ck407g ]
  * Changes to SFP disabling behaviour

  [ Srinivas Narayan ]
  * 3.13.35

 -- Srinivas Narayan <narayan@vyatta.att-mail.com>  Fri, 06 Aug 2021 13:02:26 +0100

vyatta-dataplane (3.14.8) unstable; urgency=medium

  [ Cian O'Sullivan ]
  * Output valid JSON in debug command

 -- Srinivas Narayan <narayan@vyatta.att-mail.com>  Fri, 06 Aug 2021 13:01:11 +0100

vyatta-dataplane (3.14.7) unstable; urgency=medium

  [ Ian Wilson ]
  * cgnat: Invalidate npf cache if a CGNAT translation occurs

  [ Daniel Gollub ]
  * npf-rte-acl: increase acl-opt frequency
  * npf-rte-acl: remove unused ring lookup
  * npf-rte-acl: adjust merge-trie parameters for high scale/TPS-rate
  * npf-rte-acl: grow rule-pool faster when merging
  * npf-rte-acl: introduce freeze threshold
  * npf-rte-acl: prevent infinite merge attempts
  * npf-rte-acl: document grow/max-rules/max-transaction defines
  * crypto: prepare best_weight for more then 64k SAs
  * crypto: avoid VFP lookups if there no bindings

  [ Paul Aitken ]
  * DPI: remove unused NPF_RPROC_ID_APP_GRP

  [ Daniel Gollub ]
  * crypto: bump SADB HT min/max bucket size
  * crypto: bump SPD HT max/min bucket size

  [ Cian O'Sullivan ]
  * Fix usage of undeclared TRUE/FALSE macros

  [ Srinivas Narayan ]
  * 3.13.34

 -- Srinivas Narayan <narayan@vyatta.att-mail.com>  Wed, 04 Aug 2021 13:03:15 +0100

vyatta-dataplane (3.14.6) unstable; urgency=medium

  [ Mike Larson ]
  * Initial groundwork for pipeline refactoring: outfw and snat
  * Separate output FW and SNAT into pipeline nodes
  * split v4 and v6 out fw entry nodes
  * Collapse v6 pre-out-fw and out-fw into single node
  * Remove hook/shim from function names

  [ Srinivas Narayan ]
  * 3.13.32

  [ Thomas Kiely ]
  * Minor refactor - no functional change
  * Logging for ICMP rate limiting feature

  [ kalaivani vinothkumar ]
  * change in 'interface data X phy' show command

  [ ck407g ]
  * Rework SFP permit list to make vendor name optional
  * Added tests
  * Code fixes

  [ Srinivas Narayan ]
  * Change branch to Jarrow
  * Add a stage to build on OBS and submit for perf test
  * 3.13.33
  * Change OBS Project to Unstable after merge

 -- Srinivas Narayan <narayan@vyatta.att-mail.com>  Tue, 27 Jul 2021 18:35:58 +0100

vyatta-dataplane (3.14.5) unstable; urgency=medium

  [ Ian Wilson ]
  * cgnat-alg: Remove references to the FTP ALG
  * cgnat-alg: Allow ALGs to specify a max payload size

  [ Manohar Rapeti ]
  * IPv6 :Modified default TCLASS value

 -- Srinivas Narayan <narayan@vyatta.att-mail.com>  Tue, 27 Jul 2021 18:31:19 +0100

vyatta-dataplane (3.14.4) unstable; urgency=medium

  [ Thomas Kiely ]
  * ICMP rate limiting off-by-one

  [ Gaurav Gehani ]
  * vyatta-dataplane: fix coverity errors

  [ Cian O'Sullivan ]
  * Make SFP feature return valid JSON

  [ Srinivas Narayan ]
  * 3.13.31

 -- Srinivas Narayan <narayan@vyatta.att-mail.com>  Thu, 22 Jul 2021 13:22:34 +0100

vyatta-dataplane (3.14.3) unstable; urgency=medium

  [ Gavin Shearer ]
  * npf: ensure timeout-get functions cope with no dataplane session

  [ Paul Aitken ]
  * add missing idempotency
  * remove trailing blank lines

  [ Srinivas Narayan ]
  * 3.13.30

  [ Gavin Shearer ]
  * add inline functions to perform quick hashes
  * session: change to use xor hash functions
  * session: change sf_hash() to use xor hash functions
  * nat: change apm_hash() to use xor hash functions
  * npf alg: change apt_table_hash() to use xor hash functions
  * cgnat apm: change apm_hash() to use xor hash functions
  * cgnat alg: change alg_pinhole_hash() to use xor hash functions
  * cgnat session: change cgn_sess2_hash() to use xor hash functions
  * cgnat: change cgn_hash() to use xor hash functions
  * cgnat: change cgn_source_hash() to use xor hash functions

 -- Srinivas Narayan <narayan@vyatta.att-mail.com>  Thu, 22 Jul 2021 13:21:53 +0100

vyatta-dataplane (3.14.2) unstable; urgency=medium

  [ Gavin Shearer ]
  * pipeline: add static assertions to detect too many feature enums

  [ Simon Barber ]
  * Add SFP debug flags
  * Change SFPd socket to subscriber
  * Add SFPd socket init
  * Initial SFP permit list feature code
  * UT: Add initial sfp permit-list UT framework
  * UT: Send SFP permit list delete
  * Add vplsh cmd to verify parts
  * UT: Add check command to verify SFP permit-list
  * Add global permit list mismatch cfg
  * UT: Add code to validate the mismatch config
  * Add SFP record structure
  * Add common hash table functions
  * Add SFPd socket  msg handler
  * Start and Process updates from  the SFPd
  * UT:Generate SFPd status file and notify system
  * Process SFPd updates
  * Validate SFPd  status against permit-list
  * UT:Wrapper utility call to get system uptime
  * Add sfp_holddown flag
  * Add sfp device dump
  * UT: Add support for retrieving known SFP devices
  * Upon dataplane restart load any existing SFP status file
  * Only walk SFP tables if feature is configured
  * UT:Release SFPd socket at tidy update
  * Process SFPd notifications event if permit-list not active

  [ ck407g ]
  * Shortened protobuf message names
  * Changes to Data model

  [ Simon Barber ]
  * UT: Add UT support for the new multi level yang model

  [ Srinivas Narayan ]
  * 3.13.29

 -- Srinivas Narayan <narayan@vyatta.att-mail.com>  Tue, 13 Jul 2021 14:20:31 +0100

vyatta-dataplane (3.14.1) unstable; urgency=medium

  [ vishal.dhingra ]
  * Dataplane Infra: To use configured tos/tclass values

  [ Manohar Rapeti ]
  * NPF: Reverting the VRVDR-53551 & VRVDR-53233
  * NFP: Removed the NPF calls
  * UT: Updated UT Originated firewall
  * UT: Updated UT for ND packets Originated firewall
  * UT: Added UT for MPLS ICMP Originated firewall
  * UT: Added UT for MPLS ICMP Originated firewall
  * UT: Added UT for MPLS ICMP Originated firewall

 -- Srinivas Narayan <narayan@vyatta.att-mail.com>  Thu, 08 Jul 2021 17:49:37 +0100
=======
vyatta-dataplane (3.13.43) unstable; urgency=medium

  [ ck407g ]
  * Remove activation delay

  [ Paul Aitken ]
  * make vyatta-dataplane.postinst executable
  * codechecks: add file permissions checks
  * codechecks: better formatting

 -- Srinivas Narayan <narayan@vyatta.att-mail.com>  Thu, 26 Aug 2021 10:07:17 +0100
>>>>>>> d15876ce

vyatta-dataplane (3.13.42) unstable; urgency=medium

  [ Charles (Chas) Williams ]
  * pktmbuf: use nearest NUMA pool for control packets (Bugfix: VRVDR-55966)
  * Detect accelerated netvsc DPDK ports (Bugfix: VRVDR-55967)

  [ Daniel Gollub ]
  * shadow: apply crypto on all egress slow-path traffic
  * shadow: reduce the crypto lookup overhead
  * crypto: adjust L3 packet length for IPv4 slow-path traffic

 -- Srinivas Narayan <narayan@vyatta.att-mail.com>  Tue, 24 Aug 2021 18:46:23 +0100

vyatta-dataplane (3.13.41) unstable; urgency=medium

  [ Paul Aitken ]
  * Fix idempotent headers
  * Fix idempotent headers
  * Fix idempotent headers
  * Fix idempotent headers
  * Jenkinsfile codechecks: don't abort

 -- Srinivas Narayan <narayan@vyatta.att-mail.com>  Mon, 23 Aug 2021 13:55:39 +0100

vyatta-dataplane (3.13.40) unstable; urgency=medium

  [ kalaivani vinothkumar ]
  * coverity: SFP buffer not null terminated

 -- Srinivas Narayan <narayan@vyatta.att-mail.com>  Fri, 20 Aug 2021 17:24:09 +0100

vyatta-dataplane (3.13.39) unstable; urgency=medium

  [ Paul Aitken ]
  * Add new codechecks script
  * Add SPDX license to Jenkinsfile
  * Jenkinsfile: use SRC_DIR
  * Add codechecks to Jenkinsfile

  [ ck407g ]
  * Changes for activation delay to start after the boot sfpd scan

  [ Thomas Kiely ]
  * Revert "Jumbo MTU capability omitted"

  [ Daniel Gollub ]
  * config: introduce control_cpumask parsing
  * dp_control_thread: introduce control-thread API
  * npf-rte-acl: register acl-opt as control-thread

 -- Srinivas Narayan <narayan@vyatta.att-mail.com>  Fri, 20 Aug 2021 13:36:15 +0100

vyatta-dataplane (3.13.38) unstable; urgency=medium

  [ kalaivani vinothkumar ]
  * Dataplane restart resets mac aging to default val

  [ Cian O'Sullivan ]
  * Store SFP enforcement delay value on boot

  [ Paul Aitken ]
  * Add prComment to Jenkinsfile
  * Remove "OSC" stage name from Jenkinsfile

 -- Srinivas Narayan <narayan@vyatta.att-mail.com>  Tue, 17 Aug 2021 19:27:04 +0100

vyatta-dataplane (3.13.37) unstable; urgency=medium

  [ Thomas Kiely ]
  * Jumbo MTU capability omitted

  [ ck407g ]
  * Remove SFP state when nodes are deleted

 -- Srinivas Narayan <narayan@vyatta.att-mail.com>  Wed, 11 Aug 2021 16:44:50 +0100

vyatta-dataplane (3.13.36) unstable; urgency=medium

  [ Gavin Shearer ]
  * add function which notifies features then frees an mbuf
  * replace calls to rte_pktmbuf_free() to calls to fn which notifies

 -- Srinivas Narayan <narayan@vyatta.att-mail.com>  Mon, 09 Aug 2021 13:59:14 +0100

vyatta-dataplane (3.13.35) unstable; urgency=medium

  [ Daniel Gollub ]
  * xfrm_client: don't negate the error-code twice

  [ Mark Gillott ]
  * twamp: propagate any UDP port registration error up to daemon
    (Fixes: VRVDR-55838)
  * twamp: increase the size of the UDP hash table (Fixes: VRVDR-55838)

  [ Daniel Gollub ]
  * debian: generate unversioned symbols/shlibs files
  * debian: update protobuf symbols
  * debian: ignore for disappearing symbols in Debian Bullseye builds

  [ ck407g ]
  * Changes to SFP disabling behaviour

 -- Srinivas Narayan <narayan@vyatta.att-mail.com>  Fri, 06 Aug 2021 13:00:19 +0100

vyatta-dataplane (3.13.34) unstable; urgency=medium

  [ Ian Wilson ]
  * cgnat: Invalidate npf cache if a CGNAT translation occurs

  [ Daniel Gollub ]
  * npf-rte-acl: increase acl-opt frequency
  * npf-rte-acl: remove unused ring lookup
  * npf-rte-acl: adjust merge-trie parameters for high scale/TPS-rate
  * npf-rte-acl: grow rule-pool faster when merging
  * npf-rte-acl: introduce freeze threshold
  * npf-rte-acl: prevent infinite merge attempts
  * npf-rte-acl: document grow/max-rules/max-transaction defines
  * crypto: prepare best_weight for more then 64k SAs
  * crypto: avoid VFP lookups if there no bindings

  [ Paul Aitken ]
  * DPI: remove unused NPF_RPROC_ID_APP_GRP

  [ Daniel Gollub ]
  * crypto: bump SADB HT min/max bucket size
  * crypto: bump SPD HT max/min bucket size

  [ Cian O'Sullivan ]
  * Fix usage of undeclared TRUE/FALSE macros

 -- Srinivas Narayan <narayan@vyatta.att-mail.com>  Wed, 04 Aug 2021 12:53:42 +0100

vyatta-dataplane (3.13.33) unstable; urgency=medium

  [ Thomas Kiely ]
  * Minor refactor - no functional change
  * Logging for ICMP rate limiting feature

  [ kalaivani vinothkumar ]
  * change in 'interface data X phy' show command

  [ ck407g ]
  * Rework SFP permit list to make vendor name optional
  * Added tests
  * Code fixes

  [ Srinivas Narayan ]
  * Change branch to Jarrow
  * Add a stage to build on OBS and submit for perf test

 -- Srinivas Narayan <narayan@vyatta.att-mail.com>  Tue, 27 Jul 2021 18:30:00 +0100

vyatta-dataplane (3.13.32) unstable; urgency=medium

  [ Mike Larson ]
  * Initial groundwork for pipeline refactoring: outfw and snat
  * Separate output FW and SNAT into pipeline nodes
  * split v4 and v6 out fw entry nodes
  * Collapse v6 pre-out-fw and out-fw into single node
  * Remove hook/shim from function names

 -- Srinivas Narayan <narayan@vyatta.att-mail.com>  Tue, 27 Jul 2021 00:48:50 +0100

vyatta-dataplane (3.13.31) unstable; urgency=medium

  [ Thomas Kiely ]
  * ICMP rate limiting off-by-one

  [ Gaurav Gehani ]
  * vyatta-dataplane: fix coverity errors

  [ Cian O'Sullivan ]
  * Make SFP feature return valid JSON

 -- Srinivas Narayan <narayan@vyatta.att-mail.com>  Thu, 22 Jul 2021 13:20:50 +0100

vyatta-dataplane (3.13.30) unstable; urgency=medium

  [ Gavin Shearer ]
  * npf: ensure timeout-get functions cope with no dataplane session

  [ Paul Aitken ]
  * add missing idempotency
  * remove trailing blank lines

 -- Srinivas Narayan <narayan@vyatta.att-mail.com>  Tue, 20 Jul 2021 13:00:39 +0100

vyatta-dataplane (3.13.29) unstable; urgency=medium

  [ Gavin Shearer ]
  * pipeline: add static assertions to detect too many feature enums

  [ Simon Barber ]
  * Add SFP debug flags
  * Change SFPd socket to subscriber
  * Add SFPd socket init
  * Initial SFP permit list feature code
  * UT: Add initial sfp permit-list UT framework
  * UT: Send SFP permit list delete
  * Add vplsh cmd to verify parts
  * UT: Add check command to verify SFP permit-list
  * Add global permit list mismatch cfg
  * UT: Add code to validate the mismatch config
  * Add SFP record structure
  * Add common hash table functions
  * Add SFPd socket  msg handler
  * Start and Process updates from  the SFPd
  * UT:Generate SFPd status file and notify system
  * Process SFPd updates
  * Validate SFPd  status against permit-list
  * UT:Wrapper utility call to get system uptime
  * Add sfp_holddown flag
  * Add sfp device dump
  * UT: Add support for retrieving known SFP devices
  * Upon dataplane restart load any existing SFP status file
  * Only walk SFP tables if feature is configured
  * UT:Release SFPd socket at tidy update
  * Process SFPd notifications event if permit-list not active

  [ ck407g ]
  * Shortened protobuf message names
  * Changes to Data model

  [ Simon Barber ]
  * UT: Add UT support for the new multi level yang model

 -- Srinivas Narayan <narayan@vyatta.att-mail.com>  Mon, 12 Jul 2021 09:28:51 +0100

vyatta-dataplane (3.13.28) unstable; urgency=medium

  [ Paul Aitken ]
  * remove unused session_sentry_insert_pkt
  * change session APIs to static
  * remove unused dp_session_get_state_name
  * correct dp_session_pack to dp_session_pack_pb
  * convert _dp_test_session_msg_check_rcvd to PB
  * remove unused dp_session_pack and associated infra
  * remove unused session_npf_pack_* functions
  * remove unused NPF code
  * mark session UT helper functions
  * mark NPF UT helper functions
  * remove unused NPF functions
  * remove unused CGNAT functions
  * mark CGNAT UT helper functions

  [ Ian Wilson ]
  * cgnat: Add an exclude address-group to cgnat_policy
  * cgnat: Add config for exclude policy address-group
  * cgnat: Add return code counter for excluded packets
  * cgnat-ut: Configure a cgnat policy with an exclude address-group
  * cgnat-ut: Add unit-tests to for cgnat exclude address-group
  * cgnat: Enable use of CGNAT exclude address-group

  [ Mark Gillott ]
  * twamp: correct the order of timestamps (Fixes: VRVDR-55567)

  [ Daniel Gollub ]
  * meson: strip buildsystem specific version additions
  * npf-rte-acl: fix spurious lookup rte-acl rule failures

 -- Srinivas Narayan <narayan@vyatta.att-mail.com>  Thu, 08 Jul 2021 10:37:32 +0100

vyatta-dataplane (3.13.27) unstable; urgency=medium

  [ Kalaivani Vinothkumar ]
  * Coverity: Uninitialized pointer read

  [ Simon Barber ]
  * Add SFPd URL and status file to config
  * Create SFPd socket and add msg handler
  * UT: Added SFPd socket and file details
  * SFP Permit List protobuf defs

 -- Simon Barber <sbarber@vyatta.att-mail.com>  Sun, 27 Jun 2021 10:35:00 +0100

vyatta-dataplane (3.13.26) unstable; urgency=medium

  [ Srinivas Narayan ]
  * UT: Reduce policy count to 8K

  [ Thomas Kiely ]
  * Improve ICMP rate limit json output

  [ Mark Gillott ]
  * twamp: log failed UDP port in host order
  * twamp: use a hash table for session management (Fixes: VRVDR-55377)

  [ Gavin Shearer ]
  * pipeline: move down ipv[46]-validate enums to allow early features

 -- Srinivas Narayan <narayan@vyatta.att-mail.com>  Thu, 24 Jun 2021 11:18:18 +0100

vyatta-dataplane (3.13.25) unstable; urgency=medium

  [ Paul Aitken ]
  * Jenkinsfile
  * debian rules
  * debian rules

  [ Mark Gillott ]
  * twamp: add debugging symbols (Fixes: VRVDR-53580)
  * twamp: add protobuf definitions (Fixes: VRVDR-53580)
  * twamp: process twamp offload control messages (Fixes: VRVDR-53580)
  * twamp: add stub I/O function (Fixes: VRVDR-53580)
  * twamp: register local UDP port (Fixes: VRVDR-53580)
  * twamp: process twamp init control message (Fixes: VRVDR-53580)
  * twamp: process twamp create control message (Fixes: VRVDR-53580)
  * twamp: process twamp delete control message (Fixes: VRVDR-53580)
  * twamp: process twamp counters control message (Fixes: VRVDR-53580)
  * twamp: add op-mode handler (Fixes: VRVDR-53580)
  * twamp: UT for control messages (Fixes: VRVDR-53580)
  * twamp: UT for IPv4 & IPv6 control messages (Fixes: VRVDR-53580)
  * twamp: UT for scale testing of test sessions (Fixes: VRVDR-53580)
  * twamp: process twamp un-authenticated data messages (Fixes: VRVDR-53580)
  * twamp: process IPv4 twamp data messages (Fixes: VRVDR-53580)
  * twamp: process IPv6 twamp data messages (Fixes: VRVDR-53580)
  * twamp: UT for twamp offload of IPv4 & IPv6 data messages
    (Fixes: VRVDR-53580)
  * twamp: UT for twamp offload data message size (Fixes: VRVDR-53580)

  [ Ian Wilson ]
  * cgnat-alg: Re-order alg ID enum
  * cgnat-alg: Add show and clear summary cmd handlers and add session stats
  * cgnat-alg: Return json for ALG pinhole table entries
  * cgnat-alg: Re-order the return code enums
  * cgnat-alg: Return json for ALG ctrl packet inspection return code enums

 -- Srinivas Narayan <narayan@vyatta.att-mail.com>  Wed, 16 Jun 2021 09:55:08 +0100

vyatta-dataplane (3.13.24) unstable; urgency=medium

  [ Srinivas Narayan ]
  * Use pmd type instance count to trigger loadshare

  [ Charles (Chas) Williams ]
  * Update clang-format to match checkpatch

  [ Daniel Gollub ]
  * rldb: bump allowed maximum of rules
  * npf-rte-acl: introduce pending-delete ring
  * npf-rte-acl: fix memory leak of transaction-entries array
  * npf-rte-acl: cutover to pending-delete ring usage
  * ut: introduce dp_test_crypto_wait_for_xfrm_resp
  * rldb: let rldb_del_rule report fine-grain errors
  * npf-rte-acl: keep writable entries at the head of the list
  * npf-rte-acl: increase the pdel ring size to merge-trie size
  * npf-rte-acl: check if trie needs to grow prior copying
  * npf-rte-acl: grow rule pool by optimal mempool object number
  * npf-rte-acl: avoid rule-pool growing in too small chunks
  * npf-rte-acl: prevent dereferencing of release m_trie
  * npf-rte-acl: grow the rule-pool if required before adding rules
  * npf-rte-acl: don't destroy empty tries in merging state
  * npf-rte-acl: full tries are no merge candidates
  * npf-rte-acl: ACL opt thread should only delete tries in merging state
  * npf-rte-acl: introduce OPTIMIZE_MAX_NEW_TRIES
  * npf-rte-acl: introduce NPF_M_TRIE_FLAG_REBUILD
  * npf-rte-acl: stage npf_rte_acl_optimize_merge_prepare
  * npf-rte-acl: stage npf_rte_acl_optimize_merge_build
  * npf-rte-acl: stage npf_rte_acl_optimize_merge_rebuild
  * npf-rte-acl: stage npf_rte_acl_optimize_merge_finalize
  * npf-rte-acl: switch to npf_rte_acl_optimize_merge_prepare
  * npf-rte-acl: remove trie-loop from npf_rte_acl_copy_rules
  * npf-rte-acl: switch to npf_rte_acl_optimize_merge_{re,}build
  * npf-rte-acl: drop unused npf_rte_acl_delete_pending_rules method
  * npf-rte-acl: switch to npf_rte_acl_optimize_merge_finalize
  * npf-rte-acl: introduce max merge tries per ACL opt thread cycle define
  * ut: disable debug logging by default in dp_test_crypto_perf_scale
  * ut: dp_test_crypto_perf_scale perform policy batch commits

 -- Srinivas Narayan <narayan@vyatta.att-mail.com>  Tue, 15 Jun 2021 07:15:04 +0100

vyatta-dataplane (3.13.23) unstable; urgency=medium

  [ Daniel Gollub ]
  * crypto: fix SADB crypto sym session pool growing
  * crypto: increase SA session limit to 256k
  * npf-rte-acl: fix SPD pool growing

  [ Alan Dewar ]
  * QoS: remove unused pcp_bitmap variable
  * QoS: stop requesting unnecessary traffic-class (Fixes: VRVDR-55318)

 -- Srinivas Narayan <narayan@vyatta.att-mail.com>  Fri, 11 Jun 2021 11:27:08 +0100

vyatta-dataplane (3.13.22) unstable; urgency=medium

  [ Daniel Gollub ]
  * debian: depend on rte-crytpodev-session-sym-pool-empty
  * crypto: initial support for growing session pool

  [ Mark Gillott ]
  * vrf: populate the name field (Fixes: VRVDR-55262)

  [ Daniel Gollub ]
  * ut: support control of policy commits dp_test_crypto_utils

  [ Srinivas Narayan ]
  * sfp: Use eeprom value for tx power only if interface is up
  * sfp: Print status byte read from EEPROM

  [ Ian Wilson ]
  * npf-alg: null deref in npf_alg_sip_create_instance

  [ Ramkumar Ganapathysubramanian ]
  * Fix issue in DSCP remark map on a vif sub-interface

  [ Daniel Gollub ]
  * npf-rte-acl: rename ACL rule pool
  * npf-rte-acl: stage npf_rte_acl_mempool methods
  * npf-rte-acl: prepare npf_rte_acl_copy_rules for growing rule pool
  * npf-rte-acl: enable support for growing rule pool

  [ Srinivas Narayan ]
  * npf-rte-acl: Improve debugging
  * npf-rte-acl: Unlock merge lock while returning prematurely
  * npf-rte-acl: Minor optimizations
  * rldb: Check for init failure in npf_rte_acl

  [ Daniel Gollub ]
  * npf-rte-acl: switch to CRC hashing
  * npf-rte-acl: consider all rule deletion errors as fatal
  * npf-rte-acl: Release merge lock in error conditions
  * npf-rte-acl: release new merge trie in case optimization fails

  [ Ian Wilson ]
  * cgnat-alg: Add boolean to denote if ALG session is a parent or child
  * cgnat-alg-pptp: Remove old PPTP header inspection
  * cgnat-alg-pptp: Inspect PPTP_OUT_CALL_REQ messages
  * cgnat-alg-pptp: Inspect PPTP_OUT_CALL_REPLY messages
  * cgnat-alg: Parse PPTP_CALL_CLEAR_REQ and PPTP_CALL_DISCONN_NOTIFY msgs
  * cgnat-alg-pptp: Add unit-test cgn_pptp6
  * cgnat-alg-pptp: Add unit-test cgn_pptp7
  * cgnat-alg-pptp: Only parse GRE pkts if PPTP ALG is enabled
  * cgnat-alg-pptp: Do not allow non-ALG GRE pkts to create a session
  * cgnat-alg-pptp: Note Call ID from message other than out-req/reply

 -- Srinivas Narayan <narayan@vyatta.att-mail.com>  Thu, 10 Jun 2021 12:46:56 +0100

vyatta-dataplane (3.13.21) unstable; urgency=medium

  [ Ian Wilson ]
  * cgnat-alg: Add a 'closing' state to CGNAT states
  * cgnat-alg: Add timeouts for CGNAT 'closing' state
  * cgnat-alg: Add functions to set sessions to closing state

  [ Thomas Kiely ]
  * Protobuf definition for ICMP Rate Limiting feature
  * ICMP Rate Limiting for v4
  * ICMP Rate Limiting for v6

  [ Mike Manning ]
  * VM interface speed and duplex incorrectly set on KVM

 -- Srinivas Narayan <narayan@vyatta.att-mail.com>  Thu, 03 Jun 2021 07:54:50 +0100

vyatta-dataplane (3.13.20) unstable; urgency=medium

  [ Daniel Gollub ]
  * crypto: netlink IPv4 selector is in network byte-order

  [ Paul Aitken ]
  * Remove NB from CODEOWNERS

  [ Mike Manning ]
  * Dataplane crash in fal_tx_pkt_burst

  [ Charles (Chas) Williams ]
  * clang: quiet warning about uninitialized value (Bugfix: VRVDR-55125)

  [ Mark Gillott ]
  * ecmp: add new next-hop flag - RTF_NH_NEEDS_HW_RES (Fixes: VRVDR-53410)
  * ecmp: force IPv6 resolution (ND6) for each ECMP member (Fixes: VRVDR-53410)
  * ecmp: force IPv4 resolution (ARP) for each ECMP member (Fixes: VRVDR-53410)

  [ Ian Wilson ]
  * npf-alg: Check SIP request hash table pointer is valid
  * cgnat-alg: Enable sub-sessions for ALG sessions
  * cgnat-alg: Add show alg status
  * cgnat-alg: Caching of TCP pkts should use the 'doff' param for l4 size
  * cgnat-alg-pptp: Cache Enhanced GRE header
  * cgnat-alg-pptp: Initialize PPTP session
  * cgnat-alg: Add function to transfer a mapping
  * cgnat-alg-pptp: Adds inspection of PPTP control packets
  * cgnat-alg-pptp: Adds lookup and processing of PPTP pinhole
  * cgnat-alg-pptp: Add translation of enhanced GRE packets
  * cgnat-alg-pptp-ut: Add function to send NATd enhanced GRE packet
  * cgnat-alg-pptp-ut: Add test cgn_pptp1
  * cgnat-alg-pptp-ut: Add function to fetch and print cgnat sessions json
  * cgnat-alg-pptp-ut: Adds test cgn_pptp2
  * cgnat-alg-pptp-ut: Adds test cgn_pptp3
  * cgnat-alg-pptp-ut: Adds test cgn_pptp4
  * cgnat-alg-pptp-ut: Adds test cgn_pptp5
  * cgnat-alg-pptp: Tweaks to config and json output for PPTP ALG

  [ Daniel Gollub ]
  * ut: make use of unique rule_no in crypto_perf_scale

  [ Srinivas Narayan ]
  * npf-rte-acl: Add pools for subtries
  * rldb: Move to using memory pools in npf_rte_acl
  * npf-rte-acl: don't expose QSBR RCU via API
  * npf-rte-acl: rename trie name to ctx_name
  * npf-rte-acl: stage trie context as separate functions
  * npf-rte-acl: Move trie context creation to separate function
  * npf-rte-acl: Introduce state for trie context
  * npf-rte-acl: Populate json dump callbacks
  * npf-rte-acl: Add mechanism to consult multiple tries
  * npf-rte-acl: Add debug cmd and messages for npf_rte_acl
  * npf: Add background merge thread for ACLs
  * crypto: print policies only if hash tables exist
  * ut: Enable subset match for spd
  * crypto: print rule databases
  * ut: enable debugs for crypto & npf_rte_acl
  * npf-rte-acl: Merge algorithm skeleton

  [ Daniel Gollub ]
  * ut: re-enable crypto_perf_scale for full runs
  * npf-rte-acl: move mtrie put/get declarations
  * npf-rte-acl: shorten acl optimization thread name
  * npf-rte-acl: implement npf_rte_acl_copy_rules
  * npf-rte-acl: stage npf_rte_acl_delete_pending_rules method
  * npf-rte-acl: introduce npf_rte_acl_delete_trie method
  * npf-rte-acl: always create tries with at least max_rules 8
  * npf-rte-acl: use fresh tries from the mempool
  * npf-rte-acl: let npf_rte_acl_create_trie report fine-grain errors
  * npf-rte-acl: let npf_rte_acl_put/get_trie report fine-grain errors
  * npf-rte-acl: use fresh tries from the ring
  * npf-rte-acl: avoid direct access to trie ring
  * npf-rte-acl: complete debug logging for trie-state updates
  * npf-rte-acl: reset acl_ctx prior returning it to the mempool
  * npf-rte-acl: implement npf_rte_acl_select_candidate_tries method
  * npf-rte-acl: error handling for new trie creation in acl-opt thread
  * npf-rte-acl: release merged tries to pool/ring
  * npf-rte-acl: repurpose npf_rte_acl_add_trie for insert only
  * npf-rte-acl: let npf_rte_acl_add_rule report fine-grain errors
  * npf-rte-acl: make acl-opt thread teardown more robust
  * npf-rte-acl: RCU protect the match_ctx list
  * npf-rte-acl: build and rebuild the new merge-trie
  * npf-rte-acl: implement pending_deletes
  * npf-rte-acl: create new tries with maximum rule size
  * jenkins: switch to DANOS:Unstable on build-release

  [ Paul Aitken ]
  * commit size check: show total lines changed

  [ Gavin Shearer ]
  * ut: allow some vif-related test library fns to be used by plugins

 -- Srinivas Narayan <narayan@vyatta.att-mail.com>  Tue, 01 Jun 2021 15:36:13 +0100

vyatta-dataplane (3.13.19) unstable; urgency=medium

  [ ck407g ]
  * Added 'Valid dynamic or static ARP entries added|deleted' to dataplane arp statistics
  * Removed a duplicate call to llentry_routing_uninstall

  [ Gavin Shearer ]
  * ut: move crypto test header files so accessible by plugins
  * ut: add s2s configure functions callable from plugins
  * ut: update s2s regular tests to use new s2s crypto library code
  * ut: update s2s passthru tests to use new s2s crypto library code

  [ Simon Barber ]

 -- Simon Barber <sbarber@vyatta.att-mail.com>  Mon, 24 May 2021 12:24:56 +0100

vyatta-dataplane (3.13.18) unstable; urgency=medium

  [ Ian Wilson ]
  * alg: Move ALG session data to alg_session.h
  * alg: Add consistency to specific ALG flag defines
  * alg: RPC alg is unnecessarily parsing rpc data flow packets
  * alg: Move alg npf session accessors into alg_session.c
  * alg: Move freeing of ALG session data to one function
  * alg: Add functions to test if a session is an ALG cntl or data session
  * alg: Simplify npf_alg_nat_inspect by using ALG_MASK_CNTL_FLOW
  * alg: Delete individual ALG tests for a control session
  * alg: Change rpc to use ALG session data union
  * alg: Change sip to use ALG session data union
  * alg: Remove ftp alg session destroy function
  * alg: Remove sa_private and accessor functions
  * alg: Rename one-time constructor function
  * alg: Remove const from struct npf_alg
  * alg: Move sip_private to a union in npf_alg
  * alg: Move rpc_private to a union in npf_alg
  * alg: Remove na_private from struct npf_alg

  [ Charles (Chas) Williams ]
  * meson: name changes for poll mode drivers (Bugfix: VRVDR-54129)
  * tests: stop using deprecated constants (Bugfix: VRVDR-54129)
  * tests: sw_port: update for API changes (Bugfix: VRVDR-54129)
  * capture: convert to new mbuf dynfield API (Bugfix: VRVDR-54129)
  * dpdk_eth_if: fix missing header file (Bugfix: VRVDR-54129)
  * crypto: fix missing enumeration flags (Bugfix: VRVDR-54129)
  * hotplug: fix internal API warnings (Bugfix: VRVDR-54129)
  * pktmbuf: use mbuf dynfield instead of udata64 (Bugfix: VRVDR-54129)
  * debian: depend on a later version of DPDK (Bugfix: VRVDR-54129)
  * crypto: add hot marking and unroll loop (Bugfix: VRVDR-54129)
  * crypto: rte_ring_sc_dequeue_burst can return 0 (Bugfix: VRVDR-54129)

 -- Srinivas Narayan <narayan@vyatta.att-mail.com>  Wed, 19 May 2021 16:16:16 +0100

vyatta-dataplane (3.13.17) unstable; urgency=medium

  [ Daniel Gollub ]
  * npf_rte_acl: use rte-acl defer-queue

  [ Srinivas Narayan ]
  * 3.12.53

 -- Srinivas Narayan <narayan@vyatta.att-mail.com>  Tue, 18 May 2021 07:07:44 +0100

vyatta-dataplane (3.13.16) unstable; urgency=medium

  [ Daniel Gollub ]
  * rldb: use dedicated priority value for ACL rules
  * ut: crypto s2s passthrough correct priorities

  [ Srinivas Narayan ]
  * 3.12.52

 -- Srinivas Narayan <narayan@vyatta.att-mail.com>  Fri, 14 May 2021 13:50:37 +0100

vyatta-dataplane (3.13.15) unstable; urgency=medium

  [ Mike Larson ]
  * npf: minor cleanup--dead code removal

  [ Paul Aitken ]
  * parallelise Jenkinsfile
  * reindent Jenkinsfile

  [ Ian Wilson ]
  * cgnat: Add missing includes to cgn_rc.h
  * cgnat-alg: Add config command and port/protocol lookup table
  * cgnat-alg: Create CGNAT ALG pinhole table
  * cgnat-alg: Add CGNAT return codes for ALGs
  * cgnat-alg: Add ALG params to CGNAT packet cache
  * cgnat-alg: Add ALG params to CGNAT session
  * cgnat-alg: Add stub ALG pinhole table entry structure
  * cgnat-alg: Add CGNAT ALG session structure and handling
  * cgnat-alg: Link child ALG sessions to parent ALG sessions
  * cgnat-alg: Add CGNAT ALG return codes
  * cgnat-alg: Pinhole table entry add
  * cgnat-alg: Pinhole table garbage collection
  * cgnat-alg: Pinhole table delete entry
  * cgnat-alg: Pinhole table flush, expire and cleanup
  * cgnat-alg: Pinhole table lookup
  * cgnat-alg: Expire pinholes for a specific CGNAT session
  * cgnat-alg: Add pinhole pairing
  * cgnat-alg: Add ALG inspection routine

  [ Paul Aitken ]
  * Jenkinsfile improvements

  [ Ian Wilson ]
  * cgnat-alg: Lookup protocol and port to determine if new session is ALG
  * cgnat-alg: Inspect packets of ALG control/parent sessions
  * cgnat-alg: Add hooks for ALG data/child packets flows
  * cgnat-alg: Write json for pinhole table entries for a specific session
  * cgnat-alg: Write json for ALG sessions.  Filter on ALG sessions
  * cgnat-alg: Ensure the ALG only inspects correct control session pkts

 -- Srinivas Narayan <narayan@vyatta.att-mail.com>  Fri, 14 May 2021 13:49:45 +0100

vyatta-dataplane (3.13.14) unstable; urgency=medium

  [ Srinivas Narayan ]
  * crypto: fix cleanup race
  * 3.12.50

  [ Alan Dewar ]
  * GPC: prevent crash when GPC rules not contiguous (Fixes: VRVDR-54893)

  [ Srinivas Narayan ]
  * 3.12.51

 -- Srinivas Narayan <narayan@vyatta.att-mail.com>  Fri, 30 Apr 2021 17:16:49 +0100

vyatta-dataplane (3.13.13) unstable; urgency=medium

  [ Nicholas Brown ]
  * maximum line length is now 100
  * Separate check patch and commit size check

  [ Paul Aitken ]
  * Don't ignore .github
  * Add github check patch check
  * Add github gitlint check
  * Add github commit size check
  * Reformat Jenkinsfile

  [ Nicholas Brown ]
  * jenkinsfile: catchError on build/SA stages

 -- Srinivas Narayan <narayan@vyatta.att-mail.com>  Fri, 30 Apr 2021 17:15:21 +0100

vyatta-dataplane (3.13.12) unstable; urgency=medium

  [ Nachiketa Prachanda ]
  * fwsync: session pack/restore protobuf messages
  * fwsync: convert sessions to protobuf c struct
  * fwsync: convert npf_session to protobuf-c message
  * fwsync: pack a firewall session using protobuf
  * session: add function to insert a restored session
  * npf: rename npf_session_npf_pack_activate
  * fwsync: session restore from protobuf-c structs
  * fwsync: npf_session restore from protobuf structs
  * fwsync: add firewall session restore from protobuf
  * fwsync: add protobuf support to dp_session_restore
  * fwsync: add session update to dp_session_pack_pb
  * fwsync: update session from protobuf messages
  * fwsync: protobuf session support in unit tests lib
  * ut: unit test for protobuf session packing
  * debian: virtual package for protobuf session pack
  * fwsync: allow session deletion on update
  * ut: add fwsync protobuf session update tests

  [ Srinivas Narayan ]
  * 3.12.49

 -- Srinivas Narayan <narayan@vyatta.att-mail.com>  Wed, 28 Apr 2021 22:38:49 +0100

vyatta-dataplane (3.13.11) unstable; urgency=medium

  [ Nicholas Brown ]
  * Artifact the meson testlog.txt file

  [ Ian Wilson ]
  * alg: Replace se_init function ptr with a switch statement
  * alg: Replace se_destroy function ptr with a switch statement
  * alg: Replace se_expire function ptr with a switch statement
  * alg: Replace se_json function ptr with a switch statement
  * alg: Replace inspect function ptr with a switch statement
  * alg: Replace nat_inspect function ptr with a switch statement
  * alg: Replace nat_in and nat_out function ptrs with a switch statement
  * alg: Replace the periodic function ptr with a switch statement
  * alg: Replace the tuple_delete function ptr with a switch statement
  * alg: Replace the reset function ptr with a switch statement
  * alg: Replace the name function ptr with a switch statement
  * alg: Replace the config function ptr with a switch statement
  * alg: Remove unused alg npf_alg_ops structure

  [ Nicholas Brown ]
  * Mention the DCO `Signed-off-by` requirement

  [ Srinivas Narayan ]
  * ut: Add markers at the beginning and end of testcases

 -- Srinivas Narayan <narayan@vyatta.att-mail.com>  Wed, 28 Apr 2021 22:37:54 +0100

vyatta-dataplane (3.13.10) unstable; urgency=medium

  [ Alan Dewar ]
  * GPC: check ifp->fal_l3 rather than ifp->if_created
  * GPC: delay FAL programming until interface ready (Fixes: VRVDR-54766)
  * GPC: remove unnecessary casting

  [ Srinivas Narayan ]
  * crypto: Flow cache invalidation should occur from main thread
  * Revert "crypto: Move sa unbinding from PMD to rcu callback"
  * crypto: Rework SA cleanup sequence
  * crypto: Ensure that the correct PMD is picked always
  * 3.12.48

 -- Srinivas Narayan <narayan@vyatta.att-mail.com>  Wed, 28 Apr 2021 13:00:34 +0100

vyatta-dataplane (3.13.9) unstable; urgency=medium

  [ Nicholas Brown ]
  * Add symbols files for ABI tracking
  * Remove --parallel from rules as it's default
  * Update .gitignore
  * Remove unused debian/control macros

 -- Srinivas Narayan <narayan@vyatta.att-mail.com>  Wed, 28 Apr 2021 12:58:42 +0100

vyatta-dataplane (3.13.8) unstable; urgency=medium

  [ Nicholas Brown ]
  * Add support for dpkg-mergechangelogs

  [ Srinivas Narayan ]
  * crypto: Move sa unbinding from PMD to rcu callback
  * 3.12.46

  [ Shubham Shrivastava ]
  * DPI: Avoid concurrent access of ndpi_flow_struct by multiple lcores
  * DPI: Max packets check and detection giveup for ndpi flow

  [ Simon Barber ]
  * CRYPTO:Ensure SA return codes valid
  * CRYPTO: Fix policy return codes

  [ Srinivas Narayan ]
  * 3.12.47

  [ Nicholas Brown ]
  * Move vfp create/del function to public header

 -- Srinivas Narayan <narayan@vyatta.att-mail.com>  Mon, 26 Apr 2021 15:14:07 +0100

vyatta-dataplane (3.13.7) unstable; urgency=medium

  [ Ian Wilson ]
  * ut: Rename dp_test_npf_alg_sip_nat.c to dp_test_npf_alg_sip.c
  * ut: Change how SDP msgs are checked in SIP unit-tests
  * ut: Fix TCP test utility used by npf ALG tests for TCP sequence numbers
  * ut: Add test for SIP ALG with TCP transport
  * ut: Test npf/alg/sip cleanup when session and NAT rule are destroyed
  * alg: Store session handle in SIP request structure
  * alg: Move code to release SIP media reservation into separate routine
  * alg: Prevent SIP media reservations from being released more than once
  * alg: Flush stored SIP NAT mappings when session is destroyed
  * alg: Store session handle in SIP request structure
  * ut: ALG reset should be last thing in dp_test_npf_cleanup
  * ut: Delete VRF while SIP ALG session and tuples exist
  * cgnat: Fixup some CGNAT code comments
  * cgnat: Add asserts where counters are decremented
  * cgnat: Move objects in struct cgn_packet
  * cgnat: Add functions to get packet payload size and pointer
  * cgnat: Add backwards sub-session sentry to json
  * cgnat: Add functions to get and set sub-session sentry ID
  * cgnat: Check or assert mapping params on entry to cgn_session_establish
  * cgnat: Add direction param to session establish functions

 -- Srinivas Narayan <narayan@vyatta.att-mail.com>  Thu, 22 Apr 2021 14:52:50 +0100

vyatta-dataplane (3.13.6) unstable; urgency=medium

  [ Ian Wilson ]
  * npf: Allow unit-tests to reset session ID to 0
  * ut: Test connsync packing and restoration of SNAT session
  * ut: Verify the SNAT session json ssync3 test
  * npf: Fix SNAT session restoration from connsync buffer

  [ Mark Gillott ]
  * capture: ensure final cleanup occurs after interface cleanup
    (Fixes: VRVDR-54831)

  [ Srinivas Narayan ]
  * Move crypto & UDP teardown to a later point

  [ Charles (Chas) Williams ]
  * fal: add FAL_RET_PLUGIN_CONSUMED framer type (Bugfix: VRVDR-53937)
  * pktmbuf: add public API to set vrf (Bugfix: VRVDR-54447)

  [ Srinivas Narayan ]
  * 3.12.44

  [ Ian Wilson ]
  * npf: Ensure NAT policy is ref-counted when stored in rule or session

  [ Gavin Shearer ]
  * gpc: add request for hardware commit after processing GPC protobuf msg

  [ Alan Dewar ]
  * GPC: prevent crash when optimisation is off (Fixes: VRVDR-54885)

  [ Srinivas Narayan ]
  * 3.12.45

 -- Srinivas Narayan <narayan@vyatta.att-mail.com>  Thu, 15 Apr 2021 14:10:11 +0100

vyatta-dataplane (3.13.5) unstable; urgency=medium

  [ Ian Wilson ]
  * cgnat: Move enum cgn_dir from cgn.h to cgn_dir.h
  * cgnat: Add cgnat cache boolean to denote cgnat pkt or non-cgnat pkt
  * cgnat: Add cgnat cache boolean to denote hairpinned pkt
  * cgnat: Move the jump label for hairpinned pkts
  * cgnat: Simplify the CGNAT packet disposition decision
  * cgnat: Zero the cgnat cache structure before initialising
  * cgnat: Zero the cgnat mapping info struct before initialising
  * cgnat: Move declaration of mapping info to ipv4_cgnat_common
  * cgnat: Session destroy fn should call existing clear mapping fn
  * cgnat: Pass a cgn_map pointer into cgn_session_map
  * npf: Use refcnt to gate cgnat session destroy
  * cgnat: Add session accessor functions
  * cgnat: Remove two goto's from cgn_session_activate
  * cgnat: Split cgn_session_show into two functions
  * cgnat: Remove the gotos from cgn_map_put
  * cgnat: Add RTE_ALIGN fix to the policy hash function
  * cgnat: Split cgn_sess_state_inspect into three functions
  * cgnat: The first 4 values of TCP and non-TCP state enums are identical
  * cgnat: Fixup includes and add missing incomplete refs
  * cgnat: Split up cgn_map_get function #1
  * cgnat: Split up cgn_map_get function #2
  * cgnat: Remove ALWAYS_INLINE from cgn_translate_at
  * npf: Ensure NAT policy is ref-counted when stored in rule or session
  * Replace packed VXLAN encap structures with individual ptrs

 -- Srinivas Narayan <narayan@vyatta.att-mail.com>  Thu, 15 Apr 2021 13:22:23 +0100

vyatta-dataplane (3.13.4) unstable; urgency=medium

  [ Gavin Shearer ]
  * ippf/gpc: add missing refcount decrements when counters released

  [ Ian Wilson ]
  * npf: Prefix objects in connsyncs npf_pack_session_update with 'psu_'
  * npf: Removed packed attribute from naturally aligned connsync structs
  * npf: Create a connsync representation of 'struct npf_tcp_window'
  * npf: Remove the packed attribute from connsync npf_pack_session_update
  * npf: connsync npf_pack_session_state + npf_pack_npf_session multpl of 8
  * ut: Adjust dp_test_session ssync3 with changed msg size
  * ut: Add test dp_test_session.c ssync0 to check connsync data structs
  * npf: Bump connsync message version number from 0x0102 to 0x0103

  [ Nicholas Brown ]
  * Use custom_target instead of generator for sample
  * Add a build target to run clang-tidy

  [ Srinivas Narayan ]
  * 3.12.41

  [ Ian Wilson ]
  * ut: Rename npf alg ftp unit-tests
  * ut: Add npf alg ftp11 tests for source ports outside trans range
  * ut: Add npf alg ftp12 test for source ports outside trans range
  * ut: Change 5 of the npf alg ftp unit-tests to DP_START_TEST_FULL_RUN

  [ Nicholas Brown ]
  * Use osc in Jenkinsfile

  [ Ian Wilson ]
  * ut: Add npf ALG test to destroy ftp session before ftp ALG tuple
  * alg: Delete tuples created by a session when the session is destroyed
  * alg: Only iterate over tuple tables if count is != 0
  * alg: Remove the ifdefd NALG stub functions

  [ Simon Barber ]
  * CRYPTO: Minor tidyup of policy update
  * CRYPTO: Ensuring correct pr->flags handling during an update

  [ Ian Wilson ]
  * alg: Move alg enums to a new file alg_defs.h
  * ut: Add npf ALG test to destroy ftp session before ftp ALG tuple
  * alg: Delete tuples created by a session when the session is destroyed
  * alg: Only iterate over tuple tables if count is != 0

  [ Ramkumar Ganapathysubramanian ]
  * Fixed crash in QoS when removing egress map

  [ Frédéric Perrin ]
  * icmp6_redirect: set hlim to 255

  [ Simon Barber ]
  * 3.12.42

  [ Nicholas Brown ]
  * properly export env var in Jenkinsfile

  [ Ian Wilson ]
  * cgnat: Do not allow an existing subscriber to change policies

  [ aroberts ]
  * Add Aidan Gallagher to the reviewers for qos files

  [ Nicholas Brown ]
  * Use DANOS:Master for build

  [ Paul Aitken ]
  * DPI: ensure nDPI is init'd on all cores

  [ Alan Dewar ]
  * GPC: add initial counter support
  * GPC: retrieve a policer's red packet count
  * GPC: add support for resettable counters

  [ Srinivas Narayan ]
  * 3.12.43

 -- Srinivas Narayan <narayan@vyatta.att-mail.com>  Wed, 07 Apr 2021 15:30:47 +0100

vyatta-dataplane (3.13.3) unstable; urgency=medium

  [ Derek Fawcus ]
  * lttp: Do not take address of packed field
  * shadow: Do not take address of packed field

  [ Ian Wilson ]
  * ut: Display first different line when using pretty-print cmd check
  * npf: Allow unit-tests to reset session ID to 0
  * ut: Test connsync packing and restoration of SNAT session
  * ut: Verify the SNAT session json ssync3 test
  * npf: Fix SNAT session restoration from connsync buffer

  [ Nicholas Brown ]
  * Provide and use a C protobuf library
  * Add break/conflicts for moving protobuf C headers

 -- Srinivas Narayan <narayan@vyatta.att-mail.com>  Mon, 22 Mar 2021 11:08:08 +0000

vyatta-dataplane (3.13.2) unstable; urgency=medium

  [ Ian Wilson ]
  * ut: Add pretty-print option to unit-test dp_test_check_json_state

  [ Srinivas Narayan ]
  * Revert "ut: Add pretty-print option to unit-test dp_test_check_json_state"

  [ Mark Gillott ]
  * capture: on cleanup serialise access to console socket (Fixes: VRVDR-53851)

  [ Nicholas Brown ]
  * qos_global_map_obj should be extern
  * Remove both definitions of icmp6stats
  * Make pppoe_map_tbl private
  * qos_external_buffer_congest_stats extern for tests
  * dp_test_pname defined in only 1 place
  * Update to debhelper compat level 12

  [ Ian Wilson ]
  * ut: Add pretty-print option to the core cmd_check function
  * ut: Add new cmd_check macro that does pretty-printing for json mismatches

  [ Charles (Chas) Williams ]
  * nh_common: avoid route/neighbor update races (Bugfix: VRVDR-53960)

  [ Srinivas Narayan ]
  * 3.12.40

 -- Srinivas Narayan <narayan@vyatta.att-mail.com>  Wed, 17 Mar 2021 14:39:54 +0000

vyatta-dataplane (3.13.1) unstable; urgency=medium

  [ Nicholas Brown ]
  * master-next branch targets Vyatta:Master
  * Specify the OBS instance to use
  * Use gettid() from libc is available

  [ Ian Wilson ]
  * cgnat: Removed packed attribute from CGNAT session key structures
  * cgnat: Use 'out' sentry for sub-session table lookups for op-mode cmds
  * ut: Rename npf alg ftp unit-tests
  * ut: Add npf alg ftp11 tests for source ports outside trans range
  * ut: Add npf alg ftp12 test for source ports outside trans range
  * ut: Change 5 of the npf alg ftp unit-tests to DP_START_TEST_FULL_RUN

 -- Srinivas Narayan <narayan@vyatta.att-mail.com>  Tue, 16 Mar 2021 11:27:06 +0000

vyatta-dataplane (3.12.53) unstable; urgency=medium

  [ Daniel Gollub ]
  * npf_rte_acl: use rte-acl defer-queue

 -- Srinivas Narayan <narayan@vyatta.att-mail.com>  Tue, 18 May 2021 06:40:28 +0100

vyatta-dataplane (3.12.52) unstable; urgency=medium

  [ Daniel Gollub ]
  * rldb: use dedicated priority value for ACL rules
  * ut: crypto s2s passthrough correct priorities

 -- Srinivas Narayan <narayan@vyatta.att-mail.com>  Thu, 13 May 2021 16:21:03 +0100

vyatta-dataplane (3.12.51) unstable; urgency=medium

  [ Alan Dewar ]
  * GPC: prevent crash when GPC rules not contiguous (Fixes: VRVDR-54893)

 -- Srinivas Narayan <narayan@vyatta.att-mail.com>  Fri, 30 Apr 2021 17:09:54 +0100

vyatta-dataplane (3.12.50) unstable; urgency=medium

  * crypto: fix cleanup race

 -- Srinivas Narayan <narayan@vyatta.att-mail.com>  Thu, 29 Apr 2021 11:25:54 +0100

vyatta-dataplane (3.12.49) unstable; urgency=medium

  [ Nachiketa Prachanda ]
  * fwsync: session pack/restore protobuf messages
  * fwsync: convert sessions to protobuf c struct
  * fwsync: convert npf_session to protobuf-c message
  * fwsync: pack a firewall session using protobuf
  * session: add function to insert a restored session
  * npf: rename npf_session_npf_pack_activate
  * fwsync: session restore from protobuf-c structs
  * fwsync: npf_session restore from protobuf structs
  * fwsync: add firewall session restore from protobuf
  * fwsync: add protobuf support to dp_session_restore
  * fwsync: add session update to dp_session_pack_pb
  * fwsync: update session from protobuf messages
  * fwsync: protobuf session support in unit tests lib
  * ut: unit test for protobuf session packing
  * debian: virtual package for protobuf session pack
  * fwsync: allow session deletion on update
  * ut: add fwsync protobuf session update tests

 -- Srinivas Narayan <narayan@vyatta.att-mail.com>  Wed, 28 Apr 2021 17:32:32 +0100

vyatta-dataplane (3.12.48) unstable; urgency=medium

  [ Alan Dewar ]
  * GPC: check ifp->fal_l3 rather than ifp->if_created
  * GPC: delay FAL programming until interface ready (Fixes: VRVDR-54766)
  * GPC: remove unnecessary casting

  [ Srinivas Narayan ]
  * crypto: Flow cache invalidation should occur from main thread
  * Revert "crypto: Move sa unbinding from PMD to rcu callback"
  * crypto: Rework SA cleanup sequence
  * crypto: Ensure that the correct PMD is picked always

 -- Srinivas Narayan <narayan@vyatta.att-mail.com>  Tue, 27 Apr 2021 16:47:49 +0100

vyatta-dataplane (3.12.47) unstable; urgency=medium

  [ Shubham Shrivastava ]
  * DPI: Avoid concurrent access of ndpi_flow_struct by multiple lcores
  * DPI: Max packets check and detection giveup for ndpi flow

  [ Simon Barber ]
  * CRYPTO:Ensure SA return codes valid
  * CRYPTO: Fix policy return codes

 -- Srinivas Narayan <narayan@vyatta.att-mail.com>  Thu, 22 Apr 2021 14:51:42 +0100

vyatta-dataplane (3.12.46) unstable; urgency=medium

  [ Nicholas Brown ]
  * Add support for dpkg-mergechangelogs

  [ Srinivas Narayan ]
  * crypto: Move sa unbinding from PMD to rcu callback

 -- Srinivas Narayan <narayan@vyatta.att-mail.com>  Fri, 16 Apr 2021 14:20:41 +0100

vyatta-dataplane (3.12.45) unstable; urgency=medium

  [ Ian Wilson ]
  * npf: Ensure NAT policy is ref-counted when stored in rule or session

  [ Gavin Shearer ]
  * gpc: add request for hardware commit after processing GPC protobuf msg

  [ Alan Dewar ]
  * GPC: prevent crash when optimisation is off (Fixes: VRVDR-54885)

 -- Srinivas Narayan <narayan@vyatta.att-mail.com>  Thu, 15 Apr 2021 12:33:39 +0100

vyatta-dataplane (3.12.44) unstable; urgency=medium

  [ Ian Wilson ]
  * npf: Allow unit-tests to reset session ID to 0
  * ut: Test connsync packing and restoration of SNAT session
  * ut: Verify the SNAT session json ssync3 test
  * npf: Fix SNAT session restoration from connsync buffer

  [ Mark Gillott ]
  * capture: ensure final cleanup occurs after interface cleanup
    (Fixes: VRVDR-54831)

  [ Srinivas Narayan ]
  * Move crypto & UDP teardown to a later point

  [ Charles (Chas) Williams ]
  * fal: add FAL_RET_PLUGIN_CONSUMED framer type (Bugfix: VRVDR-53937)
  * pktmbuf: add public API to set vrf (Bugfix: VRVDR-54447)

 -- Srinivas Narayan <narayan@vyatta.att-mail.com>  Mon, 12 Apr 2021 13:11:48 +0100

vyatta-dataplane (3.12.43) unstable; urgency=medium

  [ Nicholas Brown ]
  * properly export env var in Jenkinsfile

  [ aroberts ]
  * Add Aidan Gallagher to the reviewers for qos files

  [ Paul Aitken ]
  * DPI: ensure nDPI is init'd on all cores

  [ Alan Dewar ]
  * GPC: add initial counter support
  * GPC: retrieve a policer's red packet count
  * GPC: add support for resettable counters

 -- Srinivas Narayan <narayan@vyatta.att-mail.com>  Wed, 07 Apr 2021 15:28:36 +0100

vyatta-dataplane (3.12.42) unstable; urgency=medium

  [ Ian Wilson ]
  * ut: Rename npf alg ftp unit-tests
  * ut: Add npf alg ftp11 tests for source ports outside trans range
  * ut: Add npf alg ftp12 test for source ports outside trans range
  * ut: Change 5 of the npf alg ftp unit-tests to DP_START_TEST_FULL_RUN

  [ Nicholas Brown ]
  * Use osc in Jenkinsfile

  [ Simon Barber ]
  * CRYPTO: Minor tidyup of policy update
  * CRYPTO: Ensuring correct pr->flags handling during an update

  [ Ian Wilson ]
  * ut: Add npf ALG test to destroy ftp session before ftp ALG tuple
  * alg: Delete tuples created by a session when the session is destroyed
  * alg: Only iterate over tuple tables if count is != 0

  [ Ramkumar Ganapathysubramanian ]
  * Fixed crash in QoS when removing egress map

  [ Frédéric Perrin ]
  * icmp6_redirect: set hlim to 255

  [ Simon Barber ]

 -- Simon Barber <sbarber@vyatta.att-mail.com>  Wed, 31 Mar 2021 22:15:50 +0100

vyatta-dataplane (3.12.41) unstable; urgency=medium

  [ Gavin Shearer ]
  * ippf/gpc: add missing refcount decrements when counters released

  [ Nicholas Brown ]
  * Use custom_target instead of generator for sample
  * Add a build target to run clang-tidy

 -- Srinivas Narayan <narayan@vyatta.att-mail.com>  Mon, 22 Mar 2021 17:05:24 +0000

vyatta-dataplane (3.12.40) unstable; urgency=medium

  [ Mark Gillott ]
  * capture: on cleanup serialise access to console socket (Fixes: VRVDR-53851)

  [ Charles (Chas) Williams ]
  * nh_common: avoid route/neighbor update races (Bugfix: VRVDR-53960)

 -- Srinivas Narayan <narayan@vyatta.att-mail.com>  Wed, 17 Mar 2021 14:27:36 +0000

vyatta-dataplane (3.12.39) unstable; urgency=medium

  [ Alan Dewar ]
  * GPC: add utility functions for later use
  * GPC: add GPC structs and enums
  * GPC: give gpc_config.c a better name
  * GPC: add feature and table parsing
  * GPC: add rule and counter parsing
  * GPC: add match and action parsing
  * GPC: add more utility functions
  * GPC: add config walk functions
  * GPC: add initial no-op op-mode code
  * GPC: complete initial op-mode code
  * GPC: add rule action code and empty match code
  * GPC: fill in most empty rule match functions
  * GPC: add ip-prefix and icmp parse functions
  * UT: add initial protobuf utility functions
  * UT: extend the GPC unit-test to test something
  * GPC: create a FAL policer when necessary
  * GPC: call new gpc_db APIs to instantiate config
  * GPC: add new QoS actions to pmf_rule struct
  * GPC: add zeroed counters to op-mode json

 -- Srinivas Narayan <narayan@vyatta.att-mail.com>  Tue, 16 Mar 2021 08:57:07 +0000

vyatta-dataplane (3.12.38) unstable; urgency=medium

  [ Simon Barber ]
  * PERF: Restore ALWAYS_INLINE to input NAT64 processing

  [ Derek Fawcus ]
  * ACL: Only process ACL GPC groups
  * ACL: Simplify by removing pmf_rlset_ext
  * GPC: Move function location within file
  * GPC: Add counters header files
  * GPC: Add counters code
  * GPC: Adjust GPC DB for counters
  * ACL: Use counter field in GPC rule
  * ACL: Simplify by removing pmf_attrl
  * ACL: Rename shimmed cntr accessors
  * ACL: Add new counter accessors
  * ACL: Store old cntr in rule owner
  * ACL: Adjust use of counters as rules modified
  * ACL: Control existence of cntg as rules altered
  * ACL: Add counter hardware notification mechanism
  * ACL: Notify hardware of counters
  * ACL: Debug dump of old and new counters
  * ACL: Switch to new counters facility
  * ACL: Remove old counter support code
  * ACL: Prepare to move op-mode support
  * ACL: Move the ACL structure dump command
  * ACL: Move the ACL counter show command
  * ACL: Move the ACL counter clear command
  * GPC: Rename routines pmf_hw_* -> gpc_hw_*
  * GPC: Rename files pmf_hw.[ch] -> gpc_hw.[ch]
  * ACL: Silence clang-tidy about string comparision

 -- Srinivas Narayan <narayan@vyatta.att-mail.com>  Mon, 15 Mar 2021 15:29:27 +0000

vyatta-dataplane (3.12.37) unstable; urgency=medium

  [ Nicholas Brown ]
  * fix gcc 10 compiler error

  [ Srinivas Narayan ]
  * Include rcu.h in vyatta-dataplane-dev

 -- Srinivas Narayan <narayan@vyatta.att-mail.com>  Sat, 13 Mar 2021 12:14:03 +0000

vyatta-dataplane (3.12.36) unstable; urgency=medium

  [ Daniel Gollub ]
  * debian: bump DPDK version depedency for rte-acl API changes

 -- Srinivas Narayan <narayan@vyatta.att-mail.com>  Fri, 12 Mar 2021 16:51:24 +0000

vyatta-dataplane (3.12.35) unstable; urgency=medium

  [ Daniel Gollub ]
  * cgnat: include userspace RCU header
  * rcu: introduce generic rcu header
  * rcu: prefer generic rcu header include
  * rcu: refactor existing RCU code
  * rcu: prepare unified RCU API for general use
  * rcu: perform unified RCU thread registration
  * rcu: cutover to dp_rcu_thread_online/offline API
  * controller: use dp_rcu_ wrapper for quiescent state
  * rcu: introduce dp_rcu_barrier() wrapper
  * rcu: introduce dp_rcu_synchronize
  * rcu: introduce dp_rcu_read_(un)lock API
  * npf_rte_acl: report thread id to the RCU QS variable

 -- Srinivas Narayan <narayan@vyatta.att-mail.com>  Fri, 12 Mar 2021 16:39:17 +0000

vyatta-dataplane (3.12.34) unstable; urgency=medium

  [ Nicholas Brown ]
  * Add support for libcheck 0.15

 -- Srinivas Narayan <narayan@vyatta.att-mail.com>  Fri, 12 Mar 2021 16:15:09 +0000

vyatta-dataplane (3.12.33) unstable; urgency=medium

  [ Charles (Chas) Williams ]
  * flow: ensure flow cache entry is zeroed for hashing (Bugfix: VRVDR-54681)

  [ Paul Aitken ]
  * DPI: change app group deletion from RCU to GC
  * DPI: change app group DB deletion from RCU to GC

 -- Srinivas Narayan <narayan@vyatta.att-mail.com>  Fri, 12 Mar 2021 10:52:02 +0000

vyatta-dataplane (3.12.32) unstable; urgency=medium

  * crypto : Fix up ICV

 -- Srinivas Narayan <narayan@vyatta.att-mail.com>  Wed, 10 Mar 2021 11:50:07 +0000

vyatta-dataplane (3.12.31) unstable; urgency=medium

  [ Simon Barber ]
  * Perf: Limit the nat64 processing pulled into the core pipeline

 -- Srinivas Narayan <narayan@vyatta.att-mail.com>  Mon, 08 Mar 2021 09:57:03 +0000

vyatta-dataplane (3.12.30) unstable; urgency=medium

  [ Nicholas Brown ]
  * Tweak how Jenkins deals with rebuilding branches
  * Build against DANOS:Shipping:2105 in Jenkinsfile

  [ Thomas Kiely ]
  * Populate sci_vlan for L3 VIFs
  * Remove incorrect error message

 -- Srinivas Narayan <narayan@vyatta.att-mail.com>  Thu, 04 Mar 2021 14:45:11 +0000

vyatta-dataplane (3.12.29) unstable; urgency=medium

  [ Paul Aitken ]
  * pl_gen_fused: fix E302
  * pl_gen_fused: fix E305
  * pl_gen_fused: fix E703
  * pl_gen_fused: fix E128
  * pl_gen_fused: fix E251
  * pl_gen_fused: fix E241
  * pl_gen_fused: fix F841
  * pl_gen_fused: fix F523
  * pl_gen_fused: fix F524
  * pl_gen_fused: fix E712
  * pl_gen_fused: fix E713
  * pl_gen_fused: fix C0325
  * pl_gen_fused: fix R1710
  * DPI: call ndpi_finalize_initalization

  [ Nachiketa Prachanda ]
  * npf: use rcu safe null check for sentry

  [ Simon Barber ]

 -- Simon Barber <sbarber@vyatta.att-mail.com>  Wed, 03 Mar 2021 10:08:00 +0000

vyatta-dataplane (3.12.28) unstable; urgency=medium

  [ Nicholas Brown ]
  * Consistently use compiler hot/cold defines/macros
  * Consistently use ALWAYS_INLINE compiler macro
  * make lpm_tbl24_get_next_hop_idx static
  * pl_gen_fused should use compiler defines/macros
  * Consistently use compiler __used define
  * Consistently use compiler __noinline define

 -- Srinivas Narayan <narayan@vyatta.att-mail.com>  Tue, 23 Feb 2021 15:52:15 +0000

vyatta-dataplane (3.12.27) unstable; urgency=medium

  [ Nicholas Brown ]
  * Fix static analysis failures in alg sip nat tests

 -- Srinivas Narayan <narayan@vyatta.att-mail.com>  Tue, 23 Feb 2021 10:28:32 +0000

vyatta-dataplane (3.12.26) unstable; urgency=medium

  [ Gavin Shearer ]
  * nat: don't panic system on APM sanity failure

  [ Nicholas Brown ]
  * Add a fused_mode build option
  * ability to disable fused_mode from package options
  * Mark Static Analysis stage failed in quality gate

  [ Ian Wilson ]
  * ut: Check for session struct size is not needed
  * cgnat: Re-arrange objects in 'struct cgn_sess2'
  * cgnat: Change sub-session table init parameters
  * cgnat: Add separate fwd and back hash table nodes for sub-session
  * cgnat: Add direction param to sub-session hash table key
  * cgnat: sub-session hash table changed to use forw and back sentries
  * cgnat: Change sub-session iterators to iterate over 'out' sentries
  * cgnat: Add two convenience sub-session key comparison functions
  * cgnat: Replace defines of s2_addr and s2_port with functions
  * cgnat: Replace define s2_expired with function
  * ut: Changes to cgnat unit-test to pass line number into helper functions

  [ Charles (Chas) Williams ]
  * tests: fix path redirection checks (Bugfix: VRVDR-54471)
  * vplane-uio: refactor supported devices into module
  * vplane-mlx-setup: configure all supported adapters
  * Remove xen support (Bugfix: VRVDR-54443)
  * vplane-mlx-setup: perl cleanup (Bugfix: VRVDR-54443)

  [ Paul Aitken ]
  * NPF: only call session_set_app when the session exists

  [ Nicholas Brown ]
  * master-next branch targets Vyatta:Master
  * Revert "master-next branch targets Vyatta:Master"

  [ Daniel Gollub ]
  * crypto: avoid dereferecing bad vrf_ctx pointer

  [ Thomas Kiely ]
  * Add kbits/bytes conversion macros

  [ Srinivas Narayan ]
  * crypto : Always flush flow cache after committing ruleset

  [ Ian Wilson ]
  * ut: Remove old SIP unit-test files
  * npf: Add a "trans-port-alloc" optional param to NAT ruleset cstore cmd
  * npf: Changed rule parsing action_keys array to be in alphabetic order
  * ut: Add port_alloc object to struct 'dp_test_npf_nat_rule_t'
  * ut: Add option to pass in payload parameters to dpt_udp
  * ut: Add test sip_nat10 and data set 1 to dp_test_npf_alg_sip_nat.c
  * ut: Add test sip_nat11 to dp_test_npf_alg_sip_nat.c
  * ut: Add test sip_nat12 to dp_test_npf_alg_sip_nat.c
  * ut: Add test sip_nat20 to dp_test_npf_alg_sip_nat.c
  * ut: Add test sip_nat21 to dp_test_npf_alg_sip_nat.c
  * ut: Add SIP data set #3
  * ut: Add test sip_nat30 to dp_test_npf_alg_sip_nat.c
  * ut: Add SIP data set #4
  * ut: Add test sip_nat40 to dp_test_npf_alg_sip_nat.c
  * Added SSCANF_TO_KSTRTO to check patch ignore list

  [ Charles (Chas) Williams ]
  * main: split port allocations out of port_conf (Bugfix: VRVDR-54440)
  * main: fix overflow of buffers counter (Bugfix: VRVDR-54440)
  * main: document struct offsets and sizes (Bugfix: VRVDR-54440)

 -- Srinivas Narayan <narayan@vyatta.att-mail.com>  Mon, 22 Feb 2021 21:48:18 +0000

vyatta-dataplane (3.12.25) unstable; urgency=medium

  [ Srinivas Narayan ]
  * crypto : broaden error checking

  [ Ramkumar Ganapathysubramanian ]
  * Creating new structures to hold QoS egress map information
  * Qos changes to support hierarchical egress map

  [ Daniel Gollub ]
  * crypto: reset XFRM/nl seq counter on flush

  [ Gavin Shearer ]
  * fw: improve comment at "result:" in npf_hook_track()
  * fw: skip NAT processing with session in wrong direction
  * nat: split map_rcu_free sanity check into a different function
  * nat: only call map_rcu_free sanity if from GC function

 -- Srinivas Narayan <narayan@mail.eng.vyatta.net>  Fri, 05 Feb 2021 15:40:07 +0000

vyatta-dataplane (3.12.24) unstable; urgency=medium

  * Revert "GPC: add zeroed counters to op-mode json"
  * Revert "GPC: temporary commit to stop crashes"
  * Revert "GPC: add new QoS actions to pmf_rule struct"
  * Revert "GPC: call new gpc_db APIs to instantiate config"
  * Revert "GPC: create a FAL policer when necessary"
  * Revert "UT: extend the GPC unit-test to test something"
  * Revert "UT: add initial protobuf utility functions"
  * Revert "GPC: add ip-prefix and icmp parse functions"
  * Revert "GPC: fill in most empty rule match functions"
  * Revert "GPC: add rule action code and empty match code"
  * Revert "GPC: complete initial op-mode code"
  * Revert "GPC: add config walk functions"
  * Revert "GPC: add more utility functions"
  * Revert "GPC: add match and action parsing"
  * Revert "GPC: add rule and counter parsing"
  * Revert "GPC: add feature and table parsing"
  * Revert "GPC: give gpc_config.c a better name"
  * Revert "GPC: add GPC structs and enums"
  * Revert "GPC: add utility functions for later use"

 -- Simon Barber <sbarber@mail.eng.vyatta.net>  Tue, 02 Feb 2021 12:17:31 +0000

vyatta-dataplane (3.12.23) unstable; urgency=medium

  [ Alan Dewar ]
  * GPC: add utility functions for later use
  * GPC: add GPC structs and enums
  * GPC: give gpc_config.c a better name
  * GPC: add feature and table parsing
  * GPC: add rule and counter parsing
  * GPC: add match and action parsing
  * GPC: add more utility functions
  * GPC: add config walk functions
  * GPC: add initial no-op op-mode code
  * GPC: complete initial op-mode code
  * GPC: add rule action code and empty match code
  * GPC: fill in most empty rule match functions
  * GPC: add ip-prefix and icmp parse functions
  * UT: add initial protobuf utility functions
  * UT: extend the GPC unit-test to test something
  * GPC: create a FAL policer when necessary
  * GPC: call new gpc_db APIs to instantiate config
  * GPC: add new QoS actions to pmf_rule struct
  * GPC: temporary commit to stop crashes
  * GPC: add zeroed counters to op-mode json

  [ Simon Barber ]

 -- Simon Barber <sbarber@mail.eng.vyatta.net>  Tue, 26 Jan 2021 14:03:18 +0000

vyatta-dataplane (3.12.22) unstable; urgency=medium

  [ Srinivas Narayan ]
  * ut: Add calls to cleanup NPF state
  * ut: Add call to cleanup NPF state between tests

  [ Daniel Gollub ]
  * npf: expose npf_masklen_to_grouper_mask to allow usage in rldb
  * npf_rte_acl: Add npf_rte_acl_del_rule method
  * npf_rte_acl: Stage transaction implementation
  * npf_rte_acl: cutover to transactions
  * npf_rte_acl: more fine-grain return value for match

  [ Srinivas Narayan ]
  * Initial version of NPF rule database API

  [ Daniel Gollub ]
  * rldb: base implementation
  * rldb: implement rldb dump methods
  * rldb: implement stats methods
  * rldb: implement rldb_rule_handle helpers
  * rldb: implement rldb_find_rule method
  * rldb: implement transaction methods
  * rldb: implement rldb ACL rule marshaling helpers
  * rldb: implement rldb_del_rule method
  * rldb: implement rldb_add_rule method
  * rldb: implement rldb_match method
  * npf_rte_acl: enable rte_acl hashtable usage
  * npf_rte_acl: setup rte_acl with counter-id
  * npf: init rldb
  * main: register DPDK's RCU QSBR variable
  * rldb: enable rte_acl rcu support
  * ut: initial rldb API tests
  * ut: avoid priority value 0 in crypto tests
  * ut: rule number becomes mandatory for crypto policies
  * ut: crypto policy rldb cutover preparation
  * ut: send update policy XFRM message
  * cerypto: introduce policy_rule flags
  * crypto: create rldb instances per AF/VRF/dir
  * crypto: avoid rule_tag_ht in feat_attach_by_reqid
  * crypto: prepare policy_rule for rldb cutover
  * crypto: stage policy_prepare_rldb_rule
  * crypto: stage policy_rule_get_rldb
  * crypto: stage policy_rule_add_to_rldb
  * crypto: stage policy_rule_update_rldb
  * crypto: stage policy_rule_remove_from_rldb
  * crypto: stage crypto_policy_rldb_commit
  * crypto: introduce policy_rule pending_add flag
  * crypto: cutover from npf to rldb
  * crypto: drop unused NPF code
  * crypto: discontinue policy-rule tags
  * crypto: drop unused PR-TAG code

  [ Simon Barber ]

 -- Simon Barber <sbarber@mail.eng.vyatta.net>  Tue, 26 Jan 2021 11:33:18 +0000

vyatta-dataplane (3.12.21) unstable; urgency=medium

  [ Charles (Chas) Williams ]
  * clang: fix variable length array size warnings (Bugfix: VRVDR-54147)
  * npf: avoid returning success during failure (Bugfix: VRVDR-54155)
  * clang: normalize brace usage (Bugfix: VRVDR-54146)
  * rcu: fix compiler errors with pointers and integers (Bugfix: VRVDR-54202)

  [ Derek Fawcus ]
  * ACL: Add new summary bits for actions
  * ACL: Adjust FAL message code for readability
  * ACL: Use new summary bits for encoding new actions
  * GPC: Add represention of parsed mark action
  * ACL: Add helper routines for parsed marking
  * ACL: Parse the qos mark actions
  * GPC: Add QoS actions - set colour / designation

  [ Daniel Gollub ]
  * crypto: avoid dereferecing bad sa pointer

  [ Simon Barber ]

 -- Simon Barber <sbarber@mail.eng.vyatta.net>  Fri, 22 Jan 2021 19:20:49 +0000

vyatta-dataplane (3.12.20) unstable; urgency=medium

  [ Srinivas Narayan ]
  * crypto: destroy session in driver from RCU callback

  [ Simon Barber ]
  * Allow for V6 route delete num_paths == 0

  [ Paul Aitken ]
  * DPI: fix nDPI 3.4

  [ Simon Barber ]

 -- Simon Barber <sbarber@mail.eng.vyatta.net>  Mon, 18 Jan 2021 08:13:13 +0000

vyatta-dataplane (3.12.19) unstable; urgency=medium

  [ Ian Wilson ]
  * Uninitialised variable in nat64_out_process_common
  * Revert "Update soft_ticks using clock_gettime"
  * Update soft_ticks using clock_gettime (re-factored)
  * cgnat: Change 3-tuple sess and subscriber structs to use unix_epoch_us
  * cgnat: Change port-block start and end times to use unix_epoch_us
  * cgnat: Change sub-sessions to use unix_epoch_us
  * cgnat: Change the clear-session log messages to use unix_epoch_us
  * cgnat: Change max subscriber session timestamps to use unix_epoch_us
  * cgnat: Remove last uses of the cgnat specific time functions

  [ Charles (Chas) Williams ]
  * lag: preserve started state across reconfigure (Bugfix: VRVDR-53928)
  * dpdk_eth_if: add some additional state debugging (Bugfix: VRVDR-53928)

  [ Karthik Murugesan ]
  * Queue depth and WRED threshold configuration enhancement
  * Added range check for time to byte conversion

  [ Paul Aitken ]
  * DPI: engines_len inconsistency

  [ Charles (Chas) Williams ]
  * ip_rt: reject bad rib updates
  * dp_test_mpls: ensure no division by zero
  * clang: re-enable clang checks

  [ Gavin Shearer ]
  * gpc: fix issue of calling create fn instead of delete (Fixes: VRVDR-53959)

  [ Simon Barber ]
  * CRYPTO: Do not set xfrm_direct true
  * CRYPTO: Undo IPSEC breakage caused by clang fix

 -- Simon Barber <sbarber@mail.eng.vyatta.net>  Wed, 13 Jan 2021 20:21:22 +0000

vyatta-dataplane (3.12.18) unstable; urgency=medium

  [ Charles (Chas) Williams ]
  * clang: fix readability-named-parameter
  * clang: fix readability-inconsistent-declaration-parameter-name
  * tests: fix readability-inconsistent-declaration-parameter-name
  * clang: fix else after return

  [ Nicholas Brown ]
  * Re-enable some clang-tidy checks
  * Remove old CODEOWNERS user

  [ Charles (Chas) Williams ]
  * tests: gre: fix clang-tidy CallAndMessage issues
  * crypto: ensure ctx.context is set to some value
  * clang: quiet warnings about uninitialized usage
  * qos: fix possibly uninitialized values
  * tests: lib: make sure we have a valid mbuf pointer
  * tests: npf: ensure ptree_string2key returns something
  * clang-tidy: re-enable clang-analyzer-core.CallAndMessage

  [ Ian Wilson ]
  * cgnat: Move cgn_addrstr to cgn_log_rte.c and make static
  * cgnat: Move all 'return code' code into cgn_rc.h and cgn_rc.c
  * cgnat: Move time related functions into cgn_time.c and cgn_time.h
  * cgnat: Move cgn_arg_to_int to cgn_cmd_cfg.c
  * cgnat: Replace include of cgn.h with cgn_public.h in ip_icmp.c
  * cgnat: Move function that only exist for unit-tests into cgn_test.c
  * cgnat: Move global variables to cgn.c
  * cgnat: Sessions are only created in outbound context
  * cgnat: Replace 'enum cgn_flow' with 'enum cgn_dir'
  * cgnat: Use 'enum cgn_dir' instead of 'int' for the direction variable
  * cgnat: Remove cgnat cache object cpk_hlen and add cpk_l4_len
  * cgnat: Use a 'cgnat map info' struct to pass data to/from mapping fns
  * cgnat: Use correct type for 'enum nat_proto' vars and params
  * cgnat: Remove direction parameter from session create path
  * cgnat: Change cgn_session_establish to use 'struct cgn_map'
  * cgnat: Move test for sub-session enable out of cgn_session_establish
  * cgnat: Sub-sessions are only created in the outbound context
  * cgnat: Rename cgn_sess2_activate and deactivate to cgn_sess2_add and del
  * Fixup copyright dates for 2021

  [ Charles (Chas) Williams ]
  * ip_rt_protobuf: fix clang deadstore warning
  * controller: check return from add port parse
  * esp: fix deadstore in esp_input
  * qos_sched: fix clang deadstore in parsing
  * npf: remove dead store before enumerated switch
  * pipeline: remove checks in tear downs
  * esp: remove dead store before enumerated switch
  * tests: check ret to avoid dead stores in qos tests
  * tests: fix deadstore in unit tests

  [ Mike Manning ]
  * ARP and ND: entry should not be valid after failure notification
  * ARP: restrict handling of notifications from kernel
  * ARP: remove entry after failure notification

  [ Ian Wilson ]
  * Update soft_ticks using clock_gettime

  [ Derek Fawcus ]
  * GPC: Add policer action to the ACL at FAL API

  [ Nicholas Brown ]
  * command: fix clang deadstore warning
  * dp_test: fix clang deadstore warning
  * npf test: fix clang deadstore warning
  * npf test: remove spurious return
  * clang: Re-enable clang-analyzer-deadcode.DeadStores

  [ Charles (Chas) Williams ]
  * debian: remove libxen dependency

  [ Simon Barber ]

 -- Simon Barber <sbarber@mail.eng.vyatta.net>  Mon, 11 Jan 2021 14:12:50 +0000

vyatta-dataplane (3.12.17) unstable; urgency=medium

  [ Charles (Chas) Williams ]
  * micro bfd: allow micro BFD packets when no address (Bugfix: VRVDR-46131)
  * main: change to warning about VLAN insertion

  [ Nicholas Brown ]
  * Add .clang-format file
  * Add .editorconfig file

  [ Robert Shearman ]
  * include: update comment comparing SAI with FAL
  * include: add new FAL APIs for using VRF objects with routes
  * fal: don't signal routes with non-main tables to FAL plugins
  * vrf: create VRF FAL object before initialising VRF
  * fal: use new FAL route APIs if supported
  * include: add new FAL APIs for using rtr-intf objects with neighs
  * fal: use new FAL IP neighbor APIs if supported (Fixes: VRVDR-53924)
  * vrf: track and display PD programming state of VRFs

  [ Simon Barber ]

 -- Simon Barber <sbarber@mail.eng.vyatta.net>  Mon, 04 Jan 2021 17:08:39 +0000

vyatta-dataplane (3.12.16) unstable; urgency=medium

  [ Nicholas Brown ]
  * Jenkinsfile: clang-tidy robustness

  [ Paul Atkins ]
  * clang: turn off all warnings that are still found when running clang

  [ Charles (Chas) Williams ]
  * clang: fix bugprone-suspicious-string-compare
  * clang: eliminate bzero

  [ Mandeep Rohilla ]
  * LAG: Check to see if min links is configured

  [ Charles (Chas) Williams ]
  * tests: add new macro to fail unit tests
  * tests: convert some static asserts to abort

  [ Nicholas Brown ]
  * Re-enable clang-tidy warnings that are now fixed
  * Fomat .clang-tidy file using yaml continuations

  [ Charles (Chas) Williams ]
  * mlx4: configure default steering mode
  * clang: fix bugprone-narrowing-conversions

  [ Nicholas Brown ]
  * Re-eneable bugprone-suspicious-missing-comma

  [ Simon Barber ]

 -- Simon Barber <sbarber@mail.eng.vyatta.net>  Mon, 04 Jan 2021 16:09:52 +0000

vyatta-dataplane (3.12.15) unstable; urgency=medium

  [ Nicholas Brown ]
  * Add NPF codeowners

  [ Ian Wilson ]
  * npf: Split npf_config_default_alloc_free into separate alloc and free
  * npf: Check npf_conf is not NULL before calling rcu callback to free it
  * npf: Free ruleset attach point memory when it is deleted

  [ Derek Fawcus ]
  * GPC: Use ruleset ifname accessor
  * GPC: Add new accessors for rules and groups
  * GPC: Change the ACL FAL layer to the new accessors
  * GPC: Add and use ifp helper functions
  * GPC: Add and use ruleset helper functions
  * ACL: Move ruleset database to GPC layer
  * ACL: Move group database to GPC layer
  * GPC: Add and use rule helpers
  * GPC: Adjust rule notifier helpers
  * ACL: Move rule database to GPC layer
  * GPC: Add per feature logging
  * GPC: Per feature attach/detach
  * GPC: Add attach/detach for ingress QoS

  [ Paul Atkins ]
  * ut: call proper free function to free multicast route
  * ip6_mroute: init the mroute6 stats before populating them

  [ Mandeep Rohilla ]
  * LAG: Distinguish between a member being usable and enabled
  * LAG: Check if the given interface is a member port
  * FAL LAG: Determine if the port is a member of a LAG
  * LAG: Check for member port with the registered lag ops
  * IFOP: Set the usability of an interface
  * IF OP: Set usability of an interface
  * LAG: Set usability of a LAG member
  * FAL LAG: Set LAG member's usability
  * DPDK ETH OP: Set usability of ETH type interface
  * IF STATE: Mark an interface as unusable
  * FAL LAG: Remove member from tx hash when micro BFD down

  [ Simon Barber ]
  * CRYPTO: Add missing return codes on failure paths in sadb
  * UT:CRYPTO Fix timing race between SA and interface creation

 -- Simon Barber <sbarber@mail.eng.vyatta.net>  Fri, 18 Dec 2020 15:44:02 +0000

vyatta-dataplane (3.12.14) unstable; urgency=medium

  [ Alan Dewar ]
  * GPC: add debug constants and flag
  * GPC: dummy protobuf handler

  [ Paul Atkins ]
  * ut: tidies to the whole_dp readme file
  * gre: check v6 addresses are equal using the v6 member of the union
  * vxlan: move the FDB functions to allow removal of forward declarations
  * lpm: remove old clang analyzer tags as they are not helpful
  * if: allow multiple node instance callback to be set

  [ Simon Barber ]
  * CRYPTO: Block sending of xfrm acks if the old control is still active

  [ Derek Fawcus ]
  * NPF: Static analysis fixes

  [ Gavin Shearer ]
  * npf: set cache-empty flag after an ICMP host redirect

  [ Simon Barber ]

 -- Simon Barber <sbarber@mail.eng.vyatta.net>  Wed, 16 Dec 2020 18:03:40 +0000

vyatta-dataplane (3.12.13) unstable; urgency=medium

  [ Nicholas Brown ]
  * Don't run perform Static Analysis on generated pipeline code
  * enable function complexity checks

  [ Simon Barber ]

 -- Simon Barber <sbarber@mail.eng.vyatta.net>  Tue, 15 Dec 2020 11:02:28 +0000

vyatta-dataplane (3.12.12) unstable; urgency=medium

  [ Mark Gillott ]
  * if: track LAG members when updating multicast promiscuous mode
    (Fixes: VRVDR-53559)

  [ Gavin Shearer ]
  * npf: change ipv6-route show firewall output

  [ Nicholas Brown ]
  * Add a test setup for easy use of valgrind

  [ Robert Shearman ]
  * if: generate events on admin-status changes
  * ip_mcast: make use of dp events to improve modularity
  * bridge: remove admin-down ports from VLANs in the FAL (Fixes: VRVDR-53674)

  [ Nicholas Brown ]
  * ignore corrupt libcheck results files

  [ Paul Atkins ]
  * main: fix memleak in check_broken_firmware
  * ut: free xfrm server endpoints after use

  [ Simon Barber ]
  * CRYPTO: Handle SA netlink messages straight from IKE control-plane
  * CRYPTO: Pass a ptr to a container to rtnl_process_xfrm_sa
  * CRYPTO: Add support for XFRM_GETSA stats service
  * UT:CRYPTO: Add code to test request and process xfrm SA stats
  * CRYPTO: Add SA expire xfrm message generation
  * UT:CRYPTO: Handle xfrm direct SA expire messages

  [ Paul Atkins ]

 -- Paul Atkins <paul.atkins@intl.att.com>  Mon, 14 Dec 2020 14:35:45 +0000

vyatta-dataplane (3.12.11) unstable; urgency=medium

  [ Mandeep Rohilla ]
  * IF EVT: Allow intf type specific context to be passed
  * IF EVT: Add customised initialisation for different int type

  [ Simon Barber ]
  * CRYPTO: Disable xfrm_direct path if xfrms received from vplaned
  * CRYPTO: Pass xfrm_client_aux_data to rtnl_process_xfrm_sa
  * CRYPTO: Add xfrm client flush and commits commands
  * UT:CRYPTO: Add support to crypto for flush & commit cmd from xfrm_server
  * UT:CRYPTO Test new flush command

  [ Mike Manning ]
  * Provide config params for ARP aging time and maximum number of entries
  * Check for ARP cache limit when maximum number of entries exceeded
  * Modify GArp protobuf command from cmd_arp_cfg to garp
  * Convert configuration command for ND to using protobufs
  * Allow configuration of ARP aging time and maximum number of entries
  * ARP dynamic local entries should not be removed due to kernel deletions
  * Extend time to expiry only for locally created proxy entries
  * Minor improvements to lladdr_update() for use by pipelined arp

  [ Paul Atkins ]

 -- Paul Atkins <paul.atkins@intl.att.com>  Thu, 10 Dec 2020 14:09:00 +0000

vyatta-dataplane (3.12.10) unstable; urgency=medium

  [ Paul Atkins ]
  * 3.11.72

  [ Charles (Chas) Williams ]
  * api: clean up public LAG event API
  * lag: handle checks against non-DPDK interfaces

  [ Srinivas Narayan ]
  * Fix bug in bitmask parsing

 -- Srinivas Narayan <narayan@mail.eng.vyatta.net>  Wed, 09 Dec 2020 13:31:08 +0000

vyatta-dataplane (3.12.9) unstable; urgency=medium

  [ Srinivas Narayan ]
  * util: Add API to construct a bitmask from a stream of bytes
  * protobuf: Add protobuf definition for feature affinity
  * affinity: Add dummy command handler for feature affinity
  * crypto: migrate crypto engine set command handling to protobuf
  * crypto: Add protobuf handling for setting crypto-fwd cpus
  * crypto: Emit debug message for forwarding cores being set
  * crypto: Convert fwd queue to multi-consumer

  [ Robert Shearman ]
  * nh_common: ignore path state updates for deleted interfaces
    (Fixes: VRVDR-53541)
  * include: add FAL_INVALID_VRF_ID define

  [ Gavin Shearer ]
  * fal: add FAL attribute for configuring a colour aware policer
  * fal: change COLOR to COLOUR in FAL API enums for consistency
  * fal: change color to colour in fal_qos_map_params_t
  * fal: use decimal instead of hex for for enum values
  * fal: remove commas after and "end" or "max" enum value

  [ Charles (Chas) Williams ]
  * event: expose if_link_change (Bugfix: VRVDR-53783)

  [ Paul Atkins ]
  * bridge: move bridge_timer and related funcs to avoid prototype
  * bridge: remove redundant return
  * protobuf_util: malloc ipv6 addr data as a multiple of bytes
  * mstp: replace assert with static_assert
  * qos: replace assert with static_assert
  * cgn_cmd_cfg: replace assert with static_assert
  * cgn_sess_state: replace assert with static_assert
  * ipv6_rsmbl: replace assert with static_assert
  * cgn_sess2: replace assert with static_assert
  * cgn_session: replace assert with static_assert
  * npf_cache: replace assert with static_assert
  * npf_state: replace assert with static_assert
  * npf_rc: replace assert with static_assert
  * npf_state_tcp: replace assert with static_assert
  * npf_ptree: replace assert with static_assert
  * npf_rproc: replace assert with static_assert
  * l3_tcp_mss: remove unnecessary asserts

  [ Charles (Chas) Williams ]
  * lag: handle first set of min links (Bugfix: VRVDR-53788)

  [ Nicholas Brown ]
  * Jenkinsfile: expose libcheck test result to Jenkins

  [ Dewi Morgan ]
  * mpls: payload_type needed for ip frag handling

  [ Paul Atkins ]
  * dpdk_lag: make pointers that are not modified const
  * iptun_common: make pointers that are not modified const
  * lpm6: make pointers that are not modified const
  * qos_hw: make pointers that are not modified const
  * sfp: make pointers that are not modified const
  * main: make pointers that are not modified const
  * dpi: make pointers that are not modified const
  * ip6_options: make pointers that are not modified const
  * alg_rpc: make pointers that are not modified const
  * cgn_policy: make pointers that are not modified const
  * alg_apt: make pointers that are not modified const
  * npf_nat64: make pointers that are not modified const
  * npf_cidr_util: make pointers that are not modified const
  * npf_rte_acl: make pointers that are not modified const
  * npf_addrgrp: make pointers that are not modified const
  * ut:dp_test_npf_addrgrp: make pointers that are not modified const
  * ut:dp_test_npf_cgnat: make pointers that are not modified const
  * session: make pointers that are not modified const
  * ut:dp_test_lib_exp: make pointers that are not modified const
  * ut:dp_test_lib_intf: make pointers that are not modified const
  * ut:dp_test_pktmbuf_lib: make pointers that are not modified const

  [ Simon Barber ]
  * CRYPTO: Retrieve and store the XFRM clients pull and push socket info
  * CRYPTO:Add Dataplane xfrm client
  * CRYPTO: Add hooks for xfrm_client init
  * UT:CRYPTO Create xfrm server sockets
  * UT:CRYPTO Convert xfrm netlink mesasges to use xfrm server
  * UT:CRYPTO Set message sequence number in xfrm netlink hdr
  * UT:CRYPTO Add xfrm_server ack receive processing
  * UT:CRYPTO Check the number of xfrm acks received
  * CRYPTO: Add support for XFRM ACKs when NPF policies are updated
  * UT:CRYPTO Handle NACKs being returned for incomplete policies
  * CRYPTO:Introduce batch updates from the server
  * UT:CRYPTO: Add msg header to xfrm server messages
  * UT:CRYPTO: Build xfrm UT messages in heap memory
  * UT:CRYPTO: Add a public delete_sa_verify accessor

  [ Charles (Chas) Williams ]
  * clang: remove redundant control flow

  [ Brian Russell ]
  * gpc: add colour awareness to protobuf

  [ Paul Atkins ]

 -- Paul Atkins <paul.atkins@intl.att.com>  Tue, 08 Dec 2020 14:49:50 +0000

vyatta-dataplane (3.12.8) unstable; urgency=medium

  [ Paul Atkins ]
  * 3.11.70

  [ Charles (Chas) Williams ]
  * api: add public api for LAG member FAL object ID (Bugfix: VRVDR-53723)

  [ Nicholas Brown ]
  * UT: Add comment about split in test files
  * Add support for DEB_BUILD_PROFILES="nocheck"
  * Update CODEOWNERS for new meson.build files

  [ Sharmila Podury ]
  * On reboot, disabled bond has members in u/u link state

  [ Paul Atkins ]
  * pl_gen_fused: move print inside of debug check
  * backplane: explicitly compare strcmp result
  * dealer: explicitly compare strcmp result
  * commands: explicitly compare strcmp result
  * control: explicitly compare strcmp result
  * switch: explicitly compare strcmp result
  * fal_lag: explicitly compare strcmp result
  * if: explicitly compare strcmp result
  * mac_limit: explicitly compare strcmp result
  * pd_show: explicitly compare strcmp result
  * pktmbuf: explicitly compare strcmp result
  * qos_sched: explicitly compare strcmp result
  * route_broker: explicitly compare strcmp result
  * rt_tracker: explicitly compare strcmp result
  * storm_ctrl: explicitly compare strcmp result
  * vlan_modify: explicitly compare strcmp result
  * shadow: explicitly compare strcmp result
  * nd6_nbr: explicitly compare strcmp result
  * alg_ftp: explicitly compare strcmp result
  * alg_tftp: explicitly compare strcmp result
  * alg_sip: explicitly compare strcmp result
  * sip_parse: explicitly compare strcmp result
  * sip_translate: explicitly compare strcmp result
  * cgn_cmd_cfg: explicitly compare strcmp result
  * npf_cmd_cfg: explicitly compare strcmp result
  * npf_zone_private: explicitly compare strcmp result
  * l3_v4_route_lookup: explicitly compare strcmp result
  * l3_v6_route_lookup: explicitly compare strcmp result
  * capture: explicitly compare strcmp result
  * ut:dp_test_mac_limit: explicitly compare strcmp result
  * ut:dp_test_npf_nat_lib: explicitly compare strcmp result
  * ut:dp_test_route_broker: explicitly compare strcmp result
  * ut:dp_test_npf_portmap_lib: explicitly compare strcmp result

  [ Srinivas Narayan ]
  * crypto: only emit non-zero counters
  * crypto: Define APIs for post-processing core selection
  * crypto: Allocate/free forwarding core for each SA
  * crypto: allocate/free post-processing queues
  * crypto: Fix bug in index handling
  * crypto: redirect packets to forwarding cores
  * crypto: Emit post crypto forwarding packet stats
  * crypto: redirect packets in batches
  * crypto: set up flag for presence of post-crypto workload

  [ Sharmila Podury ]
  * Refactor code that checks if device is started

  [ Paul Atkins ]
  * mpls_forward: don't use 'else' after an 'if' call returns
  * alg: don't use 'else' after an 'if' call returns
  * sip_parse: don't use 'else' after an 'if' call returns
  * npf_auto_attach: don't use 'else' after an 'if' call returns
  * cgn_session: don't use 'else' after an 'if' call returns
  * npf_cidr_util.c: don't use 'else' after an 'if' call returns
  * npf_addrgrp.c: don't use 'else' after an 'if' call returns
  * npf_cache: don't use 'else' after an 'if' call returns
  * npf_cmd_cfg: don't use 'else' after an 'if' call returns
  * npf_instr: don't use 'else' after an 'if' call returns
  * npf_unpack: don't use 'else' after an 'if' call returns
  * npf_ruleset: don't use 'else' after an 'if' call returns
  * ls_cross_connect_cmd: don't use 'else' after an 'if' call returns
  * l2_ether_forward: don't use 'else' after an 'if' call returns
  * l3_pbr: don't use 'else' after an 'if' call returns
  * l3_v4_gre: don't use 'else' after an 'if' call returns
  * l3_v4_ipsec: don't use 'else' after an 'if' call returns
  * l3_v4_l2tpv3: don't use 'else' after an 'if' call returns
  * l3_v4_out: don't use 'else' after an 'if' call returns
  * l3_v4_post_route_lookup: don't use 'else' after an 'if' call returns
  * l3_v4_udp: don't use 'else' after an 'if' call returns
  * l3_v6_l4: don't use 'else' after an 'if' call returns
  * l3_v6_out: don't use 'else' after an 'if' call returns
  * l3_v6_port_route_lookup: don't use 'else' after an 'if' call returns
  * l3_v6_udp: don't use 'else' after an 'if' call returns
  * capture: don't use 'else' after an 'if' call returns
  * ut:dp_test_npf_addrgroup: don't use 'else' after an 'if' call returns
  * ut:dp_test: don't use 'else' after an 'if' call returns
  * ut:dp_test_json_utils: don't use 'else' after an 'if' call returns
  * ut:dp_test_lib_exp: don't use 'else' after an 'if' call returns
  * ut:dp_test_lib: don't use 'else' after an 'if' call returns
  * ut:dp_test_pktmbuf_lib: don't use 'else' after an 'if' call returns
  * 3.11.71

  [ Simon Barber ]
  * CRYPTO: Tidy Static Analysis Warning
  * CRYPTO: Remove the need for a second peer lookup during SA insertion
  * CRYPTO:UT: Change SADB tests to us incrementing spi and req_id
  * CRYPTO: Change SADB to use tunnel reqid instead of the dest addr
  * Crypto: Rename SADB peer struct
  * CRYPTO: Add peer dest address check into SA lookup

  [ Mandeep Rohilla ]
  * IF API: Api to transmit an L2 frame out of an interface
  * IF API: Api to get the ether address of an interface

  [ Charles (Chas) Williams ]
  * clang: prevent zero length allocation
  * clang: fix redundant expression
  * clang: misplaced widening cast
  * clang: fix possible loss of precision
  * clang: fix uninitialized use of variable
  * clang: fix misc-non-copyable-objects
  * clang: fix promotion to double
  * clang: remove explicit casting
  * clang: fix signed versus unsigned comparisons
  * clang: fix logical not usage
  * clang: remove const qualifier in declaration

  [ Paul Atkins ]

 -- Paul Atkins <paul.atkins@intl.att.com>  Wed, 02 Dec 2020 11:24:52 +0000

vyatta-dataplane (3.12.7) unstable; urgency=medium

  [ Paul Atkins ]
  * json_writer: use same parameter names in prototype and definition
  * config: use same parameter names in prototype and definition
  * event: use same parameter names in prototype and definition
  * flow_cache: use same parameter names in prototype and definition
  * fal_bfd: use same parameter names in prototype and definition
  * fal: use same parameter names in prototype and definition
  * bridge_port: use same parameter names in prototype and definition
  * gre: use same parameter names in prototype and definition
  * if: use same parameter names in prototype and definition
  * in_cksum: use same parameter names in prototype and definition
  * lag: use same parameter names in prototype and definition
  * lpm6: use same parameter names in prototype and definition
  * controller: use same parameter names in prototype and definition
  * main: use same parameter names in prototype and definition
  * qos: use same parameter names in prototype and definition
  * route: use same parameter names in prototype and definition
  * rt_tracker: use same parameter names in prototype and definition
  * vrf: use same parameter names in prototype and definition
  * pl_commands: use same parameter names in prototype and definition
  * pl_node_boot: use same parameter names in prototype and definition
  * crypto_engine: use same parameter names in prototype and definition
  * crypto_pmd: use same parameter names in prototype and definition
  * crypto_policy: use same parameter names in prototype and definition
  * vti: use same parameter names in prototype and definition
  * dpi: use same parameter names in prototype and definition
  * in6: use same parameter names in prototype and definition
  * ip6_icmp: use same parameter names in prototype and definition
  * alg_npf: use same parameter names in prototype and definition
  * app_group_dp.c: don't use 'else' after an 'if' call returns
  * app_group_cmd.c: don't use 'else' after an 'if' call returns
  * protobuf_util: don't use 'else' after an 'if' call returns
  * commands: don't use 'else' after an 'if' call returns
  * debug: don't use 'else' after an 'if' call returns
  * config: don't use 'else' after an 'if' call returns
  * cpp_rate_limiter: don't use 'else' after an 'if' call returns
  * ecmp: don't use 'else' after an 'if' call returns
  * fal: don't use 'else' after an 'if' call returns
  * bridge: don't use 'else' after an 'if' call returns
  * dpdk_eth_linkwatch: don't use 'else' after an 'if' call returns
  * gre: don't use 'else' after an 'if' call returns
  * vxlan: don't use 'else' after an 'if' call returns
  * if: don't use 'else' after an 'if' call returns
  * lag: don't use 'else' after an 'if' call returns
  * l2tpeth_netlink: don't use 'else' after an 'if' call returns
  * lpm: don't use 'else' after an 'if' call returns
  * lpm6: don't use 'else' after an 'if' call returns
  * ip_mroute: don't use 'else' after an 'if' call returns
  * nh_common: don't use 'else' after an 'if' call returns
  * netlink: don't use 'else' after an 'if' call returns
  * qos_obj_db: don't use 'else' after an 'if' call returns
  * qos_ext_buf_monitor: don't use 'else' after an 'if' call returns
  * qos_dpdk: don't use 'else' after an 'if' call returns
  * qos_sched: don't use 'else' after an 'if' call returns
  * route: don't use 'else' after an 'if' call returns
  * rt_commands: don't use 'else' after an 'if' call returns
  * util: don't use 'else' after an 'if' call returns
  * udp_handler: don't use 'else' after an 'if' call returns
  * storm_ctl: don't use 'else' after an 'if' call returns
  * crypto: don't use 'else' after an 'if' call returns
  * crypto_sadb: don't use 'else' after an 'if' call returns
  * vti: don't use 'else' after an 'if' call returns
  * npf_appdb: don't use 'else' after an 'if' call returns
  * npf_typedb: don't use 'else' after an 'if' call returns
  * ip6_mroute: don't use 'else' after an 'if' call returns
  * scope6: don't use 'else' after an 'if' call returns
  * nd6_nbr: don't use 'else' after an 'if' call returns
  * mpls: don't use 'else' after an 'if' call returns
  * route_v6: don't use 'else' after an 'if' call returns
  * mpls_forward: don't use 'else' after an 'if' call returns

  [ Robert Shearman ]
  * storm_control: don't create duplicate policers when reacting to events
    (Fixes: VRVDR-53623)

  [ Paul Atkins ]
  * 3.11.69

  [ Charles (Chas) Williams ]
  * ut: dp_ifnet_iana_type can fail when unit testing

  [ Brian Russell ]
  * gpc: add gpc protobuf

  [ Nicholas Brown ]
  * Jenkinsfile: Build target is now the Halifax

  [ aroberts ]
  * Update dependency on DPDK version for dataplane

  [ Paul Atkins ]
  * Jenkinsfile: Build target is now master for master-next branch
  * alg_npf:  use same parameter names in prototype and definition
  * alg: use same parameter names in prototype and definition
  * cgn_mbuf: use same parameter names in prototype and definition
  * cgn_sess_state: use same parameter names in prototype and definition
  * npf_attach_point: use same parameter names in prototype and definition
  * cgn_session: use same parameter names in prototype and definition
  * pmf_parse: use same parameter names in prototype and definition
  * npf_apm: use same parameter names in prototype and definition
  * npf_instr: use same parameter names in prototype and definition
  * npf_match: use same parameter names in prototype and definition
  * npf_ruleset: use same parameter names in prototype and definition
  * npf_session: use same parameter names in prototype and definition
  * npf_state: use same parameter names in prototype and definition
  * npf_zone_private: use same parameter names in prototype and definition
  * npf_match: use same parameter names in prototype and definition
  * npf_ext_action_grp: use same parameter names in prototype and definition
  * npf_rproc: use same parameter names in prototype and definition
  * session: use same parameter names in prototype and definition
  * shadow: use same parameter names in prototype and definition
  * ut:dp_test_cmd_check: use same parameter names in prototype and definition
  * ut:dp_test_cmd_state: use same parameter names in prototype and definition
  * ut:dp_test_crypto_utils: use same parameter names in prototype and definition
  * ut:dp_test_json_utils: use same parameter names in prototype and definition
  * ut:dp_test_lib: use same parameter names in prototype and definition
  * ut:dp_test_lib_exp: use same parameter names in prototype and definition
  * t:dp_test_libintf: use same parameter names in prototype and definition
  * ut:npf_alg_sip_call: use same parameter names in prototype and definition
  * ut:npf_alg_sip_lib: use same parameter names in prototype and definition
  * ut:firewall_lib: use same parameter names in prototype and definition
  * ut:dp_test_npf_lib: use same parameter names in prototype and definition
  * ut:npf_nat_lib: use same parameter names in prototype and definition
  * ut:dp_test_pktmbuf_lib: use same parameter names in prototype and definition
  * ut:dp_test_qos_lib: use same parameter names in prototype and definition
  * ut:dp_test_session_lib: use same parameter names in prototype and definition
  * ut:fal_plugin_pm: use same parameter names in prototype and definition
  * ut:fal_plugin_test: use same parameter names in prototype and definition
  * ut:fal_plugin_qos: use same parameter names in prototype and definition
  * ut:fal_plugin_ptp: use same parameter names in prototype and definition

  [ Ramkumar Ganapathysubramanian ]
  * New FAL plugin to get L3 Interface attribute
  * Dataplane changes for QoS DSCP remarking

  [ Paul Atkins ]

 -- Paul Atkins <paul.atkins@intl.att.com>  Wed, 25 Nov 2020 09:19:14 +0000

vyatta-dataplane (3.12.6) unstable; urgency=medium

  [ Paul Atkins ]
  * 3.11.67

  [ aroberts ]
  * QOS: Don't drawback TC layer shape rate

  [ Nicholas Brown ]
  * ut: remove unused CLI options
  * ut: expose to testharness the core list dataplane_test passes to DPDK
  * ut: remove cpu relate stuff from dummyfs used by dataplane_test

  [ Paul Atkins ]
  * 3.11.68
  * bridge: increment counters for ucast/nucast on vlans for local traffic

  [ Ian Wilson ]
  * Move next_arg utility function to util.c
  * Rename print_pl_feats to pl_print_feats and move to pl_commands.c
  * Add function to write json for an interface-based pipeline feature
  * Add pipeline show feature commands to l3_v4_out and l3_v6_out
  * Add pipeline show feature commands to l3_v4_out_spath and l3_v6_out_spath
  * Add pipeline show feature commands to l3_v4_encap and l3_v6_encap
  * Add pipeline show feature commands to l3_v4_val and l3_v6_val
  * Add pipeline show feature commands to l2_consume, l2_ether_lookup and l2_local
  * Add pipeline show feature commands to l3_v4_route_lookup and l3_v6_route_lookup
  * Add pipeline show feature commands to global nodes - drop, l4, and udp_in
  * ut: Tests local ICMP pkts with egress ACLs and the originate fw
  * Only pass an output interface pointer to icmp_send_no_route
  * Change ICMP pkts to use ipv4-out-spath pipeline to filter pkts

  [ Robert Shearman ]
  * storm_control: don't create duplicate policers when reacting to events
    (Fixes: VRVDR-53623)

  [ Paul Atkins ]

 -- Paul Atkins <paul.atkins@intl.att.com>  Fri, 20 Nov 2020 12:00:03 +0000

vyatta-dataplane (3.12.5) unstable; urgency=medium

  [ Thomas Kiely ]
  * Originated traffic via l2tpv3/ipsec is dropped
  * Remove function which is no longer used

  [ Nicholas Brown ]
  * Install Go protobuf files in correct location

  [ Charles (Chas) Williams ]
  * ptp: allow ports to not exist (yet) (Bugfix: VRVDR-53511)
  * ptp: refactor ptp_find_peer (Bugfix: VRVDR-53511)

  [ Paul Atkins ]
  * 3.11.65

  [ Nicholas Brown ]
  * Removed 'unused-override' warnings
  * Static Analysis as last Jenkins step
  * Allow longer timeout for the slow tests
  * Update docs for meson instead of make

  [ Charles (Chas) Williams ]
  * ptp: rework the peer select logic (Bugfix: VRVDR-53538)
  * ptp: refactor cmd_ptp_op (Bugfix: VRVDR-53538)
  * ptp: add resolver op mode commands (Bugfix: VRVDR-53538)
  * ptp: basic resolver unit test (Bugfix: VRVDR-53538)
  * ptp: routed resolver unit test (Bugfix: VRVDR-53538)
  * ptp: test edge cases in resolver (Bugfix: VRVDR-53538)
  * ptp: ensure sufficient buffer space (Bugfix: VRVDR-53538)

  [ Paul Atkins ]
  * bpf_filter: add parentheses around macro arguments
  * lpm: add parentheses around macro arguments
  * portmonitor_cmds: don't use a macro to determine if a sess is erspan
  * dpi: add parentheses around macro arguments
  * ip6_icmp: add parentheses around macro arguments
  * alg_rpc: add parentheses around macro arguments
  * npf_cidr_util: add parentheses around macro arguments
  * npf_instr: add parentheses around macro arguments
  * npf_nat: add parentheses around macro arguments
  * ut:arp: add parentheses around macro arguments
  * ut:crypto: add parentheses around macro arguments
  * ut:ip6: add parentheses around macro arguments
  * ut:mstp_fwd: add parentheses around macro arguments
  * ut:npf: add parentheses around macro arguments
  * ut:fal_plugin_framer: add parentheses around macro arguments
  * ut:fal_plugin_test: add parentheses around macro arguments

  [ Nicholas Brown ]
  * Don't run clang-tidy on generated protobuf files
  * Add missing dependency on generated files
  * Increase UT timeout

  [ Paul Atkins ]
  * if: rename cmd_pause_show to show_eth_info
  * if: move the showing of the pause state into its own function
  * fal: add api to allow dumping of L2 port state
  * fal_plugin: add a new fal plugin API to dump bfd session state

  [ Daniel Gollub ]
  * l2tpeth: restore VLAN functionatliy on L2TPv3 interfaces

  [ Paul Atkins ]
  * 3.11.66

  [ Alan Dewar ]
  * QOS: period keyword changed to microseconds units (Fixes: VRVDR-53324)

  [ Nicholas Brown ]
  * Add more details on building the UT

  [ Robert Shearman ]
  * storm_ctl: add support for configuring on VLAN subinterfaces
    (Closes: VRVDR-53561)

  [ Charles (Chas) Williams ]
  * lag: add protobuf (Bugfix: VRVDR-52496)
  * lag: add min links support (Bugfix: VRVDR-52496)
  * lag: add events (Bugfix: VRVDR-52496)
  * event: expose if_create/if_delete events (Bugfix: VRVDR-52496)
  * lag: add IANA type (Bugfix: VRVDR-52496)

  [ Ethan Li ]
  * Define Micro BFD FAL attribute

  [ Gavin Shearer ]
  * gpc: add a Provides to ensure FAL builds against correct dataplane
  * fal qos: Add attributes to attach QoS IPv4/IPv6 GPC to i/f
  * fal policer: add support for trTCM policers
  * fal gpc: add actions to set designation, colour, and policer

  [ Paul Atkins ]

 -- Paul Atkins <paul.atkins@intl.att.com>  Fri, 20 Nov 2020 08:57:30 +0000

vyatta-dataplane (3.12.4) unstable; urgency=medium

  [ Charles (Chas) Williams ]
  * ptp: avoid dereferencing bad interface pointers (Bugfix: VRVDR-53517)

  [ Paul Atkins ]
  * 3.11.60

  [ Robert Shearman ]
  * nh_common: fix hash key during nexthop hash del & add
  * route_flags: ignore RTF_UNUSABLE for nexthop comparison (Fixes: VRVDR-53512)

  [ Derek Fawcus ]
  * NPF: Remove some stale code, to allow flexibility
  * pipeline: use 'out node' for IPv4 mcast ethernet
  * pipeline: use 'out node' for IPv6 mcast ethernet
  * multicast: Clean up punt handling for unsup tuns
  * multicast: Use 'out node' for IPv4/IPv6 VTI output
  * multicast: Use 'out node' for IPv4/IPv6 P2P GRE tx
  * multicast: Move TTL decrement during forward
  * multicast: Move OIL replication counts
  * multicast: Rename an interface variable
  * multicast: Do not replicate to a DOWN interface
  * multicast: Move pipeline walk logic

  [ Ian Wilson ]
  * ut: Test egress ACLs with IPv4 and IPv6 multicast forwarding

  [ Paul Atkins ]
  * 3.11.61

  [ Nicholas Brown ]
  * platform.conf can be static

  [ Paul Atkins ]
  * 3.11.62

  [ Ian Wilson ]
  * ut: Export functions to build and tear-down a GRE tunnel
  * ut: Test sw egress ACLs with GRE tunnels

  [ Robert Shearman ]
  * ecmp: remove unused "max-paths" option (Fixes: VRVDR-52393)

  [ Paul Atkins ]
  * 3.11.63

  [ Ian Wilson ]
  * ut: Add function to wait for multicast route

  [ Paul Atkins ]
  * 3.11.64

  [ Mike Manning ]
  * Dynamic entries in ND cache should not be deleted unless stale

  [ Nicholas Brown ]
  * Meson build support (Closes: VRVDR-52941)
  * Change hard-coded UT paths
  * Add clang-tidy Static Analysis support to Jenkinsfile
  * Remove autotools build support
  * Define individual meson tests for each CK test suite

  [ Paul Atkins ]

 -- Paul Atkins <paul.atkins@intl.att.com>  Mon, 09 Nov 2020 13:31:07 +0000

vyatta-dataplane (3.12.3) unstable; urgency=medium

  [ Nicholas Brown ]
  * Clarify UT path redirection code

  [ Ian Wilson ]
  * npf: Rename 'typedef enum TCP_STATES' to 'enum tcp_session state'
  * npf: Rename npf_tcpstate_t to struct npf_tcp_window
  * npf: Replace nst_tcpst with nst_tcp_win in npf_state_t
  * npf: Pack enum dp_session_state so that is used 1 byte instead of 2
  * npf: Add npf_state_tcp2gen to determine generic state from tcp state
  * npf: Pack enum npf_proto_idx.  Use the enum instead of a uint8_t
  * npf: Add separate log functions for TCP and everything else
  * npf: Add separate state change functions for TCP and everything else
  * npf: Add separate state pack update functions for TCP and other
  * npf: Add separate functions for connsync update/restore of session state
  * npf: Move spinlocks into npf_state_npf_pack_update_xxx fns
  * npf: Use separate state inspect functions for TCP, ICMP, and other
  * npf: Use separate connsync state update functions for TCP and other
  * npf: Add a union to npf_state_t for the different state types
  * npf: Add separate function for session close for TCP and other
  * npf: Rename npf_state_tcp_state_set and npf_state_generic_state_set
  * npf: Remove TCP session states that were outside the enum
  * npf: Change TCP sessions to use nst_tcp_state instead of nst_state
  * npf: Change TCP strict FSM to be a lookup table to return a boolean
  * npf: npf_state_update_session_state replaced
  * npf: npf_timeout_get replaced
  * npf: Session state stats defines replaced with inline functions
  * npf: npf_map_str_to_generic_state replaced with dp_session_name2state
  * npf: vrf creation moved from npf_timeout_set to cmd_npf_global_timeout
  * npf: non-TCP sessions changed to use nst_gen_state instead of nst_state
  * npf: union of nst_tcp_state and nst_gen_state removed from npf_state_t
  * npf: Changes to sess limit rproc to use generic session state
  * npf: Defines NPF_SET_SESSION_LOG_FLAG etc. replaced with functions
  * npf: Renamed functions that return session state name
  * npf: npf_pack_session_state changed to include union of state types
  * npf: 'struct session' pointer passed into npf_session_update_state
  * npf: npf_session_t pointer passed into npf_state_inspect
  * npf: npf_tcp_state_is_closed fn removed
  * npf: Changes to connsync functions to pack and update session state

  [ Nachiketa Prachanda ]
  * fix use after free on events unregistration
  * api: interface event notifications to plugins

  [ Paul Atkins ]
  * 3.11.44
  * portmonitor_cmds: remove the code to handle out of order cfg

  [ Charles (Chas) Williams ]
  * ptp: handle unavailable interface vlan mappings (Bugfix: VRVDR-53372)

  [ Paul Atkins ]
  * 3.11.45

  [ Gavin Shearer ]
  * fal acl: use rule number attr instead of priority in rules

  [ Paul Atkins ]
  * 3.11.46

  [ Srinivas Narayan ]
  * Include shadow ring in buffer count calculations
  * Increase slowpath receive ring size

  [ Paul Atkins ]
  * 3.11.46

  [ Srinivas Narayan ]
  * crypto: store out_ethertype in context
  * crypto: store out_hdr_len in context
  * crypto: re-order fields in crypto_pkt_ctx
  * crypto: store udp encap length in SA to simplify code
  * crypto: include DPDK driver stats in output
  * crypto: Pass packet burst to ESP
  * crypto: Move bad mbufs to end of context array
  * crypto: Pass a batch of packets to the PMD
  * crypto: Allocate crypto ops when crypto pkt buffer is set up
  * crypto: pass batches of packets to ESP encrypt functions
  * crypto: Pass batches of packets to ESP decrypt functions
  * crypto: Remove debug error messages in some places
  * crypto: pass errors from PMD operations to higher layers
  * crypto: remove unnecessary check & error
  * crypto: Add error counters for failures
  * crypto: Set action to drop if packet has not been processed
  * crypto: Prefetch batches of context pointers for processing
  * crypto: Fetch data in first mbuf into L2 cache
  * crypto: Prefetch contexts into L2 cache
  * crypto: add inline implementation to grow buffer
  * crypto: Invoke rte_pktmbuf_lastseg only for multi-seg pkts

  [ Paul Atkins ]
  * 3.11.47

  [ Ian Wilson ]
  * ut: Verify that ipv4-orig-feat feature is enabled
  * npf: NPF_RS_FLAG_FEAT_GBL renamed to NPF_RS_FLAG_FEAT_INTF_ALL
  * npf: Move check of NPF_RS_FLAG_FEAT_INTF_ALL from npf_gbl_rs_count_incr
  * npf: Enable feature on all interfaces for rulesets attached to global
  * npf: Separate enabling of defrag-out and defrag-out-spath

  [ Paul Atkins ]
  * 3.11.48

  [ Ian Wilson ]
  * ut: Tests egress ACL on a pppoe interface
  * ut: Tests egress ACL on a bridge interface

  [ Paul Atkins ]
  * 3.11.49

  [ Nicholas Brown ]
  * Move IGNORE_SANITIZER to compiler.h

  [ Paul Atkins ]
  * 3.11.50

  [ Thomas Kiely ]
  * Update S2S UT infra for multiple V4 policies
  * Add V4 test to ensure correct policy match for proto
  * ACL V4 rule setup does not handle discrete protocol
  * Update S2S UT infra for multiple V6 policies
  * Add V6 test to ensure correct policy match for proto
  * ACL V6 rule setup does not handle discrete protocol

  [ Paul Atkins ]
  * 3.11.51

  [ Srinivas Narayan ]
  * crypto: save bytes from each batch for use as IVs
  * crypto: add return value check for engine init
  * crypto: remove unused functions

  [ Paul Atkins ]
  * 3.11.52
  * lpm: change lpm walker to take a struct of params
  * lpm: allow the callers of lpm_walk to kick the trackers for a rule
  * route: call the route trackers after updating the fal l3 state
  * lpm6: change lpm6 walker to take a struct of params
  * lpm6: allow the callers of lpm6_walk to kick the trackers for a rule
  * route6: call the route trackers after updating the fal l3 state
  * 3.11.53

  [ Ian Wilson ]
  * ut: Add functions to enable multicast fwding and to add multicast route
  * ut: Add test for multicast forwarding in the dataplane

  [ Paul Atkins ]
  * 3.11.54

  [ Srinivas Narayan ]
  * crypto: tune op and session pool sizes

  [ Paul Atkins ]
  * 3.11.55

  [ Srinivas Narayan ]
  * crypto: prefetch fields in ctx in encrypt path
  * crypto: Include current index in prefetch
  * crypto: prefetch IVs to be used in encryption
  * crypto: prefetch ops

  [ Paul Atkins ]
  * 3.11.56

  [ Ian Wilson ]
  * ut: Add test for IPv6 multicast forwarding in the dataplane

  [ Paul Atkins ]
  * 3.11.57

  [ Derek Fawcus ]
  * NPF: Rename npc_next_proto to npc_proto_final
  * NPF: Rename 'PROTO' opcode to 'PROTO_FINAL'
  * NPF: Add matching against IP header protocol field
  * NPF: Report proto-final in rule output

  [ Nicholas Brown ]
  * Depend on librte-meta-allpmds

  [ Paul Atkins ]
  * 3.11.58

  [ Ian Wilson ]
  * npf: Local traffic, including IPv6 ND/NA, may be dropped by zone fw
  * ut: Test IPv6 nbr egress in the presence of zones firewall

  [ Paul Atkins ]
  * 3.11.59

 -- Paul Atkins <paul.atkins@intl.att.com>  Tue, 03 Nov 2020 11:51:01 +0000

vyatta-dataplane (3.12.2) unstable; urgency=medium

  [ Nicholas Brown ]
  * Remove no_extra_tests DEB_BUILD_OPTIONS
  * Add debian packaging directory to .gitignore
  * More specific include path libvyattafal pkgconfig

  [ Charles (Chas) Williams ]
  * ptp: refactor into ptp_peer_dst_lookup (Bugfix: VRVDR-53302)
  * ptp: refactor into ptp_peer_dst_resolve (Bugfix: VRVDR-53302)
  * ptp: group peers by IP address (Bugfix: VRVDR-53302)
  * ptp: refactor into ptp_peer_find_nexthop (Bugfix: VRVDR-53302)
  * ptp: select best route for peer (Bugfix: VRVDR-53302)

  [ Paul Atkins ]
  * 3.11.40
  * vhost: remove the code to handle out of order cfg for vhost
  * 3.11.41

  [ Ian Wilson ]
  * npf: Check ingress and egress features when deciding to return ACL stats
  * acl: Egress ACL in s/w path will not match dp originated IPv6 ND traffic
  * ipv6_originate_filter made static

  [ Paul Atkins ]
  * 3.11.42

  [ Charles (Chas) Williams ]
  * ptp: get sibling ifp and nexthop during iteration (Bugfix: VRVDR-53302)
  * ptp: prefer peers with reachability (Bugfix: VRVDR-53302)

  [ Paul Atkins ]
  * commands: remove the code to handle out of order cfg for poe
  * 3.11.43

 -- Paul Atkins <paul.atkins@intl.att.com>  Wed, 14 Oct 2020 10:02:17 +0100

vyatta-dataplane (3.12.1) unstable; urgency=medium

  [ Robert Shearman ]
  * protobuf: add Path message fields for recursive labels

  [ Paul Atkins ]

 -- Paul Atkins <paul.atkins@intl.att.com>  Mon, 12 Oct 2020 09:20:52 +0100

vyatta-dataplane (3.11.72) unstable; urgency=medium

  [ Robert Shearman ]
  * nh_common: ignore path state updates for deleted interfaces
    (Fixes: VRVDR-53541)

  [ Paul Atkins ]

 -- Paul Atkins <paul.atkins@intl.att.com>  Mon, 07 Dec 2020 08:29:00 +0000

vyatta-dataplane (3.11.71) unstable; urgency=medium

  [ Sharmila Podury ]
  * On reboot, disabled bond has members in u/u link state
  * Refactor code that checks if device is started

  [ Paul Atkins ]

 -- Paul Atkins <paul.atkins@intl.att.com>  Tue, 01 Dec 2020 13:50:58 +0000

vyatta-dataplane (3.11.70) unstable; urgency=medium

  [ Nicholas Brown ]
  * Jenkinsfile: Build target is now the Halifax

  [ aroberts ]
  * Update dependency on DPDK version for dataplane

  [ Paul Atkins ]

 -- Paul Atkins <paul.atkins@intl.att.com>  Tue, 24 Nov 2020 09:53:18 +0000

vyatta-dataplane (3.11.69) unstable; urgency=medium

  [ Robert Shearman ]
  * storm_control: don't create duplicate policers when reacting to events
    (Fixes: VRVDR-53623)

  [ Paul Atkins ]

 -- Paul Atkins <paul.atkins@intl.att.com>  Mon, 23 Nov 2020 08:22:52 +0000

vyatta-dataplane (3.11.68) unstable; urgency=medium

  [ aroberts ]
  * QOS: Don't drawback TC layer shape rate

  [ Paul Atkins ]

 -- Paul Atkins <paul.atkins@intl.att.com>  Fri, 20 Nov 2020 09:08:32 +0000

vyatta-dataplane (3.11.67) unstable; urgency=medium

  [ Alan Dewar ]
  * QOS: period keyword changed to microseconds units (Fixes: VRVDR-53324)

  [ Paul Atkins ]

 -- Paul Atkins <paul.atkins@intl.att.com>  Tue, 17 Nov 2020 10:16:43 +0000

vyatta-dataplane (3.11.66) unstable; urgency=medium

  [ Daniel Gollub ]
  * l2tpeth: restore VLAN functionatliy on L2TPv3 interfaces

  [ Paul Atkins ]

 -- Paul Atkins <paul.atkins@intl.att.com>  Tue, 17 Nov 2020 09:20:52 +0000

vyatta-dataplane (3.11.65) unstable; urgency=medium

  [ Thomas Kiely ]
  * Originated traffic via l2tpv3/ipsec is dropped
  * Remove function which is no longer used

  [ Charles (Chas) Williams ]
  * ptp: allow ports to not exist (yet) (Bugfix: VRVDR-53511)
  * ptp: refactor ptp_find_peer (Bugfix: VRVDR-53511)

  [ Paul Atkins ]

 -- Paul Atkins <paul.atkins@intl.att.com>  Tue, 10 Nov 2020 09:03:48 +0000

vyatta-dataplane (3.11.64) unstable; urgency=medium

  [ Ian Wilson ]
  * ut: Add function to wait for multicast route

  [ Paul Atkins ]

 -- Paul Atkins <paul.atkins@intl.att.com>  Thu, 05 Nov 2020 13:56:12 +0000

vyatta-dataplane (3.11.63) unstable; urgency=medium

  [ Ian Wilson ]
  * ut: Export functions to build and tear-down a GRE tunnel
  * ut: Test sw egress ACLs with GRE tunnels

  [ Paul Atkins ]

 -- Paul Atkins <paul.atkins@intl.att.com>  Thu, 05 Nov 2020 13:29:08 +0000

vyatta-dataplane (3.11.62) unstable; urgency=medium

  [ Nicholas Brown ]
  * platform.conf can be static

  [ Paul Atkins ]

 -- Paul Atkins <paul.atkins@intl.att.com>  Wed, 04 Nov 2020 12:39:24 +0000

vyatta-dataplane (3.11.61) unstable; urgency=medium

  [ Robert Shearman ]
  * nh_common: fix hash key during nexthop hash del & add
  * route_flags: ignore RTF_UNUSABLE for nexthop comparison (Fixes: VRVDR-53512)

  [ Derek Fawcus ]
  * NPF: Remove some stale code, to allow flexibility
  * pipeline: use 'out node' for IPv4 mcast ethernet
  * pipeline: use 'out node' for IPv6 mcast ethernet
  * multicast: Clean up punt handling for unsup tuns
  * multicast: Use 'out node' for IPv4/IPv6 VTI output
  * multicast: Use 'out node' for IPv4/IPv6 P2P GRE tx
  * multicast: Move TTL decrement during forward
  * multicast: Move OIL replication counts
  * multicast: Rename an interface variable
  * multicast: Do not replicate to a DOWN interface
  * multicast: Move pipeline walk logic

  [ Ian Wilson ]
  * ut: Test egress ACLs with IPv4 and IPv6 multicast forwarding

  [ Paul Atkins ]

 -- Paul Atkins <paul.atkins@intl.att.com>  Wed, 04 Nov 2020 12:37:28 +0000

vyatta-dataplane (3.11.60) unstable; urgency=medium

  [ Charles (Chas) Williams ]
  * ptp: avoid dereferencing bad interface pointers (Bugfix: VRVDR-53517)

  [ Paul Atkins ]

 -- Paul Atkins <paul.atkins@intl.att.com>  Tue, 03 Nov 2020 13:00:25 +0000

vyatta-dataplane (3.11.59) unstable; urgency=medium

  [ Ian Wilson ]
  * npf: Local traffic, including IPv6 ND/NA, may be dropped by zone fw
  * ut: Test IPv6 nbr egress in the presence of zones firewall

  [ Paul Atkins ]

 -- Paul Atkins <paul.atkins@intl.att.com>  Tue, 03 Nov 2020 09:06:14 +0000

vyatta-dataplane (3.11.58) unstable; urgency=medium

  [ Derek Fawcus ]
  * NPF: Rename npc_next_proto to npc_proto_final
  * NPF: Rename 'PROTO' opcode to 'PROTO_FINAL'
  * NPF: Add matching against IP header protocol field
  * NPF: Report proto-final in rule output

  [ Nicholas Brown ]
  * Depend on librte-meta-allpmds

  [ Paul Atkins ]

 -- Paul Atkins <paul.atkins@intl.att.com>  Mon, 02 Nov 2020 15:41:08 +0000

vyatta-dataplane (3.11.57) unstable; urgency=medium

  [ Ian Wilson ]
  * ut: Add test for IPv6 multicast forwarding in the dataplane

  [ Paul Atkins ]

 -- Paul Atkins <paul.atkins@intl.att.com>  Thu, 29 Oct 2020 08:54:47 +0000

vyatta-dataplane (3.11.56) unstable; urgency=medium

  [ Srinivas Narayan ]
  * crypto: prefetch fields in ctx in encrypt path
  * crypto: Include current index in prefetch
  * crypto: prefetch IVs to be used in encryption
  * crypto: prefetch ops

  [ Paul Atkins ]

 -- Paul Atkins <paul.atkins@intl.att.com>  Wed, 28 Oct 2020 11:51:25 +0000

vyatta-dataplane (3.11.55) unstable; urgency=medium

  [ Srinivas Narayan ]
  * crypto: tune op and session pool sizes

  [ Paul Atkins ]

 -- Paul Atkins <paul.atkins@intl.att.com>  Wed, 28 Oct 2020 08:11:57 +0000

vyatta-dataplane (3.11.54) unstable; urgency=medium

  [ Ian Wilson ]
  * ut: Add functions to enable multicast fwding and to add multicast route
  * ut: Add test for multicast forwarding in the dataplane

  [ Paul Atkins ]

 -- Paul Atkins <paul.atkins@intl.att.com>  Tue, 27 Oct 2020 08:35:24 +0000

vyatta-dataplane (3.11.53) unstable; urgency=medium

  * lpm: change lpm walker to take a struct of params
  * lpm: allow the callers of lpm_walk to kick the trackers for a rule
  * route: call the route trackers after updating the fal l3 state
  * lpm6: change lpm6 walker to take a struct of params
  * lpm6: allow the callers of lpm6_walk to kick the trackers for a rule
  * route6: call the route trackers after updating the fal l3 state

 -- Paul Atkins <paul.atkins@intl.att.com>  Mon, 26 Oct 2020 13:21:18 +0000

vyatta-dataplane (3.11.52) unstable; urgency=medium

  [ Srinivas Narayan ]
  * crypto: save bytes from each batch for use as IVs
  * crypto: add return value check for engine init
  * crypto: remove unused functions

  [ Paul Atkins ]

 -- Paul Atkins <paul.atkins@intl.att.com>  Mon, 26 Oct 2020 09:45:57 +0000

vyatta-dataplane (3.11.51) unstable; urgency=medium

  [ Thomas Kiely ]
  * Update S2S UT infra for multiple V4 policies
  * Add V4 test to ensure correct policy match for proto
  * ACL V4 rule setup does not handle discrete protocol
  * Update S2S UT infra for multiple V6 policies
  * Add V6 test to ensure correct policy match for proto
  * ACL V6 rule setup does not handle discrete protocol

  [ Paul Atkins ]

 -- Paul Atkins <paul.atkins@intl.att.com>  Fri, 23 Oct 2020 10:09:01 +0100

vyatta-dataplane (3.11.50) unstable; urgency=medium

  [ Nicholas Brown ]
  * Move IGNORE_SANITIZER to compiler.h

  [ Paul Atkins ]

 -- Paul Atkins <paul.atkins@intl.att.com>  Fri, 23 Oct 2020 09:05:58 +0100

vyatta-dataplane (3.11.49) unstable; urgency=medium

  [ Ian Wilson ]
  * ut: Tests egress ACL on a pppoe interface
  * ut: Tests egress ACL on a bridge interface

  [ Paul Atkins ]

 -- Paul Atkins <paul.atkins@intl.att.com>  Thu, 22 Oct 2020 08:18:20 +0100

vyatta-dataplane (3.11.48) unstable; urgency=medium

  [ Ian Wilson ]
  * ut: Verify that ipv4-orig-feat feature is enabled
  * npf: NPF_RS_FLAG_FEAT_GBL renamed to NPF_RS_FLAG_FEAT_INTF_ALL
  * npf: Move check of NPF_RS_FLAG_FEAT_INTF_ALL from npf_gbl_rs_count_incr
  * npf: Enable feature on all interfaces for rulesets attached to global
  * npf: Separate enabling of defrag-out and defrag-out-spath

  [ Paul Atkins ]

 -- Paul Atkins <paul.atkins@intl.att.com>  Wed, 21 Oct 2020 16:34:35 +0100

vyatta-dataplane (3.11.47) unstable; urgency=medium

  [ Srinivas Narayan ]
  * crypto: store out_ethertype in context
  * crypto: store out_hdr_len in context
  * crypto: re-order fields in crypto_pkt_ctx
  * crypto: store udp encap length in SA to simplify code
  * crypto: include DPDK driver stats in output
  * crypto: Pass packet burst to ESP
  * crypto: Move bad mbufs to end of context array
  * crypto: Pass a batch of packets to the PMD
  * crypto: Allocate crypto ops when crypto pkt buffer is set up
  * crypto: pass batches of packets to ESP encrypt functions
  * crypto: Pass batches of packets to ESP decrypt functions
  * crypto: Remove debug error messages in some places
  * crypto: pass errors from PMD operations to higher layers
  * crypto: remove unnecessary check & error
  * crypto: Add error counters for failures
  * crypto: Set action to drop if packet has not been processed
  * crypto: Prefetch batches of context pointers for processing
  * crypto: Fetch data in first mbuf into L2 cache
  * crypto: Prefetch contexts into L2 cache
  * crypto: add inline implementation to grow buffer
  * crypto: Invoke rte_pktmbuf_lastseg only for multi-seg pkts

  [ Paul Atkins ]

 -- Paul Atkins <paul.atkins@intl.att.com>  Wed, 21 Oct 2020 09:14:31 +0100

vyatta-dataplane (3.11.46) unstable; urgency=medium

  [ Gavin Shearer ]
  * fal acl: use rule number attr instead of priority in rules

  [ Paul Atkins ]
  * Include shadow ring in buffer count calculations
  * Increase slowpath receive ring size

  [ Paul Atkins ]

 -- Paul Atkins <paul.atkins@intl.att.com>  Tue, 20 Oct 2020 10:07:06 +0100

vyatta-dataplane (3.11.45) unstable; urgency=medium

  [ Paul Atkins ]
  * portmonitor_cmds: remove the code to handle out of order cfg

  [ Charles (Chas) Williams ]
  * ptp: handle unavailable interface vlan mappings (Bugfix: VRVDR-53372)

  [ Paul Atkins ]

 -- Paul Atkins <paul.atkins@intl.att.com>  Fri, 16 Oct 2020 09:52:15 +0100

vyatta-dataplane (3.11.44) unstable; urgency=medium

  [ Nicholas Brown ]
  * Clarify UT path redirection code

  [ Ian Wilson ]
  * npf: Rename 'typedef enum TCP_STATES' to 'enum tcp_session state'
  * npf: Rename npf_tcpstate_t to struct npf_tcp_window
  * npf: Replace nst_tcpst with nst_tcp_win in npf_state_t
  * npf: Pack enum dp_session_state so that is used 1 byte instead of 2
  * npf: Add npf_state_tcp2gen to determine generic state from tcp state
  * npf: Pack enum npf_proto_idx.  Use the enum instead of a uint8_t
  * npf: Add separate log functions for TCP and everything else
  * npf: Add separate state change functions for TCP and everything else
  * npf: Add separate state pack update functions for TCP and other
  * npf: Add separate functions for connsync update/restore of session state
  * npf: Move spinlocks into npf_state_npf_pack_update_xxx fns
  * npf: Use separate state inspect functions for TCP, ICMP, and other
  * npf: Use separate connsync state update functions for TCP and other
  * npf: Add a union to npf_state_t for the different state types
  * npf: Add separate function for session close for TCP and other
  * npf: Rename npf_state_tcp_state_set and npf_state_generic_state_set
  * npf: Remove TCP session states that were outside the enum
  * npf: Change TCP sessions to use nst_tcp_state instead of nst_state
  * npf: Change TCP strict FSM to be a lookup table to return a boolean
  * npf: npf_state_update_session_state replaced
  * npf: npf_timeout_get replaced
  * npf: Session state stats defines replaced with inline functions
  * npf: npf_map_str_to_generic_state replaced with dp_session_name2state
  * npf: vrf creation moved from npf_timeout_set to cmd_npf_global_timeout
  * npf: non-TCP sessions changed to use nst_gen_state instead of nst_state
  * npf: union of nst_tcp_state and nst_gen_state removed from npf_state_t
  * npf: Changes to sess limit rproc to use generic session state
  * npf: Defines NPF_SET_SESSION_LOG_FLAG etc. replaced with functions
  * npf: Renamed functions that return session state name
  * npf: npf_pack_session_state changed to include union of state types
  * npf: 'struct session' pointer passed into npf_session_update_state
  * npf: npf_session_t pointer passed into npf_state_inspect
  * npf: npf_tcp_state_is_closed fn removed
  * npf: Changes to connsync functions to pack and update session state

  [ Nachiketa Prachanda ]
  * fix use after free on events unregistration
  * api: interface event notifications to plugins

  [ Paul Atkins ]

 -- Paul Atkins <paul.atkins@intl.att.com>  Wed, 14 Oct 2020 15:50:34 +0100

vyatta-dataplane (3.11.43) unstable; urgency=medium

  [ Charles (Chas) Williams ]
  * ptp: get sibling ifp and nexthop during iteration (Bugfix: VRVDR-53302)
  * ptp: prefer peers with reachability (Bugfix: VRVDR-53302)

  [ Paul Atkins ]
  * commands: remove the code to handle out of order cfg for poe

 -- Paul Atkins <paul.atkins@intl.att.com>  Wed, 14 Oct 2020 08:31:05 +0100

vyatta-dataplane (3.11.42) unstable; urgency=medium

  [ Ian Wilson ]
  * npf: Check ingress and egress features when deciding to return ACL stats
  * acl: Egress ACL in s/w path will not match dp originated IPv6 ND traffic
  * ipv6_originate_filter made static

  [ Paul Atkins ]

 -- Paul Atkins <paul.atkins@intl.att.com>  Tue, 13 Oct 2020 14:12:35 +0100

vyatta-dataplane (3.11.41) unstable; urgency=medium

  * vhost: remove the code to handle out of order cfg for vhost

 -- Paul Atkins <paul.atkins@intl.att.com>  Tue, 13 Oct 2020 10:34:16 +0100

vyatta-dataplane (3.11.40) unstable; urgency=medium

  [ Nicholas Brown ]
  * Remove no_extra_tests DEB_BUILD_OPTIONS
  * Add debian packaging directory to .gitignore
  * More specific include path libvyattafal pkgconfig

  [ Charles (Chas) Williams ]
  * ptp: refactor into ptp_peer_dst_lookup (Bugfix: VRVDR-53302)
  * ptp: refactor into ptp_peer_dst_resolve (Bugfix: VRVDR-53302)
  * ptp: group peers by IP address (Bugfix: VRVDR-53302)
  * ptp: refactor into ptp_peer_find_nexthop (Bugfix: VRVDR-53302)
  * ptp: select best route for peer (Bugfix: VRVDR-53302)

  [ Paul Atkins ]

 -- Paul Atkins <paul.atkins@intl.att.com>  Tue, 13 Oct 2020 09:56:41 +0100

vyatta-dataplane (3.11.39) unstable; urgency=medium

  [ Ramesh Devarajan ]
  * capture: Print dropped frames count

  [ Paul Atkins ]
  * capture: compare fal obj against FAL_NULL_OBJECT_ID instead of NULL

 -- Paul Atkins <paul.atkins@intl.att.com>  Thu, 08 Oct 2020 11:30:41 +0100

vyatta-dataplane (3.11.38) unstable; urgency=medium

  [ Charles (Chas) Williams ]
  * dpdk: add ConnectX-6 support to vplane-uio

  [ Paul Atkins ]
  * backplane: add comment about why command replay is needed
  * backplane: check that the FILE ptr is set in the command handler
  * rt_commands: remove the code to handle out of order cfg for garp
  * commands: remove the code to handle out of order cfg for switchport

 -- Paul Atkins <paul.atkins@intl.att.com>  Wed, 07 Oct 2020 08:54:45 +0100

vyatta-dataplane (3.11.37) unstable; urgency=medium

  [ Nicholas Brown ]
  * Update exported symbols from fal test plugin
  * Use visibility attribute for symbols
  * Use __FOR_EXPORT instead of __externally_visible

  [ Robert Shearman ]
  * mpls: fix crash when displaying PD subset data
  * pd_show: allow showing objects in state full as well
  * mpls: fix output of PD subset state (Fixes: VRVDR-53208)

  [ Ian Wilson ]
  * ut: Add test for sw acl with fragmented IPv4 pkt on output
  * ut: Add test for sw acl with fragmented IPv6 pkt on output
  * npf: Set address family in ruleset when grouper is not initialized

  [ Paul Atkins ]

 -- Paul Atkins <paul.atkins@intl.att.com>  Fri, 02 Oct 2020 14:54:03 +0100

vyatta-dataplane (3.11.36) unstable; urgency=medium

  [ Ian Wilson ]
  * ut: dpt_udp and dpt_tcp enhanced to support IPv6
  * ut: Basic ingress software ACL tests enhanced to include TCP and UDP
  * ut: Add egress software ACL tests
  * ut: Add tests for sw ACLs on the ip_lookup_and_originate output path
  * ut: Add tests for sw ACLs for pkts originated from the router (spath)
  * Create ipv4-out-spath pipeline node
  * Create ipv6-out-spath pipeline node

  [ Paul Atkins ]

 -- Paul Atkins <paul.atkins@intl.att.com>  Thu, 01 Oct 2020 08:34:29 +0100

vyatta-dataplane (3.11.35) unstable; urgency=medium

  * Revert "dp_test: remove undefined functions from headers"
  * Revert "ut: remove unused code in dp_test_npf_sess_lib"

 -- Paul Atkins <paul.atkins@intl.att.com>  Tue, 29 Sep 2020 11:28:22 +0100

vyatta-dataplane (3.11.34) unstable; urgency=medium

  [ Nicholas Brown ]
  * Treat ndpi dependency like other dependencies
  * Use pkgconfig macro variables for protobuf
  * Move all test code to single directory

  [ Nachiketa Prachanda ]
  * dp_test: remove undefined functions from headers
  * rename dpt_session_counters
  * dp_test: export dpt_session_counters function

  [ Paul Atkins ]
  * npf: remove unused code from alg/alg_apt.c
  * npf: remove unused code from cgnat/cgn_session.c
  * npf: remove unused code from cgnat/cgn_sess_state.c
  * npf: remove unused code from cgnat/cgn_log.c
  * npf: remove unused code from cgnat/cgn_policy.c
  * npf: remove unused code from config/npf_attach_point.c
  * npf: remove unused code from config/pmf_att_rlgrp.c
  * npf: remove unused code from config/pmf_parse.c
  * npf: remove unused code from dpi/npf_typedb.c
  * npf: remove unused code from nat/nat_pool_event.c
  * npf: remove unused code from zones/npf_zone_private.c
  * npf: remove unused code from npf_vrf.c
  * npf: remove unused code from npf_tblset.c
  * npf: remove unused code from npf_cache.c
  * npf: remove unused code from npf_nat.c
  * npf: remove unused code from npf_nat64.c
  * npf: remove unused code from npf_processor.c
  * npf: remove unused code from npf_state_tcp.c
  * npf: remove unused code from npf_disassemble.c
  * npf: remove unused code from npf_session.c

 -- Paul Atkins <paul.atkins@intl.att.com>  Tue, 29 Sep 2020 09:07:41 +0100

vyatta-dataplane (3.11.33) unstable; urgency=medium

  [ Nicholas Brown ]
  * remove config for cpputest
  * Don't check DPDK port size
  * Require a recent openssl version
  * Don't set cpu arch in attempt to match DPDK
  * PACKAGE_VERSION is already defined in build_config.h

  [ Paul Atkins ]

 -- Paul Atkins <paul.atkins@intl.att.com>  Mon, 28 Sep 2020 10:12:48 +0100

vyatta-dataplane (3.11.32) unstable; urgency=medium

  [ Charles (Chas) Williams ]
  * debian: cleanup .postinst script (Bugfix: VRVDR-53193)

  [ Paul Atkins ]

 -- Paul Atkins <paul.atkins@intl.att.com>  Fri, 25 Sep 2020 08:14:15 +0100

vyatta-dataplane (3.11.31) unstable; urgency=medium

  [ Robert Shearman ]
  * if: remove unnecessary name hash insert during hwport init
  * if: move allocation of DPDK ethernet interfaces to dpdk_eth_if.c
    (Closes: VRVDR-53058)

  [ Paul Atkins ]

 -- Paul Atkins <paul.atkins@intl.att.com>  Thu, 24 Sep 2020 15:29:41 +0100

vyatta-dataplane (3.11.30) unstable; urgency=medium

  [ Srinivas Narayan ]
  * crypto: set ICV offset correctly for multi-segment packets
  * crypto: Initialize status to avoid spurious drops

  [ Paul Atkins ]

 -- Paul Atkins <paul.atkins@intl.att.com>  Thu, 24 Sep 2020 15:05:14 +0100

vyatta-dataplane (3.11.29) unstable; urgency=medium

  [ Paul Aitken ]
  * DPI: fix appFW "ten packets" functionality
  * DPI: make appFW cognisant of engine ID

  [ Ian Wilson ]
  * npf: Initialisation of config ht moved out of npf_make_rule
  * npf: Parse special ACL group-attribute rule if present
  * npf: Skip ruleset inspection for address-family if not enabled on group
  * ut: Add simple software ACL tests

  [ Paul Atkins ]

 -- Paul Atkins <paul.atkins@intl.att.com>  Mon, 21 Sep 2020 07:55:22 +0100

vyatta-dataplane (3.11.28) unstable; urgency=medium

  [ Paul Atkins ]
  * ipv6: remove unused code from nd6_nbr.c
  * if: remove unused code from if.c
  * if: remove unused code from bridge/bridge_port.c
  * crypto: remove unused code from crypto_policy.c
  * crypto: remove unused code from crypto_engine.c
  * commands: remove unused code from commands.c
  * arp: remove unused code from arp.c

  [ Ian Wilson ]
  * npf: Filter and sort sessions by NAT translation address or port

  [ Paul Atkins ]

 -- Paul Atkins <paul.atkins@intl.att.com>  Fri, 18 Sep 2020 16:43:48 +0100

vyatta-dataplane (3.11.27) unstable; urgency=medium

  * commands: remove the code to handle out of order cfg for speed
  * storm_ctl: remove the code to handle out of order cfg

 -- Paul Atkins <paul.atkins@intl.att.com>  Thu, 17 Sep 2020 13:11:51 +0100

vyatta-dataplane (3.11.26) unstable; urgency=medium

  * ut: remove dp_test_lib_cmd as the code in it is not used
  * ut: remove unused code in dp_test_netlink_state.c
  * ut: remove unused code in dp_test_qos_lib.c
  * ut: remove unused code in dp_test_str.c
  * ut: remove unused code in dp_test_console.c
  * ut: remove unused code in dp_test_lib.c
  * ut: remove unused code in dp_test_lib_intf.c

 -- Paul Atkins <paul.atkins@intl.att.com>  Wed, 16 Sep 2020 09:40:24 +0100

vyatta-dataplane (3.11.25) unstable; urgency=medium

  * npf: remove the code in src/npf/alg/apt as it is not used
  * ut: remove unused code in dp_test_npf_alg_sip_lib
  * ut: remove unused code in dp_test_npf_alg_sip_call
  * ut: remove unused code in dp_test_npf_alg_sip_parse
  * ut: remove unused code in dp_test_npf_alg_lib
  * ut: remove unused code in dp_test_npf_lib
  * ut: remove unused code in dp_test_npf_sess_lib
  * ut: remove unused code in dp_test_session_internal_lib
  * ut: remove unused code in dp_test_npf_nat_lib
  * ut: remove unused code in dp_test_npf_fw_lib
  * ut: remove unused code in dp_test_npf_portmap_lib

 -- Paul Atkins <paul.atkins@intl.att.com>  Tue, 15 Sep 2020 13:41:22 +0100

vyatta-dataplane (3.11.24) unstable; urgency=medium

  [ Paul Aitken ]
  * NPF: prevent possible null deref

  [ Gavin Shearer ]
  * cgn: add locking when sending logs ZMQ

  [ Paul Atkins ]

 -- Paul Atkins <paul.atkins@intl.att.com>  Tue, 15 Sep 2020 13:37:16 +0100

vyatta-dataplane (3.11.23) unstable; urgency=medium

  * zmq_dp: remove unused code
  * dealer: remove unused code
  * ut: remove unused code in dp_test_crypto_utils
  * ut: remove unused code in dp_test_lib_intf
  * ut: remove unused code in dp_test_netlink_state
  * ut: remove unused code in dp_test_qos_lib
  * vxlan: remove unused code
  * vti: remove unused code
  * qos_sched: remove unused code
  * nsh: remove unused code

 -- Paul Atkins <paul.atkins@intl.att.com>  Mon, 14 Sep 2020 14:14:45 +0100

vyatta-dataplane (3.11.22) unstable; urgency=medium

  [ Gavin Shearer ]
  * npf: ensure cache ptr set if grouper/rule processing
  * npf: check IPv4/v6 proto before accessing cached protocol
  * npf: add check to npf_remark_dscp for non-IP packets
  * npf: update npf_cache_all() to not convert failures to success
  * npf: init cache IP addresses pointer to NULL for embedded pkts
  * npf: enable test for a bad embedded ICMP error packet
  * npf: remove double space from "from  npf"

  [ Philip Downey ]
  * MCAST Avoid deferencing unitialised fal RFP object (Fixes: VRVDR-46304)

  [ Thomas Kiely ]
  * Debug keyword "flow-cache" missing
  * Make MAC limit debugs conditional

  [ Paul Atkins ]
  * mpls: track pd state when updating label table entry update
  * ut: add mpls test for sending existing route update

 -- Paul Atkins <paul.atkins@intl.att.com>  Mon, 14 Sep 2020 13:42:54 +0100

vyatta-dataplane (3.11.21) unstable; urgency=medium

  [ Paul Atkins ]
  * netlink: vrf_link_create should return NULL not false on failure

  [ Robert Shearman ]
  * fal: fix generation of next-hop router interface attribute
    (Fixes: VRVDR-52948)

  [ Ian Wilson ]
  * npf: Unused function npf_json_nat_session removed
  * npf: Return rule details in firewall and NAT session json

  [ Paul Atkins ]

 -- Paul Atkins <paul.atkins@intl.att.com>  Fri, 11 Sep 2020 08:37:49 +0100

vyatta-dataplane (3.11.20) unstable; urgency=medium

  [ Paul Atkins ]
  * crypto: policy_rule_find_by_tag should return NULL not false

  [ Gavin Shearer ]
  * cpp: request that the burst rate is set to 100ms

  [ Manohar Rapeti ]
  * qos: enhanced "qos show platform" (Bugfix: VRVDR-52788)
  * qos: possible accessing of freed pointer (Bugfix: VRVDR-52788)
  * qos: Indentation fix (Bugfix: VRVDR-52788)

  [ Ian Wilson ]
  * ut: Renamed npf ICMP tests
  * ut: Added test for ICMP pkts with corrupted embedded packet

  [ Paul Atkins ]

 -- Paul Atkins <paul.atkins@intl.att.com>  Thu, 10 Sep 2020 09:36:33 +0100

vyatta-dataplane (3.11.19) unstable; urgency=medium

  * 3.10.70
  * ut: remove mac limit tests that removes profile while in use
  * ut: dp_test_npf_json_get_portmap_port leaking json array
  * controller: cleanup all requests on shutdown
  * ut: fix mem leak in the qos class tests
  * ut: free the packet descriptors in the session tests
  * ut: cleanup json array after use in sess lib

 -- Paul Atkins <paul.atkins@intl.att.com>  Wed, 09 Sep 2020 08:43:39 +0100

vyatta-dataplane (3.11.18) unstable; urgency=medium

  [ aroberts ]
  * Don't allow a child shaper to exceed 99.6% of parent rate

  [ Manohar Rapeti ]
  * qos: mem leak in dataplane UT (Bugfix: VRVDR-49730)
  * qos: uninitialised value (Bugfix: VRVDR-49730)

  [ Paul Atkins ]

 -- Paul Atkins <paul.atkins@intl.att.com>  Tue, 08 Sep 2020 08:38:25 +0100

vyatta-dataplane (3.11.17) unstable; urgency=medium

  [ aroberts ]
  * Add 100G support for Qos shaper commands
  * Add dependency with 64bit qos structure in dpdk

  [ Paul Atkins ]

 -- Paul Atkins <paul.atkins@intl.att.com>  Fri, 04 Sep 2020 09:54:23 +0100

vyatta-dataplane (3.11.16) unstable; urgency=medium

  [ Robert Shearman ]
  * dpdk-eth: avoid duplicate link up/link down logs (Fixes: VRVDR-52606)

  [ Paul Atkins ]

 -- Paul Atkins <paul.atkins@intl.att.com>  Thu, 03 Sep 2020 16:15:43 +0100

vyatta-dataplane (3.11.15) unstable; urgency=medium

  [ Shweta Choudaha ]
  * portmonitor: add and replay multiple cfg command

  [ Ian Wilson ]
  * npf: Rename npf_pack_npf_state to npf_pack_session_state
  * npf: Rename npf_pack_session_stats to npf_pack_dp_sess_stats

  [ Charles (Chas) Williams ]
  * ptp: add additional-path support (Bugfix: VRVDR-48480)

  [ Ian Wilson ]
  * npf: Rename struct npf_pack_npf_nat to struct npf_pack_nat
  * npf: Change prefix in npf_pack_dp_session from 'dps_' to 'pds_'
  * npf: Rename npf_pack_sentry to npf_pack_sentry_packet
  * npf: Use 'pns' for prefix and pointer variable for npf_pack_npf_session
  * npf: Naturally align npf_tcpstate_t and npf_state_t
  * npf: Rename npf_pack_npf_nat64 to npf_pack_nat64
  * npf: Prefix npf_pack_message_hdr objects with 'pmh_'
  * npf: Add packed attribute to 'enum session_pack_type'
  * npf: Prefix npf_pack_session_hdr objects with 'psh_'
  * session: Pack enum session_feature_type and re-arrange session_feature
  * ut: Add function to fetch session counters
  * ut: Tests connsync for a firewall UDP session
  * ut: Tests connsync for a firewall TCP session with TCP strict enabled

  [ Robert Shearman ]
  * 3.10.69

  [ Paul Atkins ]
  * flow_cache: initialise the flow_cache_hash_key to 0
  * ut: modify the stack trace for the urcu resize valgrind suppression
  * ut: return -EOPNOTSUPP in the test fal code in ...l2_get_attrs
  * rte_acl: free the name when calling npf_rte_acl_destroy
  * ut: add a valgrind suppression for rte_cpu_get_flag_enabled
  * ut: add more wildcards to the grouper suppression to catch all calls
  * ut: free the contexts created in the npf_apt tests

  [ Robert Shearman ]
  * include: standardise FAL interface index parameter naming
  * include: standardise FAL object parameter naming (Fixes: VRVDR-52849)

  [ Paul Atkins ]

 -- Paul Atkins <paul.atkins@intl.att.com>  Thu, 03 Sep 2020 13:36:47 +0100

vyatta-dataplane (3.11.14) unstable; urgency=medium

  [ Mandeep Rohilla ]
  * BFD: Switch attribute to get Local Discriminator shift

  [ Srinivas Narayan ]
  * crypto: cut over non-combined ciphers to rte infra
  * crypto: Handle failures in session setup gracefully
  * crypto: set up correct default for aead_algo
  * crypto: remove references to cipher_name
  * crypto: remove references to md_name
  * crypto: Remove unnecessary storage of auth alg name
  * crypto: Define separate structure for openssl info
  * crypto: pass openssl setup decision to SA setup function
  * crypto: Remove openssl implementation for aes-gcm
  * crypto: define block sizes
  * crypto: Make iv generation and storage common operations
  * crypto: Move openssl fields to separate structure
  * crypto: include dpdk device id and name in vplsh output
  * crypto: Add error messages in failure path
  * crypto: reset pmd id in array of ids by dev type
  * crypto: Make dev-id value check specific
  * crypto: separate definitions for cipher & digest key sizes

  [ Karthik Murugesan ]
  * vxlan: Added null check to avoid null-pointer dereference

  [ Charles (Chas) Williams ]
  * Fix potentially offensive language
  * Fix potentially offensive language in CGNAT

 -- Robert Shearman <robert.shearman@att.com>  Mon, 24 Aug 2020 17:46:44 +0100

vyatta-dataplane (3.11.13) unstable; urgency=medium

  [ Vinicius Soares ]
  * npf: Moved parser auxiliary static functions to the top of the file
  * npf: Added argument to auxiliary parser function that specifies a delimiter
  * npf: Added support for 'auto-per-action' counter type for ACL rules.
  * npf: Added support for 'auto-per-action' counter type for ACL rules.

  [ Paul Atkins ]

 -- Paul Atkins <paul.atkins@intl.att.com>  Fri, 21 Aug 2020 18:13:12 +0100

vyatta-dataplane (3.11.12) unstable; urgency=medium

  [ Paul Atkins ]
  * 3.10.67

  [ Paul Aitken ]
  * DPI: app groups: avoid null deref

  [ Paul Atkins ]
  * 3.10.68

  [ Robert Shearman ]
  * route_v6: fix nexthop retrieval for promotion during route delete
  * route: fix nexthop retrieval for promotion during route delete
    (Fixes: VRVDR-52609)

  [ Srinivas Narayan ]
  * crypto: store crypto device id in SA for faster access
  * crypto: create session pools and queue pairs for PMD
  * crypto: set up session in driver
  * crypto: Pass crypto op using packet metadata
  * crypto: Make openssl encrypt/decrypt function public
  * crypto: set up infrastructure to invoke PMD
  * crypto: cut over to rte PMD infra
  * crypto: set up crypto op for AES-GCM

  [ Paul Atkins ]
  * debian: fix wording in changelog

  [ Srinivas Narayan ]
  * crypto: minimize dependency on SA
  * crypto: set session direction at the time of SA creation
  * crypto: Make crypto_pkt_ctx visible to other crypto modules
  * crypto: Add packet metadata fields to crypto_pkt_ctx
  * crypto: store SA in crypto packet context
  * crypto: store bytes processed in crypto packet context
  * crypto: refactor esp_input_inner
  * crypto: re-factor esp_output_inner
  * crypto: consolidate esp input functions
  * crypto: consolidate esp_output functions
  * crypto: increment output error only on encrypt op
  * crypto: streamline post-decrypt processing
  * crypto: Refactor post-decrypt VTI handling
  * crypto: re-factor post-decrypt VFP handling
  * crypto: refactor post-decrypt overlay VRF handling
  * crypto: refactor all post-decrypt handling
  * crypto: enable burst processing for esp_input
  * crypto: Enable burst processing for esp_output

  [ Paul Atkins ]

 -- Paul Atkins <paul.atkins@intl.att.com>  Fri, 21 Aug 2020 17:51:18 +0100

vyatta-dataplane (3.11.11) unstable; urgency=medium

  [ Paul Atkins ]
  * gre: don't double free mbuf if using a gre tunnel to ourself

  [ Ian Wilson ]
  * npf: Change npf to use dataplane session states for UDP etc.
  * npf: Store generic session state in the session
  * npf: Set the alg bit in ALG parent sessions
  * npf: Add the se_alg feature boolean to the connsync structure
  * npf: Change the feature uint8_ts to bits in npf_pack_dp_session
  * npf: Replace se_nat bit with se_snat and se_dnat bits in the session
  * npf: Add se_in and se_out bits to the session
  * npf: Add se_app bit to the session to mark dpi sessions
  * npf: Add function to calculate session time-to-expire for json
  * npf: Return generic ALG json for each session
  * npf: Return specific ALG json for each session
  * npf: Naturally align struct npf_pack_dp_session
  * npf: Remove se_etime from connsync session structure
  * ut: Add test functions to create and send udp, tcp, or icmp NATd pkts
  * session: Add command to return list of items from the dataplane sessions
  * npf: Add address family filter to session list command
  * npf: Add filters to session list command for ID, proto, intf and direction
  * npf: Add filters to session list cmd for src and dest addr and port
  * npf: Add filters to session list cmd for features
  * npf: Separate the existing session show filter from the json
  * npf: Add handler for "show dataplane sessions" command
  * npf: Add handler for "show dataplane sessions summary" command
  * npf: Add handler for "clear dataplane sessions" command
  * ut: Rename the npf snat test cases
  * npf: Add a flag to the session to denote that is being used as a fw session

  [ Paul Atkins ]
  * flow_cache: move flow_cache_empty_table higher in file
  * flow_cache: teardown the flow cache on shutdown
  * flow_cache: don't init the flow cache multiple times per core
  * ut: don't leak the ifname in the addport_request

  [ aroberts ]
  * Reinstall a mark-map if a resource group changes

  [ Paul Atkins ]

 -- Paul Atkins <paul.atkins@intl.att.com>  Wed, 19 Aug 2020 09:54:14 +0100

vyatta-dataplane (3.11.10) unstable; urgency=medium

  [ Srinivas Narayan ]
  * crypto: Convert lengths to uint8_t in preparation for move
  * crypto: Avoid dependency on openssl definitions
  * crypto: Re-arrange fields for better performance
  * crypto: create DPDK infrastructure pools
  * crypto: Add DPDK versions of encryption & auth algorithms
  * crypto: clean up openssl functions
  * crypto: determine PMD type based on algorithms
  * crypto: provide function to determine next crypto core
  * crypto: Create DPDK crypto PMD

  [ Paul Atkins ]

 -- Paul Atkins <paul.atkins@intl.att.com>  Tue, 18 Aug 2020 08:29:42 +0100

vyatta-dataplane (3.11.9) unstable; urgency=medium

  [ aroberts ]
  * Don't allow a child shaper to exceed 99.6% of parent rate

  [ Paul Atkins ]
  * 3.10.63

  [ Ian Wilson ]
  * npf: Increment session stats if session matched, and the pkt is not dropped

  [ Paul Atkins ]
  * 3.10.64

  [ Gavin Shearer ]
  * ippf: fix issue of corrupted first byte of IPv6 address to match

  [ Paul Atkins ]
  * 3.10.65

  [ Robert Shearman ]
  * if: move vlan_if_get_stats to common interface code
  * gre: add support for retrieving FAL stats

  [ Paul Atkins ]
  * 3.10.66

  [ Brian Russell ]
  * qos: specify designator for the priority local queue
  * qos: uprev protocol versions

  [ Paul Atkins ]

 -- Paul Atkins <paul.atkins@intl.att.com>  Mon, 17 Aug 2020 15:44:18 +0100

vyatta-dataplane (3.11.8) unstable; urgency=medium

  [ Robert Shearman ]
  * fal_plugin: add object model for MPLS
  * fal_plugin: add FAL object for VRFs
  * fal_plugin: add attributes for MPLS TTL mode (Closes: VRVDR-52435)
  * fal: add next hop label attributes
  * nh_common: add FAL programming helpers
  * route: make use of FAL nh_common helpers
  * route_v6: make use of FAL nh_common helpers
  * mpls: signal FAL create/update/delete of MPLS routes
  * fal: signal use of next hop groups
  * fal: translate IPv6 nexthops with IPv4 mapped addresses to IPv4 nexthop
  * tests: test IPv6 labeled routes via attached IPv4 nexthops
  * vrf: create and use FAL VRF object
  * fal: support MPLS deagg routes
  * mpls: add support for dumping one MPLS route
  * mpls: add support for signalling change to TTL mode to FAL
    (Closes: VRVDR-52436)

  [ Paul Atkins ]

 -- Paul Atkins <paul.atkins@intl.att.com>  Thu, 13 Aug 2020 15:09:49 +0100

vyatta-dataplane (3.11.7) unstable; urgency=medium

  [ Robert Shearman ]
  * controller: extend timeout for adding a port (Fixes: VRVDR-52458)

  [ Paul Atkins ]
  * 3.10.58

  [ Karthik Murugesan ]
  * vxlan: Added null check to avoid null-pointer dereference

  [ Paul Atkins ]
  * 3.10.59

  [ Paul Aitken ]
  * DPI: add application group database
  * DPI: application resource groups
  * DPI: application resource group parsing
  * DPI: new APIs for application resource groups
  * DPI: add application resource groups to app firewall
  * DPI: add application resource groups to Makefile

  [ Paul Atkins ]
  * 3.10.60

  [ Karthik Murugesan ]
  * ptp: Added support for G.8275.1 profiles

  [ Shweta Choudaha ]
  * Mirror: Add support for source vlan config
  * Mirror: Add support to show vlan info for src intf

  [ Manohar Rapeti ]
  * if: Spurious error logs messages (Bugfix: VRVDR-52346)

  [ Brian Russell ]
  * qos: don't enable dscp mapping if designation in use
  * qos: allocate a priority local designation

  [ Paul Atkins ]
  * 3.10.61

  [ Brian Russell ]
  * qos: extend mark-map to include dp

  [ Paul Atkins ]
  * 3.10.62

 -- Paul Atkins <paul.atkins@intl.att.com>  Thu, 13 Aug 2020 14:29:20 +0100

vyatta-dataplane (3.11.6) unstable; urgency=medium

  [ Gavin Shearer ]
  * cpp: add support for PIM and IP multicast

  [ Paul Atkins ]

 -- Paul Atkins <paul.atkins@intl.att.com>  Wed, 05 Aug 2020 16:23:14 +0100

vyatta-dataplane (3.11.5) unstable; urgency=medium

  [ Brian Russell ]
  * qos: restore protocol version 10

  [ Rishi Narain ]
  * SyncE: Allowing ESMC frame flow from vyatta-dataplane
  * SyncE: New feature support

  [ Ramkumar Ganapathysubramanian ]
  * Removed unnecessary error logs in L3 Interface attribute set

  [ Paul Atkins ]
  * dp_event: reorder some of the dp_events in the enum
  * event: add a public event notifier for vrf create/delete events
  * 3.10.56

  [ Charles (Chas) Williams ]
  * netvsc: increase driver limits (Bugfix: VRVDR-52360)
  * ptp: check switch nexthop interface is reachable (Bugfix: VRVDR-52447)

  [ Paul Atkins ]
  * 3.10.57

 -- Paul Atkins <paul.atkins@intl.att.com>  Wed, 05 Aug 2020 10:01:32 +0100

vyatta-dataplane (3.11.4) unstable; urgency=medium

  [ Paul Atkins ]
  * 3.10.54
  * Jenkins: change master branch target to be DANOS:Glasgow

  [ Simon Barber ]
  * Convert return string of vplsh led blink cmd to json

  [ Paul Aitken ]
  * dataplane abort due to short string in rte_jhash

  [ Ramkumar Ganapathysubramanian ]
  * Adding support for DSCP or PCP value in QoS egress-map

  [ Paul Aitken ]
  * DPI: Inconsistent use of protocol in DPI output
  * Avoid buffer overrun in sip_alg_hash

  [ Robert Shearman ]
  * 3.10.55

 -- Robert Shearman <robert.shearman@att.com>  Tue, 28 Jul 2020 09:43:59 +0100

vyatta-dataplane (3.11.3) unstable; urgency=medium

  [ Robert Shearman ]
  * fal: check for conditions that violate FAL route API contract
  * lpm: pass pd_state by reference in walk callback
  * route: update dependent routes when interface FAL L3 state changes
  * route6: update dependent routes when interface FAL L3 state changes
    (Fixes: VRVDR-50303)

  [ Paul Atkins ]
  * 3.10.52

  [ Robert Shearman ]
  * nh_common: skip over backup next-hops when fixing up protected tracking
    (Fixes: VRVDR-52257)
  * ut: add symbols for router-interface FAL object in test FAL
  * ut: test PIC edge with a gateway being used by both primary & backup

  [ Ian Wilson ]
  * npf: Add npf return code counters
  * npf: Add commands to show return code counters
  * npf: Add mechanism to filter return code show output dependent on type
  * npf: Add commands to clear return code counters
  * ut: Add function to fetch and print npf return code counts
  * npf: Change nat64 to use nat64_decision_t instead of npf_decision_t
  * npf: Increment return code counters in npf_hook_track
  * npf: Change npf_cache_all to return either a 0 or a negative return code
  * npf: Change the function used by npf_cache_all to return a return code
  * npf: Add return codes to npf_cache_all
  * npf: Add param to npf_get_cache to allow return code to be returned
  * npf: Add return codes to npf state functions
  * npf: Add return codes to npf_hook_track calls to session functions
  * npf: Add return codes to the function to rewrite l3 and l4 fields
  * npf: Add return code to npf_icmpv4_err_nat
  * npf: Change nat64 common functions to have a single return point
  * npf: Add return codes to the nat64 map and convert functions
  * npf: Add return codes to nat64
  * npf: Add optional pointer, rcp, to npf_hook_notrack parameters
  * npf: Increment l2 return code counters in bridging
  * npf: Add single return point in local firewall functions
  * npf: Increment return code counts for local firewall
  * npf: Increment return code counts for ACL firewall
  * npf: Return select detailed return code stats for nat64

  [ Paul Atkins ]
  * 3.10.53

  [ Robert Shearman ]
  * storm_ctl: fix write to heap after free when deleting an instance
    (Fixes: VRVDR-52115)
  * tests: add test for storm-control out of order profile delete
  * Makefile.am: reduce dependencies of fal_plugin_test_la

  [ Charles (Chas) Williams ]
  * main: handle sparse port configurations (Bugfix: VRVDR-49805)
  * netvsc: set more reasonable queue lengths (Bugfix: VRVDR-49805)

  [ Paul Atkins ]

 -- Paul Atkins <paul.atkins@intl.att.com>  Fri, 24 Jul 2020 16:13:59 +0100

vyatta-dataplane (3.11.2) unstable; urgency=medium

  [ bs775m ]
  * fal_plugin :add attributes for enb/dis pause frame
  * vyatta-datapath:add support for enb/dis pauseframe

  [ Charles (Chas) Williams ]
  * Correct enumeration declaration

  [ Paul Atkins ]

 -- Paul Atkins <paul.atkins@intl.att.com>  Fri, 24 Jul 2020 09:12:29 +0100

vyatta-dataplane (3.11.1) unstable; urgency=medium

  [ Mandeep Rohilla ]
  * BFD: Add support for querying max interval values supported

  [ Paul Atkins ]

 -- Paul Atkins <paul.atkins@intl.att.com>  Mon, 20 Jul 2020 21:45:59 +0100

vyatta-dataplane (3.10.70) unstable; urgency=medium

  [ aroberts ]
  * Don't allow a child shaper to exceed 99.6% of parent rate

  [ Paul Atkins ]

 -- Paul Atkins <paul.atkins@intl.att.com>  Fri, 04 Sep 2020 10:15:04 +0100

vyatta-dataplane (3.10.69) unstable; urgency=medium

  [ Charles (Chas) Williams ]
  * ptp: add additional-path support (Bugfix: VRVDR-48480)

 -- Robert Shearman <robert.shearman@att.com>  Tue, 01 Sep 2020 11:42:50 +0100

vyatta-dataplane (3.10.68) unstable; urgency=medium

  [ Paul Aitken ]
  * DPI: app groups: avoid null deref

  [ Paul Atkins ]

 -- Paul Atkins <paul.atkins@intl.att.com>  Wed, 19 Aug 2020 11:43:55 +0100

vyatta-dataplane (3.10.67) unstable; urgency=medium

  * gre: don't double free mbuf if using a gre tunnel to ourself

 -- Paul Atkins <paul.atkins@intl.att.com>  Wed, 19 Aug 2020 08:37:29 +0100

vyatta-dataplane (3.10.66) unstable; urgency=medium

  [ Robert Shearman ]
  * if: move vlan_if_get_stats to common interface code
  * gre: add support for retrieving FAL stats

  [ Paul Atkins ]

 -- Paul Atkins <paul.atkins@intl.att.com>  Mon, 17 Aug 2020 10:14:51 +0100

vyatta-dataplane (3.10.65) unstable; urgency=medium

  [ Gavin Shearer ]
  * ippf: fix issue of corrupted first byte of IPv6 address to match

  [ Paul Atkins ]

 -- Paul Atkins <paul.atkins@intl.att.com>  Mon, 17 Aug 2020 09:44:06 +0100

vyatta-dataplane (3.10.64) unstable; urgency=medium

  [ Ian Wilson ]
  * npf: Increment session stats if session matched, and the pkt is not dropped

  [ Paul Atkins ]

 -- Paul Atkins <paul.atkins@intl.att.com>  Fri, 14 Aug 2020 10:29:11 +0100

vyatta-dataplane (3.10.63) unstable; urgency=medium

  [ aroberts ]
  * Don't allow a child shaper to exceed 99.6% of parent rate

  [ Paul Atkins ]

 -- Paul Atkins <paul.atkins@intl.att.com>  Fri, 14 Aug 2020 10:26:41 +0100

vyatta-dataplane (3.10.62) unstable; urgency=medium

  [ Brian Russell ]
  * qos: extend mark-map to include dp

  [ Paul Atkins ]

 -- Paul Atkins <paul.atkins@intl.att.com>  Thu, 13 Aug 2020 10:17:11 +0100

vyatta-dataplane (3.10.61) unstable; urgency=medium

  [ Brian Russell ]
  * qos: don't enable dscp mapping if designation in use
  * qos: allocate a priority local designation

  [ Paul Atkins ]

 -- Paul Atkins <paul.atkins@intl.att.com>  Mon, 10 Aug 2020 14:46:43 +0100

vyatta-dataplane (3.10.60) unstable; urgency=medium

  [ Paul Aitken ]
  * DPI: add application group database
  * DPI: application resource groups
  * DPI: application resource group parsing
  * DPI: new APIs for application resource groups
  * DPI: add application resource groups to app firewall
  * DPI: add application resource groups to Makefile

  [ Paul Atkins ]

 -- Paul Atkins <paul.atkins@intl.att.com>  Thu, 06 Aug 2020 13:15:51 +0100

vyatta-dataplane (3.10.59) unstable; urgency=medium

  [ Karthik Murugesan ]
  * vxlan: Added null check to avoid null-pointer dereference

  [ Paul Atkins ]

 -- Paul Atkins <paul.atkins@intl.att.com>  Thu, 06 Aug 2020 08:46:48 +0100

vyatta-dataplane (3.10.58) unstable; urgency=medium

  [ Robert Shearman ]
  * controller: extend timeout for adding a port (Fixes: VRVDR-52458)

  [ Paul Atkins ]

 -- Paul Atkins <paul.atkins@intl.att.com>  Wed, 05 Aug 2020 16:25:22 +0100

vyatta-dataplane (3.10.57) unstable; urgency=medium

  [ Charles (Chas) Williams ]
  * ptp: check switch nexthop interface is reachable (Bugfix: VRVDR-52447)

  [ Paul Atkins ]

 -- Paul Atkins <paul.atkins@intl.att.com>  Wed, 05 Aug 2020 09:26:54 +0100

vyatta-dataplane (3.10.56) unstable; urgency=medium

  * dp_event: reorder some of the dp_events in the enum
  * event: add a public event notifier for vrf create/delete events

 -- Paul Atkins <paul.atkins@intl.att.com>  Tue, 04 Aug 2020 15:41:08 +0100

vyatta-dataplane (3.10.55) unstable; urgency=medium

  [ Paul Atkins ]
  * Jenkins: change master branch target to be DANOS:Glasgow

  [ Simon Barber ]
  * Convert return string of vplsh led blink cmd to json

  [ Paul Aitken ]
  * dataplane abort due to short string in rte_jhash
  * DPI: Inconsistent use of protocol in DPI output
  * Avoid buffer overrun in sip_alg_hash

 -- Robert Shearman <robert.shearman@att.com>  Tue, 28 Jul 2020 09:31:32 +0100

vyatta-dataplane (3.10.54) unstable; urgency=medium

  [ Robert Shearman ]
  * storm_ctl: fix write to heap after free when deleting an instance
    (Fixes: VRVDR-52115)
  * tests: add test for storm-control out of order profile delete
  * Makefile.am: reduce dependencies of fal_plugin_test_la

  [ Paul Atkins ]

 -- Paul Atkins <paul.atkins@intl.att.com>  Fri, 24 Jul 2020 09:51:57 +0100

vyatta-dataplane (3.10.53) unstable; urgency=medium

  [ Robert Shearman ]
  * nh_common: skip over backup next-hops when fixing up protected tracking
    (Fixes: VRVDR-52257)
  * ut: add symbols for router-interface FAL object in test FAL
  * ut: test PIC edge with a gateway being used by both primary & backup

  [ Ian Wilson ]
  * npf: Add npf return code counters
  * npf: Add commands to show return code counters
  * npf: Add mechanism to filter return code show output dependent on type
  * npf: Add commands to clear return code counters
  * ut: Add function to fetch and print npf return code counts
  * npf: Change nat64 to use nat64_decision_t instead of npf_decision_t
  * npf: Increment return code counters in npf_hook_track
  * npf: Change npf_cache_all to return either a 0 or a negative return code
  * npf: Change the function used by npf_cache_all to return a return code
  * npf: Add return codes to npf_cache_all
  * npf: Add param to npf_get_cache to allow return code to be returned
  * npf: Add return codes to npf state functions
  * npf: Add return codes to npf_hook_track calls to session functions
  * npf: Add return codes to the function to rewrite l3 and l4 fields
  * npf: Add return code to npf_icmpv4_err_nat
  * npf: Change nat64 common functions to have a single return point
  * npf: Add return codes to the nat64 map and convert functions
  * npf: Add return codes to nat64
  * npf: Add optional pointer, rcp, to npf_hook_notrack parameters
  * npf: Increment l2 return code counters in bridging
  * npf: Add single return point in local firewall functions
  * npf: Increment return code counts for local firewall
  * npf: Increment return code counts for ACL firewall
  * npf: Return select detailed return code stats for nat64

  [ Paul Atkins ]

 -- Paul Atkins <paul.atkins@intl.att.com>  Wed, 22 Jul 2020 10:10:23 +0100

vyatta-dataplane (3.10.52) unstable; urgency=medium

  [ Robert Shearman ]
  * fal: check for conditions that violate FAL route API contract
  * lpm: pass pd_state by reference in walk callback
  * route: update dependent routes when interface FAL L3 state changes
  * route6: update dependent routes when interface FAL L3 state changes
    (Fixes: VRVDR-50303)

  [ Paul Atkins ]

 -- Paul Atkins <paul.atkins@intl.att.com>  Tue, 21 Jul 2020 07:47:56 +0100

vyatta-dataplane (3.10.51) unstable; urgency=medium

  [ Mandeep Rohilla ]
  * BFD: Add support for querying max interval values supported

  [ Paul Atkins ]

 -- Paul Atkins <paul.atkins@intl.att.com>  Mon, 20 Jul 2020 21:23:09 +0100

vyatta-dataplane (3.10.50) unstable; urgency=medium

  * sanitizer: set ASAN_OPTIONS when sanitizer is used

 -- Paul Atkins <paul.atkins@intl.att.com>  Mon, 20 Jul 2020 13:36:11 +0100

vyatta-dataplane (3.10.49) unstable; urgency=medium

  [ Robert Shearman ]
  * shadow: remove the shadow port handler when an interface is freed
    (Fixes: VRVDR-52193)
  * shadow: use events for init/destroy
  * sample: fix the visit_after node declaration

  [ Paul Atkins ]

 -- Paul Atkins <paul.atkins@intl.att.com>  Mon, 20 Jul 2020 13:18:35 +0100

vyatta-dataplane (3.10.48) unstable; urgency=medium

  [ Robert Shearman ]
  * config: factor out and simplify PCI address parsing for backplane ports
  * config: parse management_port platform.conf attribute
  * dpdk-eth: add management port attribute to interface information

  [ Paul Atkins ]

 -- Paul Atkins <paul.atkins@intl.att.com>  Mon, 20 Jul 2020 08:46:22 +0100

vyatta-dataplane (3.10.47) unstable; urgency=medium

  [ Thomas Kiely ]
  * mac_limit: Remove temporary show keyword

  [ Charles (Chas) Williams ]
  * coverity: fix handling when an error is returned (Bugfix: VRVDR-52191)

  [ Robert Shearman ]
  * dpdk-eth: only remove a LAG port after the ifp using it has been freed
  * main: only close the ports after cleaning up interfaces (Fixes: VRVDR-52220)

  [ Paul Atkins ]
  * fal: provide alternate name for FAL_BFD_HW_MODE_CP_INDEPENDENT

 -- Paul Atkins <paul.atkins@intl.att.com>  Thu, 16 Jul 2020 12:02:27 +0100

vyatta-dataplane (3.10.46) unstable; urgency=medium

  [ Mike Manning ]
  * L2TPv3: Fails to be ping across tunnel using L2TPv3

  [ Robert Shearman ]
  * if: fix cleanup of DPDK ethernet interfaces (Fixes: VRVDR-52145)

  [ Paul Atkins ]
  * ut: add vars that tests can use to pass state to the fal

 -- Paul Atkins <paul.atkins@intl.att.com>  Fri, 10 Jul 2020 13:59:35 +0100

vyatta-dataplane (3.10.45) unstable; urgency=medium

  [ Nicholas Brown ]
  * Add a CODEOWNERS file

  [ Charles (Chas) Williams ]
  * vhost: fix netlink races with hotplug (Bugfix: VRVDR-50960)

  [ Paul Atkins ]

 -- Paul Atkins <paul.atkins@intl.att.com>  Wed, 08 Jul 2020 15:21:32 +0100

vyatta-dataplane (3.10.44) unstable; urgency=medium

  * main: allow the user to specify the platform_file location
  * ut: allow user to specify platform conf file

 -- Paul Atkins <paul.atkins@intl.att.com>  Tue, 07 Jul 2020 13:02:45 +0100

vyatta-dataplane (3.10.43) unstable; urgency=medium

  [ Nicholas Brown ]
  * Remove last mentions of valgrind build
  * Enable the address sanitizer as part of the jenkins build
  * use .checkpatch.conf

  [ Robert Shearman ]
  * dpdk-eth: check that ifp exists in linkwatch_change_mark_state
  * dpdk-eth: don't require ifp for updating queue state (Fixes: VRVDR-52109)

  [ Paul Atkins ]

 -- Paul Atkins <paul.atkins@intl.att.com>  Mon, 06 Jul 2020 13:29:50 +0100

vyatta-dataplane (3.10.42) unstable; urgency=medium

  [ Charles (Chas) Williams ]
  * lag: remove potentially offensive language (Bugfix: VRVDR-51820)
  * main: remove potentially offensive language (Bugfix: VRVDR-51820)
  * vrf: remove potentially offensive language (Bugfix: VRVDR-51820)
  * bridge: remove potentially offensive language (Bugfix: VRVDR-51820)
  * tests: remove potentially offensive language (Bugfix: VRVDR-51820)
  * session: remove potentially offensive language (Bugfix: VRVDR-51820)

  [ Paul Atkins ]

 -- Paul Atkins <paul.atkins@intl.att.com>  Fri, 03 Jul 2020 15:49:00 +0100

vyatta-dataplane (3.10.41) unstable; urgency=medium

  [ Robert Shearman ]
  * if: issue feature event for interface being created
  * mstp: defer creation of STP object until after bridge created in FAL
    (Fixes: VRVDR-52083)
  * bridge: fix duplicate FAL br_new_port notification (Fixes: VRVDR-52084)
  * ut: validate FAL contract for bridge-port objects

  [ Thomas Kiely ]
  * mac_limit: Rename "mac-count" command to "limit status"

  [ Brian Russell ]
  * qos: update fal global map when resource group changes

  [ Paul Atkins ]

 -- Paul Atkins <paul.atkins@intl.att.com>  Fri, 03 Jul 2020 14:22:05 +0100

vyatta-dataplane (3.10.40) unstable; urgency=medium

  [ harios ]
  * Fix done for nexthop as IPv4 mapped IPv6 address

  [ Robert Shearman ]
  * main: swap order of checks on closing ports (Fixes: VRVDR-52095)
  * if: make promiscuity apply to VLANs as well as MAC addresses
    (Fixes: VRVDR-52049)
  * capture: remove interface-type check for setting promiscuity

  [ Paul Atkins ]

 -- Paul Atkins <paul.atkins@intl.att.com>  Fri, 03 Jul 2020 09:06:51 +0100

vyatta-dataplane (3.10.39) unstable; urgency=medium

  [ Robert Shearman ]
  * ut: add dp1 prefix to switchports
  * devinfo: change if_port_info to not require an ifp
  * master: avoid needing ifp present when adding/deleting ports
  * if: classify backplane ports as dataplane interfaces
  * if: clean up life-cycle of DPDK ethernet interface objects
    (Closes: VRVDR-51844)
  * if: remove missed link & unspec address handling
  * if: remove missed IP address & netconf handling (Closes: VRVDR-51845)
  * if: remove unused hwport incomplete infra

  [ Paul Atkins ]

 -- Paul Atkins <paul.atkins@intl.att.com>  Thu, 02 Jul 2020 08:52:24 +0100

vyatta-dataplane (3.10.38) unstable; urgency=medium

  [ Robert Shearman ]
  * shadow: remove superfluous interface netlink state management

  [ Paul Atkins ]

 -- Paul Atkins <paul.atkins@intl.att.com>  Wed, 01 Jul 2020 13:24:13 +0100

vyatta-dataplane (3.10.37) unstable; urgency=medium

  [ Paul Aitken ]
  * DPI: add nDPI debugging
  * DPI: load optional nDPI protocols and categories

  [ Charles (Chas) Williams ]
  * unit tests: fix mbuf debuggging (Bugfix: VRVDR-51987)
  * crypto: fix mbuf debugging (Bugfix: VRVDR-51987)
  * mpls: reject short packets (Bugfix: VRVDR-51987)

  [ Paul Atkins ]

 -- Paul Atkins <paul.atkins@intl.att.com>  Wed, 01 Jul 2020 09:22:12 +0100

vyatta-dataplane (3.10.36) unstable; urgency=medium

  * control: add a comment to request new commands in protobuf format
  * dpdk_eth_if: don't dump ports that have been unplugged
  * if: in ifnet_byethname skip over unplugged interfaces
  * hotplug: mark the interface as unplugged at the start of processing
  * dpdk_eth_if: don't assume that info.driver_name is valid

 -- Paul Atkins <paul.atkins@intl.att.com>  Wed, 24 Jun 2020 09:07:45 +0100

vyatta-dataplane (3.10.35) unstable; urgency=medium

  [ Shweta Choudaha ]
  * Backplane:Shut DPDK bkplane ports post fal cleanup

  [ Paul Atkins ]

 -- Paul Atkins <paul.atkins@intl.att.com>  Fri, 19 Jun 2020 16:18:37 +0100

vyatta-dataplane (3.10.34) unstable; urgency=medium

  [ Ethan Li ]
  * bfd-hw: add FAL attribute for BFD hw running mode

  [ Nicholas Brown ]
  * sample plugin and test code only using public API
  * The test code for the sample plugin should also a plugin

  [ Ian Wilson ]
  * npf: Set custom timeout in dataplane session after session is created
  * npf: Add option to cache pkt without updating the cache grouper data
  * npf: Move _npf_cache_all_at in order to avoid forward reference

  [ Thomas Kiely ]
  * Avoid unnecessary unapply of mac limit feature

  [ Mandeep Rohilla ]
  * BR_VLAN_SET: Api to determine if vlan set is empty
  * BR_VLAN_SET UT: unit tests for the vlan set empty api

  [ Paul Atkins ]
  * ut: func to verify state based on pb show should use void *

 -- Paul Atkins <paul.atkins@intl.att.com>  Fri, 19 Jun 2020 09:02:21 +0100

vyatta-dataplane (3.10.33) unstable; urgency=medium

  [ Ian Wilson ]
  * cgnat: Several small cosmetic changes to cgnat
  * cgnat: Add 2-tuple sessn to hash table if it fails to be added directly
  * cgnat: Move 2-tuple session inspection code into separate function
  * cgnat: Block outbound flow if max-dest-per-session reached
  * cgnat: Block inbound packets if max-dest-per-session reached
  * cgnat: Increase maximum configurable max-dest-per-session to 128
  * ut: Fixup cgnat25 to expect an ICMP error
  * cgnat: Remove interface config store and replay mechanism
  * ut: Remove cgnat14 test for interface store and replay mechanism

  [ Paul Atkins ]

 -- Paul Atkins <paul.atkins@intl.att.com>  Tue, 16 Jun 2020 10:32:46 +0100

vyatta-dataplane (3.10.32) unstable; urgency=medium

  [ Mandeep Rohilla ]
  * DP_EVENT: Add new event for MTU change notifications
  * MTU: Register QoS's intereset in MTU change
  * MTU: Don't bounce the port when changing the MTU

  [ Paul Atkins ]

 -- Paul Atkins <paul.atkins@intl.att.com>  Fri, 12 Jun 2020 11:54:49 +0100

vyatta-dataplane (3.10.31) unstable; urgency=medium

  [ Ian Wilson ]
  * npf: Simplify and enhance the api for fetching address group json

  [ Paul Atkins ]

 -- Paul Atkins <paul.atkins@intl.att.com>  Fri, 12 Jun 2020 11:14:46 +0100

vyatta-dataplane (3.10.30) unstable; urgency=medium

  [ Robert Shearman ]
  * debian: don't suppress changelog generation
  * Pull JSON writer code out into a shared library (Fixes: VRVDR-51389)

  [ Paul Atkins ]

 -- Paul Atkins <paul.atkins@intl.att.com>  Tue, 09 Jun 2020 09:24:36 +0100

vyatta-dataplane (3.10.29) unstable; urgency=medium

  [ Srinivas Narayan ]
  * Check if next hop is non-NULL before de-referencing it

  [ Paul Atkins ]

 -- Paul Atkins <paul.atkins@intl.att.com>  Tue, 09 Jun 2020 08:40:38 +0100

vyatta-dataplane (3.10.28) unstable; urgency=medium

  [ Charles (Chas) Williams ]
  * conf: allow dev_flags to be filtered (Bugfix: VRVDR-48438)
  * ixgbe: do not use the LSC interrupt (Bugfix: VRVDR-48438)
  * ifconfig: allow inspection of the lsc status
  * vhost: do not wait forever for QMP (Bugfix: VRVDR-51099)

  [ Paul Atkins ]

 -- Paul Atkins <paul.atkins@intl.att.com>  Fri, 05 Jun 2020 10:16:49 +0100

vyatta-dataplane (3.10.27) unstable; urgency=medium

  [ Ian Wilson ]
  * nat64: Only dereference the session sentry once
  * nat64: Free memory before returning in nat64_create error case

  [ Robert Shearman ]
  * storm_ctl: avoid redundant FAL update when adding threshold for new type
  * storm_ctl: move fal_policer_modify_profile function down
  * storm_ctl: make threshold removal FAL state symmetric (Fixes: VRVDR-51406)

  [ Paul Atkins ]
  * lpm6: fix check for depth when removing /24

 -- Paul Atkins <paul.atkins@intl.att.com>  Thu, 04 Jun 2020 12:28:06 +0100

vyatta-dataplane (3.10.26) unstable; urgency=medium

  [ Mark Gillott ]
  * if: migrate hardware port completion to separate function
  * if: replace NEWPORT with INIPORT & ADDPORT (Fixes: VRVDR-46511)
  * if: postpone snapshot request until port initialisation complete
    (Fixes: VRVDR-46511)

  [ Paul Atkins ]

 -- Paul Atkins <paul.atkins@intl.att.com>  Fri, 29 May 2020 14:15:43 +0100

vyatta-dataplane (3.10.25) unstable; urgency=medium

  [ Paul Aitken ]
  * DPI: fix memleaks in dpi_ctor
  * DPI: make initialisation return errno

  [ Robert Shearman ]
  * ip_rt_protobuf: fix coverity resource leak reports (Fixes: VRVDR-51284)

  [ Ian Wilson ]
  * cgnat: Return NAT pool "full" (np_full) json to control plane

  [ ak487r ]
  * tests: remove ipv6 ND Solicitation tests for originating firewall

  [ Ian Wilson ]
  * cgnat: Max dest per session only allows powers of two

  [ Tom Kiely ]
  * MAC Limit: Add a new attr for mac limit on port/vlan
  * MAC Limit: Add a new log type flag for mac limiting feat
  * MAC Limit: Add support for creating MAC limiting profiles
  * MAC Limit: Add support mac limit entry based on port/vlan
  * MAC Limit: Apply mac limiting in the FAL
  * MAC Limit: Add hooks for applying mac limiting based on dp events
  * MAC Limit: Add support for show command
  * Add Unit Tests for MAC limiting feature.

  [ Paul Atkins ]

 -- Paul Atkins <paul.atkins@intl.att.com>  Fri, 29 May 2020 12:13:11 +0100

vyatta-dataplane (3.10.24) unstable; urgency=medium

  [ Paul Atkins ]
  * main: add a wrapper to unregister a thread with rcu
  * ip_forward: remove references to next_hop_v6

  [ Robert Shearman ]
  * route: set some missing address family types
  * route_v6: set some missing address family types
  * mpls: set some missing address family types

  [ Paul Atkins ]
  * main: make ASSERT_MASTER public

 -- Paul Atkins <paul.atkins@intl.att.com>  Fri, 22 May 2020 11:01:09 +0100

vyatta-dataplane (3.10.23) unstable; urgency=medium

  [ Paul Atkins ]
  * debian: define prefix in the libyattafal .pc file

  [ Paul Carson ]
  * Forward PPP CHAP traffic to PPP (Fixes: VRVDR-49231)

  [ Derek Fawcus ]
  * NPF: Use ICMP opcode defines, not magic values
  * NPF: Adjust ICMP opcode generation
  * NPF: Enable matching of ICMP classes in ncode
  * Update checkpath warnings in use

  [ Paul Atkins ]

 -- Paul Atkins <paul.atkins@intl.att.com>  Thu, 21 May 2020 10:40:12 +0100

vyatta-dataplane (3.10.22) unstable; urgency=medium

  [ Robert Shearman ]
  * debug_strip: add build-ids to package metadata
  * Generate -dbgsym packages per binary package (Fixes: VRVDR-50948)

  [ Shweta Choudaha ]
  * flow_cache: Use get_lcore_max to get max lcoreid

  [ Paul Atkins ]

 -- Paul Atkins <paul.atkins@intl.att.com>  Tue, 19 May 2020 10:59:05 +0100

vyatta-dataplane (3.10.21) unstable; urgency=medium

  [ Paul Atkins ]
  * nd6_nbr: when storing the v6 addr use sockaddr_storage not sockaddr

  [ Gavin Shearer ]
  * nat64: check rule group name of rule is set before accessing it

  [ Paul Atkins ]
  * main: make sure that we don't register rcu thread twice

  [ Charles (Chas) Williams ]
  * dpdk: get dev_info before closing (Bugfix: VRVDR-51041)

  [ Paul Atkins ]

 -- Paul Atkins <paul.atkins@intl.att.com>  Mon, 18 May 2020 19:29:08 +0100

vyatta-dataplane (3.10.20) unstable; urgency=medium

  [ Paul Aitken ]
  * DPI: new APIs to support application name database
  * DPI: new APIs to support application type database
  * DPI: new APIs for user-defined applications
  * DPI: new APIs to allow packet processing by nDPI
  * DPI: change --without-dpi to build without nDPI
  * DPI: add new files to makefile
  * DPI: remove redundant files
  * DPI: don't need to include DPI
  * DPI: remove Qosmos from dpi_internal.h, add new APIs
  * DPI: update app_cmds.c includes
  * DPI: dpi_public.c to call the engine-based APIs
  * DPI: update DPI rprocs to engine-based APIs
  * DPI: remove app database from npf_ext_app.c
  * DPI: update app FW DPI rprocs to use engine-based APIs
  * DPI: update L3 DPI pipeline to use engine-based APIs
  * DPI: add new engine-based APIs to dpi.c
  * DPI: add libndpi-dev build dependency

  [ Paul Atkins ]

 -- Paul Atkins <paul.atkins@intl.att.com>  Mon, 18 May 2020 15:32:27 +0100

vyatta-dataplane (3.10.19) unstable; urgency=medium

  [ ak487r ]
  * npf: add originating firewall
  * tests: add ipv4 tcp slowpath tests for originating firewall
  * tests: add ipv6 tcp slowpath tests for originating firewall
  * tests: add ipv4 icmp packet to big tests for originating firewall
  * tests: add ipv6 icmp packet to big tests for originating firewall
  * tests: add ipv6 ND Advertisement tests for originating firewall
  * tests: add ipv6 ND Solicitation tests for originating firewall
  * tests: add ipv4 echo reply by cgnat for originating firewall

  [ Paul Atkins ]
  * ut: fix issue with buffer size when comparing one-of
  * nh_common: change 1 to 1ull when using it to shift 64 bit numbers
  * nh_common: when updating map get the count from the bitmap
  * nh_common: on nh_map init leave space for unusable primaries
  * nh_common: use CMM macros when reading/modifying the usability flag
  * nh_common: reinit nh map contents if collisions when marking unusable
  * nh_common: let paths be marked usable and unusable
  * ut: tests for pic edge where a path is made usable
  * route6: display the next hop map for v6 routes
  * ut: remove extra whitespace in pic edge tests
  * ut: add an ipv6 pic edge test
  * route: register path_state functions with event infra for cleanup

 -- Paul Atkins <paul.atkins@intl.att.com>  Mon, 18 May 2020 13:56:55 +0100

vyatta-dataplane (3.10.18) unstable; urgency=medium

  [ Sanjay Iyer ]
  * hw-bfd: Add additional FAL attributes (Fixes: VRVDR-50399)

  [ Paul Atkins ]

 -- Paul Atkins <paul.atkins@intl.att.com>  Fri, 15 May 2020 17:24:01 +0100

vyatta-dataplane (3.10.17) unstable; urgency=medium

  [ Paul Atkins ]
  * nh_common: check if a nh is unusable before marking as unusable
  * nh_common: don't put an unusable nh into the map at init time
  * nh_common: add a bitmask to track usable next_hops
  * ut: allow for checking for one of many expected strings
  * ut: further tests for pic edge

  [ Gavin Shearer ]
  * nat: add support in apm for multiple port maps based on protocol
  * nat: rename fields in port_prot structure
  * nat: add passing in IP proto to apm port request fns
  * nat: update per-rule nat statistics to be per-protocol
  * nat: pass back in JSON the per-protocol rule used counts
  * nat: add warning if changing port pool for separate ICMP pool

  [ Paul Atkins ]

 -- Paul Atkins <paul.atkins@intl.att.com>  Fri, 15 May 2020 13:40:54 +0100

vyatta-dataplane (3.10.16) unstable; urgency=medium

  [ Robert Shearman ]
  * if: fix typo in ifop_uninit comment
  * bridge: issuing FAL delport notifications for members on bridge delete
    (Fixes: VRVDR-51123)

  [ Srinivas Narayan ]
  * npf: Add a flag to enable hash table linkage for rules
  * npf: add hash table linkage for rules

  [ Paul Atkins ]
  * nh_common: change api to mark path unusable to also allow usable

 -- Paul Atkins <paul.atkins@intl.att.com>  Fri, 15 May 2020 11:53:04 +0100

vyatta-dataplane (3.10.15) unstable; urgency=medium

  [ Dewi Morgan ]
  * dataplane: add dp_ifnet_admin_status api

  [ Paul Atkins ]
  * nh_common: when a next_hop is marked unusable update the fal
  * urcu: add an API to allow a thread to register with urcu
  * dpdk_linkwatch: on link down mark paths unusable

  [ Robert Shearman ]
  * fal: signal backup paths

  [ Paul Atkins ]

 -- Paul Atkins <paul.atkins@intl.att.com>  Wed, 13 May 2020 16:27:47 +0100

vyatta-dataplane (3.10.14) unstable; urgency=medium

  [ Srinivas Narayan ]
  * npf: Add flags to skip stats maintenance
  * npf: Skip stats allocation if NO_STATS flag is set
  * npf: Add NULL checks for rule stats where necessary
  * npf: Skip stats allocation for IPsec rulesets
  * npf: Use NO_STATS flag to optimize high level ops

  [ Simon Barber ]
  * Set the l3 length of Site-2-Site Packets for TX on spath

  [ Paul Atkins ]
  * ut: move the pic edge tests into dp_test_ip_pic_edge.c
  * nh_common: change the nexthop to have a struct_ip addr
  * nh_common: rename nexthop_create_copy
  * mpls: make nh_outlabels_copy copy all labels
  * nh_common: add a function to copy a next_hop and use instead of memcpy
  * nh_common: provide apis to help do a modify of an active next_hop_list
  * nh_common: store the number of primary paths in the next_hop_list
  * nh_common: store the protected next_hops in a 2 level hash
  * nh_common: use a nh_map when a next_hop_list has backup paths
  * route: Add an api to allow plugins to provide path state
  * nh_common: add a ptr back from the NH to the NH list
  * nh_common: update sw forwarding state when a NH becomes unusable
  * ut: ip pic edge tests
  * ut: ip pic edge tests with traffic
  * nh_common: fix typos in comments
  * nh_common: when tracking nexthops with backups, skip those with no ifp

 -- Paul Atkins <paul.atkins@intl.att.com>  Wed, 13 May 2020 08:43:08 +0100

vyatta-dataplane (3.10.13) unstable; urgency=medium

  [ Nicholas Brown ]
  * update autconf dpdk check to check for 19.11

  [ Robert Shearman ]
  * protobuf: fix typo in description of mpls_labels field

  [ Srinivas Narayan ]
  * flow-cache: Add API prototypes for flow-cache
  * flow-cache: Move crypto pkt buffer definition
  * flow-cache: Rename pr_cache* to flow_cache*
  * flow-cache: Rename variable used for flow_cache_entry
  * flow-cache: Move address union definition to make it re-usable
  * flow-cache: Migrate addresses to common definition
  * flow-cache: Enable support for IPv6
  * flow-cache: refactor common code invoking flow_cache_add
  * flow-cache: Decouple flow cache from crypto per-core block
  * flow-cache: use accessors for rule and context
  * flow-cache: add a bit to identify packets not matching any rule
  * flow-cache: Add support for caching negative matches
  * flow-cache: Create cache entries for cleartext packets
  * flow-cache: Skip further processing on cache match for cleartext packet
  * flow-cache: Avoid de-referencing policy rule unless present
  * flow-cache: Use rss hash if present in buffer
  * flow-cache: Add support for aging
  * flow-cache: refactor code to dump cache
  * flow-cache: Move flow-cache infra to separate module
  * flow-cache: Emit hit counts
  * flow-cache: split flow cache dump into smaller functions
  * flow-cache: Update comments to use 'flow cache'
  * flow-cache: rename crypto specific function & macro
  * flow-cache: Reorder fields to remove holes in structure

  [ Shweta Choudaha ]
  * backplane: use device max_mtu for backplane intf

  [ Paul Atkins ]

 -- Paul Atkins <paul.atkins@intl.att.com>  Tue, 12 May 2020 12:13:28 +0100

vyatta-dataplane (3.10.12) unstable; urgency=medium

  * debian: update dependency on vyatta-dpdk-swport

 -- Paul Atkins <paul.atkins@intl.att.com>  Mon, 11 May 2020 14:31:12 +0100

vyatta-dataplane (3.10.11) unstable; urgency=medium

  [ Brian Russell ]
  * qos: fix legacy map show

  [ Nicholas Brown ]
  * git ignore more debian package install directories
  * dataplane-dev does not have a dependency on the test binary

  [ Robert Shearman ]
  * route_v6: move handle_route6 function to ip_netlink.c
  * if: rename incomplete_route_add function
  * protobuf: add definition for route updates from the RIB
  * ip_rt_protobuf: add support for decoding protobuf route updates
  * tests: add support for protobuf route messages
  * ip_rt_protobuf: add support for installing backup paths
  * tests: add test for routes with backup paths
  * ecmp: move netlink handling to ip_netlink.c
  * ip_rt_protobuf: preserve display behaviour for MPLS deagg routes

  [ Paul Atkins ]

 -- Paul Atkins <paul.atkins@intl.att.com>  Mon, 11 May 2020 11:49:36 +0100

vyatta-dataplane (3.10.10) unstable; urgency=medium

  [ Mike Larson ]
  * Typo in include guard

  [ Shweta Choudaha ]
  * Add support for I40E X722 device

  [ Charles (Chas) Williams ]
  * dpdk: 19.11: struct ether_addr to struct rte_ether_addr
    (Bugfix: VRVDR-45636)
  * dpdk: 19.11; is_*_ether_addr to rte_is_*_ether_addr (Bugfix: VRVDR-45636)
  * dpdk: 19.11: e_RTE_METER_COLORS to RTE_COLORS (Bugfix: VRVDR-45636)
  * dpdk: 19.11: rename struct *_hdr to struct rte_*_hdr (Bugfix: VRVDR-45636)
  * dpdk: 19.11: ETHER_* to RTE_ETHER_* (Bugfix: VRVDR-45636)
  * dpdk: 19.11: add alignment to packed structs (Bugfix: VRVDR-45636)
  * dpdk: 19.11: fix swport unit tests (Bugfix: VRVDR-45636)
  * dpdk: 19.11: update build depdendencies (Bugfix: VRVDR-45636)

  [ Paul Atkins ]

 -- Paul Atkins <paul.atkins@intl.att.com>  Mon, 11 May 2020 09:13:58 +0100

vyatta-dataplane (3.10.9) unstable; urgency=medium

  [ Gavin Shearer ]
  * alg: ensure parent session active before linking child

  [ Paul Atkins ]
  * 3.9.108

  [ Charles (Chas) Williams ]
  * crypto: count burst buffer full as drops (Bugfix: VRVDR-50279)
  * crypto: count most errors as proto drops (Bugfix: VRVDR-50279)
  * crypto: eliminate macro usage (Bugfix: VRVDR-50279)
  * crypto: count packets against tunnel interface (Bugfix: VRVDR-50279)
  * crypto: do not count failed packets (Bugfix: VRVDR-50279)

  [ Paul Atkins ]
  * 3.9.109

  [ Mark Gillott ]
  * Register event operations only on first use (Fixes: VRVDR-50621)
  * Capture portmonitor replay errors (Fixes: VRVDR-50621)

  [ Paul Atkins ]
  * 3.9.110

  [ Charles (Chas) Williams ]
  * vhost: fix QMP communication (Bugfix: VRVDR-50745)

  [ Paul Atkins ]
  * 3.9.111

  [ Nicholas Brown ]
  * Add new public API dp_pipeline_is_feature_enabled_by_inst()

  [ Paul Atkins ]
  * 3.9.112

  [ Mark Gillott ]
  * pipeline: add initialiser to declaration of storage_ctx

  [ Nicholas Brown ]
  * Install test headers into the correct path from Makefile
  * dataplane_test in it's own package

  [ Gavin Shearer ]
  * nat64: make per-rule 'used' count be decremented
  * nat64: set full range for overload start/stop ports

  [ Mark Gillott ]
  * pcap: serialise access to capture console socket (Fixes: VRVDR-50937)

  [ Paul Atkins ]

 -- Paul Atkins <paul.atkins@intl.att.com>  Wed, 06 May 2020 14:13:12 +0100

vyatta-dataplane (3.10.8) unstable; urgency=medium

  [ Mike Larson ]
  * Add helper functions for protobuf

  [ Paul Atkins ]
  * nh_common: use a common version of nh_get_lables
  * nh_common: use a common version of nh_get_flags
  * mpls: use dp_nh_get_ifp instead of nh_get_if
  * nh_common: use a common version of nexthop_mp_select
  * route: add a family parameter to nexthop_select
  * route6: add a family parameter to nexthop6_select
  * crypto: crypto_policy_handle_packet_outbound_checks to use common nh
  * crypto: pr_feat_attach should use a single nh instead of a union
  * nh_common: use a common version of nexthop_select
  * nh: change nh_select so that it takes a family not a nh_type
  * nh: use nexthop_select instead of nh_select
  * mpls: make mpls_label_table_lookup return a next_hop ptr
  * mpls: make mpls_unlabeled_input return a struct next_hop *
  * mpls: modify mpls_oam_v4_lookup to use a next_hop instead of a union
  * mpls: change mpls_label_table_ins_lbl_internal to take a next_hop ptr
  * mpls: change mpls_label_table_insert_label to take a next_hop ptr
  * mpls: change mpls_label_table_add_reserved_labels to use a next_hop ptr
  * mpls: nh_fwd_mpls should take a struct next_hop ptr
  * mpls: change nh_eth_output_mpls to take a struct next_hop ptr
  * mpls: change nh_mpls_ip_fragment to take a struct next_hop ptr
  * mpls: change nh_mpls_forward to take a struct next_hop ptr
  * mpls: change mpls_labeled_forward to use a struct next_hop ptr
  * mpls: change mpls_unlabeled_forward to use a struct next_hop ptr
  * ecmp: change ecmp_mpls_create to return a struct next_hop ptr
  * mpls: change mpls_route_change to use a struct next_hop ptr
  * crypto: make crypto_policy_check_outbound take a struct next_hop **
  * l3_v4_ipsec: use struct next_hop instead of the nh union
  * l3_v6_ipsec: use struct next_hop instead of the nh union
  * shadow: use struct next_hop instead of the nh union nin spath_reader
  * nh: remove union next_hop_v4_or_v6_ptr as it is no longer used
  * crypto: tidy up code in crypto_policy_check_outbound
  * crypto: remove common code in crypto_policy_feat_attach_by_reqid
  * crypto: remove  common code in policy_bind_feat_attach
  * crypto: remove common code in policy_rule_to_json
  * shadow: commonise next_hop code in spath_reader
  * nh_common: make some of the nexthop functions static
  * nh: move the final funcs from nh.c and delete the file
  * mpls: move nh_fwd_ret into mpls_forward.c as that is the only user
  * nh: remove definition of NH_STRING_MAX as it is unused
  * mpls: remove duplicate code in mpls_route_change
  * nh_common: move enum nh_type into nh_common.h
  * nh_common: include mpls.h as it uses the outlabels defined there
  * nh_common: include ip_addr.h as it uses the ip_addr defined there
  * route: include if_llatbl.h as it use symbols defined there
  * l3_v4_encap: include if_llatbl.h as it use symbols defined there
  * nh: move enum nh_type to nh_common.h and remove nh.h
  * nh_common: rename next_hop_u to next_hop_list

 -- Paul Atkins <paul.atkins@intl.att.com>  Fri, 01 May 2020 10:11:41 +0100

vyatta-dataplane (3.10.7) unstable; urgency=medium

  [ Nicholas Brown ]
  * Git Ignore generated library files

  [ Robert Shearman ]
  * vlan_modify: fix json writing unwinding for no interfaces
    (Fixes: VRVDR-50839)
  * fal: add FAL next-hop attributes for PIC Edge (Closes: VRVDR-50739)
  * fal: add memory management functions
  * if: use RCU for interface fal_l3 field
  * storm_control: use RCU for instance sci_fal_obj array
  * tests: use FAL memory helpers in test plugin

  [ Paul Atkins ]

 -- Paul Atkins <paul.atkins@intl.att.com>  Fri, 01 May 2020 08:19:56 +0100

vyatta-dataplane (3.10.6) unstable; urgency=medium

  [ Paul Atkins ]
  * ut: change the size of the rings on the tx/rx interfaces
  * ut: provide apis for injecting and getting tx'ed packets
  * ut: add a new test for qos bursts

  [ Robert Shearman ]
  * vlan_modify: don't create filter chain unless there's an action we handle
    (Fixes: VRVDR-50709)
  * vlan_modify: remove some noisy log messages (Fixes: VRVDR-50711)

  [ Mike Larson ]
  * Protobuf support files need to be exported for plug-in
  * Move install location for protobuf generated files
  * Export more UT functions/headers
  * Update pkg-config path for dev
  * Set up dependency correctly for proto projects

  [ Paul Atkins ]
  * route: make the gateway in a next hop a union of v4/v6
  * route: change order of fields in struct next_hop_u
  * mpls: include stdbool.h as the header file uses bool
  * nh_common: add a new nh_common file to contain core nh code
  * route6: make the v6 route code use the common 'struct next_hop'
  * nh_common: move struct next_hop_u into nh_common.h
  * nh_common: remove struct next_hop_v6_u, use the v4/v6 version
  * nh_common: move the struct nexthop_hash_key to nh_common header file
  * route6: use the common nexthop_hash_key structure
  * nh_common: move struct nexthop_table into nh_common.h
  * route6: use the common nexthop table definition
  * nh_common: add code to allow registration per AF
  * nh_common: add common funcs to get/set ifp from nh
  * route6: move route_v6_init and route_v6_uninit lower in file
  * route: register hash functions with nh_common
  * route6: register hash functions with nh_common
  * route: don't use global nh_tbl var from nexthop_new
  * route: modify the debug in nexthop_reuse to add the af
  * nh_common: make the nexthop_lookup function common
  * route6: use the common nexthop_lookup function
  * fal: use a common version of next_hop_to_packet_action
  * fal: use a common version of next_hop_group_packet_action
  * fal: use a common version of next_hop_to_attr_list
  * fal: use a common version of fal_ip_new_next_hops
  * nh_common: use a common version of nexthop_reuse
  * nh_common: use a common version of nexthop_hash_insert
  * route6: pass an address family into nexthop6_new
  * route6: use NEXTHOP_HASH_TBL_SIZE instead of the v6 specific version
  * nh_common: use a common version of nexthop_alloc
  * nh_common: use a common version of nexthop_destroy
  * route6: change nexthop6_new to take a proto field
  * nh_common: use a common version of nexthop_new
  * route: modify nexthop_create to take a struct ip_addr for the gateway
  * route6: modify nexthop6_create to take a struct ip_addr for the gateway
  * nh_common: use a common version of nexthop_create
  * fal: use a common version of fal_ip_del_next_hops
  * nh_common: use a common version of nh_is_neigh_present
  * nh_common: use a common version of nh_is_neigh_created
  * nh_common: use a common version of nh_get_lle
  * route: add a family parameter to nexthop_put
  * route6: add a family parameter to nexthop6_put
  * nh_common: use a common version of nexthop_put
  * nh_common: use a common version of nexthop_create_copy
  * route: add a family parameter to nexthop_hash_del_add
  * route6: add a family parameter to nexthop6_hash_del_add
  * nh_common: use a common version of nexthop_hash_del_add
  * nh_common: use a common version of nh_is_connected
  * nh_common: use a common version of nh_is_local
  * nh_common: use a common version of nh_is_gw
  * route: add a family parameter to nh4_set_neigh_present
  * route6: add a family parameter to nh6_set_neigh_present
  * nh_common: use a common version of nh_set_neigh_present
  * route: add a family parameter to nh4_clear_neigh_present
  * route6: add a family parameter to nh6_clear_neigh_present
  * nh_common: use a common version of nh_clear_neigh_present
  * route: add a family parameter to nh4_set_neigh_created
  * route6: add a family parameter to nh6_set_neigh_created
  * nh_common: use a common version of nh_set_neigh_created
  * route: add a family parameter to nh4_clear_neigh_created
  * route6: add a family parameter to nh6_clear_neigh_created
  * nh_common: use a common version of nh_clear_neigh_created
  * nh_common: use a common version of nextu_nc_count
  * nh_common: use a common version of nextu_find_path_using_ifp
  * nh_common: use a common version of nextu_is_any_connected
  * route: add a family parameter to route_nh_replace
  * route: add a family parameter to route6_nh_replace
  * fal: move next_hop_group_packet_action higher in file
  * fal: use next_hop_group_packet_action when creating new ip nhs

 -- Paul Atkins <paul.atkins@intl.att.com>  Wed, 29 Apr 2020 08:42:25 +0100

vyatta-dataplane (3.10.5) unstable; urgency=medium

  [ Srinivas Narayan ]
  * Refactor use of grouper2 functions into separate module
  * rte-acl: determine ruleset size at creation time
  * rte-acl: Add packet matching abstraction
  * rte-acl: migrate ruleset to packet match abstraction API
  * rte-acl: Rename npf_grouper_cb_data and make it public
  * rte-acl: Add rte-acl based implementation of packet matching callbacks
  * rte-acl: Set up crypto callbacks for using rte-acl
  * rte-acl: Pass rule group as part of the context to match function
  * rte-acl: Add API to find rule in a group
  * rte-acl: Add API to determine if ruleset uses cache
  * rte-acl: Update crypto callback for match API
  * rte-acl: Use NPF cache only if ruleset requires it
  * rte-acl: skip using npf-cache if ruleset doesn't rely on it
  * rte-acl: Only invoke classifier for non-empty rulesets
  * rte-acl: Streamline call flow in npf_ruleset_inspect

  [ Paul Atkins ]

 -- Paul Atkins <paul.atkins@intl.att.com>  Mon, 27 Apr 2020 08:09:24 +0100

vyatta-dataplane (3.10.4) unstable; urgency=medium

  * Revert "Protobuf support files need to be exported for plug-in"
  * Revert "Move install location for protobuf generated files"
  * Revert "Export more UT functions/headers"
  * Revert "Update pkg-config path for dev"

 -- Paul Atkins <paul.atkins@intl.att.com>  Fri, 24 Apr 2020 09:18:28 +0100

vyatta-dataplane (3.10.3) unstable; urgency=medium

  [ Paul Atkins ]
  * ut: mark dp_test_crypto_perf_scale tests as DONT_RUN

  [ Mike Larson ]
  * Protobuf support files need to be exported for plug-in
  * Move install location for protobuf generated files
  * Export more UT functions/headers
  * Update pkg-config path for dev

  [ Paul Atkins ]

 -- Paul Atkins <paul.atkins@intl.att.com>  Fri, 24 Apr 2020 08:21:26 +0100

vyatta-dataplane (3.10.2) unstable; urgency=medium

  [ Mark Gillott ]
  * pcap: run FAL updates on master thread (Fixes: VRVDR-50581)

  [ Paul Atkins ]
  * 3.9.105

  [ Nicholas Brown ]
  * master branch is targeting 2005 release
  * Restore .gitlint file
  * Identify hidden files that should not be ignored

  [ Gavin Shearer ]
  * l3acl: don't commit rules to HW on event IF_FEAT_MODE_EVENT_L3_ENABLED

  [ Ian Wilson ]
  * cgnat: Obsolete some error counts, and add echo-req count to summary

  [ Nicholas Brown ]
  * Remove copyright and license assertion output

  [ Paul Atkins ]
  * ipv4_rsmbl: If we detect duplicate fragments then clean up properly
  * ipv4_rsmbl: check all previous frags to determine duplicates

  [ Srinivas Narayan ]
  * ipsec-ut: Update crypto UTs to support policy count verification
  * ipsec-ut: Force NPF cleanup at the end of s2s suites
  * ipsec-ut: Add NPF cleanup calls to multi-tunnel tests
  * ipsec-ut: Add a test to measure time to setup/teardown 500 tunnels
  * ipsec-ut: Increase poll interval for crypto policy display
  * crypto: Add 'brief' option to 'ipsec spd' command
  * crypto: Add total and live policy counts
  * ipsec-ut: Update UT to use 'brief' cmd and live policy count
  * UT: Add API to specify polling interval for json state
  * ipsec-ut: Update polling interval and count based on new API

  [ Paul Atkins ]
  * ipv4_rsmbl: drop fragment if it includes previously rx'ed bytes
  * ut: enhance the ipv4 duplicate fragment tests
  * ipv6_rsmbl: If we detect duplicate fragments then clean up properly
  * ipv6_rsmbl: check all previous frags to determine duplicates
  * ipv6_rsmbl: drop fragment if it includes previously rx'ed bytes
  * if: make if_output_features always inline
  * l2_vlan_mod: rename the vlan_mod pipline feature file
  * l2_vlan_mod: add a new pipeline node for egress vlan modify
  * portmonitor: add a new pipeline node for output portmonitor
  * capture: add a new pipeline node for output capture
  * if: split if_output into an internal and external version
  * if: remove if_output_features and call the feat point directly
  * if: make the pipeline call if_output_internal
  * 3.9.106

  [ Ian Wilson ]
  * npf: Optimal address-group show output including host addresses

  [ Robert Shearman ]
  * pipeline: use correct ifp for egress vlan modify feature
    (Fixes: VRVDR-50708)

  [ Paul Atkins ]
  * 3.9.107

 -- Paul Atkins <paul.atkins@intl.att.com>  Tue, 21 Apr 2020 09:40:00 +0100

vyatta-dataplane (3.10.1) unstable; urgency=medium

  [ Nicholas Brown ]
  * master-next branch is targeting danos project

  [ Srinivas Narayan ]
  * crypto: Increase force commit count to 2000

  [ Paul Atkins ]

 -- Paul Atkins <paul.atkins@intl.att.com>  Wed, 08 Apr 2020 13:36:41 +0100

vyatta-dataplane (3.9.112) unstable; urgency=medium

  [ Nicholas Brown ]
  * Add new public API dp_pipeline_is_feature_enabled_by_inst()

  [ Paul Atkins ]

 -- Paul Atkins <paul.atkins@intl.att.com>  Wed, 06 May 2020 09:18:57 +0100

vyatta-dataplane (3.9.111) unstable; urgency=medium

  [ Charles (Chas) Williams ]
  * vhost: fix QMP communication (Bugfix: VRVDR-50745)

  [ Paul Atkins ]

 -- Paul Atkins <paul.atkins@intl.att.com>  Wed, 22 Apr 2020 16:21:13 +0100

vyatta-dataplane (3.9.110) unstable; urgency=medium

  [ Mark Gillott ]
  * Register event operations only on first use (Fixes: VRVDR-50621)
  * Capture portmonitor replay errors (Fixes: VRVDR-50621)

  [ Paul Atkins ]

 -- Paul Atkins <paul.atkins@intl.att.com>  Tue, 21 Apr 2020 07:45:42 +0100

vyatta-dataplane (3.9.109) unstable; urgency=medium

  [ Charles (Chas) Williams ]
  * crypto: count burst buffer full as drops (Bugfix: VRVDR-50279)
  * crypto: count most errors as proto drops (Bugfix: VRVDR-50279)
  * crypto: eliminate macro usage (Bugfix: VRVDR-50279)
  * crypto: count packets against tunnel interface (Bugfix: VRVDR-50279)
  * crypto: do not count failed packets (Bugfix: VRVDR-50279)

  [ Paul Atkins ]

 -- Paul Atkins <paul.atkins@intl.att.com>  Tue, 21 Apr 2020 07:43:38 +0100

vyatta-dataplane (3.9.108) unstable; urgency=medium

  [ Gavin Shearer ]
  * alg: ensure parent session active before linking child

  [ Paul Atkins ]

 -- Paul Atkins <paul.atkins@intl.att.com>  Tue, 21 Apr 2020 07:42:23 +0100

vyatta-dataplane (3.9.107) unstable; urgency=medium

  [ Ian Wilson ]
  * npf: Optimal address-group show output including host addresses

  [ Robert Shearman ]
  * pipeline: use correct ifp for egress vlan modify feature
    (Fixes: VRVDR-50708)

  [ Paul Atkins ]

 -- Paul Atkins <paul.atkins@intl.att.com>  Fri, 17 Apr 2020 11:20:45 +0100

vyatta-dataplane (3.9.106) unstable; urgency=medium

  [ Nicholas Brown ]
  * master branch is targeting 2005 release
  * Restore .gitlint file
  * Identify hidden files that should not be ignored

  [ Gavin Shearer ]
  * l3acl: don't commit rules to HW on event IF_FEAT_MODE_EVENT_L3_ENABLED

  [ Ian Wilson ]
  * cgnat: Obsolete some error counts, and add echo-req count to summary

  [ Nicholas Brown ]
  * Remove copyright and license assertion output

  [ Paul Atkins ]
  * ipv4_rsmbl: If we detect duplicate fragments then clean up properly
  * ipv4_rsmbl: check all previous frags to determine duplicates
  * ipv4_rsmbl: drop fragment if it includes previously rx'ed bytes
  * ut: enhance the ipv4 duplicate fragment tests
  * ipv6_rsmbl: If we detect duplicate fragments then clean up properly
  * ipv6_rsmbl: check all previous frags to determine duplicates
  * ipv6_rsmbl: drop fragment if it includes previously rx'ed bytes
  * if: make if_output_features always inline
  * l2_vlan_mod: rename the vlan_mod pipline feature file
  * l2_vlan_mod: add a new pipeline node for egress vlan modify
  * portmonitor: add a new pipeline node for output portmonitor
  * capture: add a new pipeline node for output capture
  * if: split if_output into an internal and external version
  * if: remove if_output_features and call the feat point directly
  * if: make the pipeline call if_output_internal

 -- Paul Atkins <paul.atkins@intl.att.com>  Thu, 16 Apr 2020 12:34:30 +0100

vyatta-dataplane (3.9.105) unstable; urgency=medium

  [ Mark Gillott ]
  * pcap: run FAL updates on master thread (Fixes: VRVDR-50581)

  [ Paul Atkins ]

 -- Paul Atkins <paul.atkins@intl.att.com>  Wed, 08 Apr 2020 07:11:28 +0100

vyatta-dataplane (3.9.104) unstable; urgency=medium

  * DANOS Import master

 -- Nicholas Brown <nick.brown@att.com>  Tue, 07 Apr 2020 13:26:26 +0100

vyatta-dataplane (3.7.86.1.4) unstable; urgency=medium

  * DANOS Import

 -- Paul Atkins <paul.atkins@intl.att.com>  Fri, 08 Nov 2019 16:27:29 +0000<|MERGE_RESOLUTION|>--- conflicted
+++ resolved
@@ -1,4 +1,3 @@
-<<<<<<< HEAD
 vyatta-dataplane (3.14.14) unstable; urgency=medium
 
   [ Gavin Shearer ]
@@ -310,7 +309,7 @@
   * UT: Added UT for MPLS ICMP Originated firewall
 
  -- Srinivas Narayan <narayan@vyatta.att-mail.com>  Thu, 08 Jul 2021 17:49:37 +0100
-=======
+
 vyatta-dataplane (3.13.43) unstable; urgency=medium
 
   [ ck407g ]
@@ -322,7 +321,6 @@
   * codechecks: better formatting
 
  -- Srinivas Narayan <narayan@vyatta.att-mail.com>  Thu, 26 Aug 2021 10:07:17 +0100
->>>>>>> d15876ce
 
 vyatta-dataplane (3.13.42) unstable; urgency=medium
 
