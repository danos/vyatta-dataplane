<<<<<<< HEAD
vyatta-dataplane (3.11.8) unstable; urgency=medium

  [ Robert Shearman ]
  * fal_plugin: add object model for MPLS
  * fal_plugin: add FAL object for VRFs
  * fal_plugin: add attributes for MPLS TTL mode (Closes: VRVDR-52435)
  * fal: add next hop label attributes
  * nh_common: add FAL programming helpers
  * route: make use of FAL nh_common helpers
  * route_v6: make use of FAL nh_common helpers
  * mpls: signal FAL create/update/delete of MPLS routes
  * fal: signal use of next hop groups
  * fal: translate IPv6 nexthops with IPv4 mapped addresses to IPv4 nexthop
  * tests: test IPv6 labeled routes via attached IPv4 nexthops
  * vrf: create and use FAL VRF object
  * fal: support MPLS deagg routes
  * mpls: add support for dumping one MPLS route
  * mpls: add support for signalling change to TTL mode to FAL
    (Closes: VRVDR-52436)

  [ Paul Atkins ]

 -- Paul Atkins <paul.atkins@intl.att.com>  Thu, 13 Aug 2020 15:09:49 +0100

vyatta-dataplane (3.11.7) unstable; urgency=medium

  [ Robert Shearman ]
  * controller: extend timeout for adding a port (Fixes: VRVDR-52458)

  [ Paul Atkins ]
  * 3.10.58

  [ Karthik Murugesan ]
  * vxlan: Added null check to avoid null-pointer dereference

  [ Paul Atkins ]
  * 3.10.59

  [ Paul Aitken ]
  * DPI: add application group database
  * DPI: application resource groups
  * DPI: application resource group parsing
  * DPI: new APIs for application resource groups
  * DPI: add application resource groups to app firewall
  * DPI: add application resource groups to Makefile

  [ Paul Atkins ]
  * 3.10.60

  [ Karthik Murugesan ]
  * ptp: Added support for G.8275.1 profiles

  [ Shweta Choudaha ]
  * Mirror: Add support for source vlan config
  * Mirror: Add support to show vlan info for src intf

  [ Manohar Rapeti ]
  * if: Spurious error logs messages (Bugfix: VRVDR-52346)

  [ Brian Russell ]
  * qos: don't enable dscp mapping if designation in use
  * qos: allocate a priority local designation

  [ Paul Atkins ]
  * 3.10.61

  [ Brian Russell ]
  * qos: extend mark-map to include dp

  [ Paul Atkins ]
  * 3.10.62

 -- Paul Atkins <paul.atkins@intl.att.com>  Thu, 13 Aug 2020 14:29:20 +0100

vyatta-dataplane (3.11.6) unstable; urgency=medium

  [ Gavin Shearer ]
  * cpp: add support for PIM and IP multicast

  [ Paul Atkins ]

 -- Paul Atkins <paul.atkins@intl.att.com>  Wed, 05 Aug 2020 16:23:14 +0100

vyatta-dataplane (3.11.5) unstable; urgency=medium

  [ Brian Russell ]
  * qos: restore protocol version 10

  [ Rishi Narain ]
  * SyncE: Allowing ESMC frame flow from vyatta-dataplane
  * SyncE: New feature support

  [ Ramkumar Ganapathysubramanian ]
  * Removed unnecessary error logs in L3 Interface attribute set

  [ Paul Atkins ]
  * dp_event: reorder some of the dp_events in the enum
  * event: add a public event notifier for vrf create/delete events
  * 3.10.56

  [ Charles (Chas) Williams ]
  * netvsc: increase driver limits (Bugfix: VRVDR-52360)
  * ptp: check switch nexthop interface is reachable (Bugfix: VRVDR-52447)

  [ Paul Atkins ]
  * 3.10.57

 -- Paul Atkins <paul.atkins@intl.att.com>  Wed, 05 Aug 2020 10:01:32 +0100

vyatta-dataplane (3.11.4) unstable; urgency=medium

  [ Paul Atkins ]
  * 3.10.54
  * Jenkins: change master branch target to be DANOS:Glasgow

  [ Simon Barber ]
  * Convert return string of vplsh led blink cmd to json

  [ Paul Aitken ]
  * dataplane abort due to short string in rte_jhash

  [ Ramkumar Ganapathysubramanian ]
  * Adding support for DSCP or PCP value in QoS egress-map

  [ Paul Aitken ]
  * DPI: Inconsistent use of protocol in DPI output
  * Avoid buffer overrun in sip_alg_hash

  [ Robert Shearman ]
  * 3.10.55

 -- Robert Shearman <robert.shearman@att.com>  Tue, 28 Jul 2020 09:43:59 +0100

vyatta-dataplane (3.11.3) unstable; urgency=medium

  [ Robert Shearman ]
  * fal: check for conditions that violate FAL route API contract
  * lpm: pass pd_state by reference in walk callback
  * route: update dependent routes when interface FAL L3 state changes
  * route6: update dependent routes when interface FAL L3 state changes
    (Fixes: VRVDR-50303)

  [ Paul Atkins ]
  * 3.10.52

  [ Robert Shearman ]
  * nh_common: skip over backup next-hops when fixing up protected tracking
    (Fixes: VRVDR-52257)
  * ut: add symbols for router-interface FAL object in test FAL
  * ut: test PIC edge with a gateway being used by both primary & backup

  [ Ian Wilson ]
  * npf: Add npf return code counters
  * npf: Add commands to show return code counters
  * npf: Add mechanism to filter return code show output dependent on type
  * npf: Add commands to clear return code counters
  * ut: Add function to fetch and print npf return code counts
  * npf: Change nat64 to use nat64_decision_t instead of npf_decision_t
  * npf: Increment return code counters in npf_hook_track
  * npf: Change npf_cache_all to return either a 0 or a negative return code
  * npf: Change the function used by npf_cache_all to return a return code
  * npf: Add return codes to npf_cache_all
  * npf: Add param to npf_get_cache to allow return code to be returned
  * npf: Add return codes to npf state functions
  * npf: Add return codes to npf_hook_track calls to session functions
  * npf: Add return codes to the function to rewrite l3 and l4 fields
  * npf: Add return code to npf_icmpv4_err_nat
  * npf: Change nat64 common functions to have a single return point
  * npf: Add return codes to the nat64 map and convert functions
  * npf: Add return codes to nat64
  * npf: Add optional pointer, rcp, to npf_hook_notrack parameters
  * npf: Increment l2 return code counters in bridging
  * npf: Add single return point in local firewall functions
  * npf: Increment return code counts for local firewall
  * npf: Increment return code counts for ACL firewall
  * npf: Return select detailed return code stats for nat64

  [ Paul Atkins ]
  * 3.10.53

  [ Robert Shearman ]
  * storm_ctl: fix write to heap after free when deleting an instance
    (Fixes: VRVDR-52115)
  * tests: add test for storm-control out of order profile delete
  * Makefile.am: reduce dependencies of fal_plugin_test_la

  [ Charles (Chas) Williams ]
  * main: handle sparse port configurations (Bugfix: VRVDR-49805)
  * netvsc: set more reasonable queue lengths (Bugfix: VRVDR-49805)

  [ Paul Atkins ]

 -- Paul Atkins <paul.atkins@intl.att.com>  Fri, 24 Jul 2020 16:13:59 +0100

vyatta-dataplane (3.11.2) unstable; urgency=medium

  [ bs775m ]
  * fal_plugin :add attributes for enb/dis pause frame
  * vyatta-datapath:add support for enb/dis pauseframe

  [ Charles (Chas) Williams ]
  * Correct enumeration declaration

  [ Paul Atkins ]

 -- Paul Atkins <paul.atkins@intl.att.com>  Fri, 24 Jul 2020 09:12:29 +0100

vyatta-dataplane (3.11.1) unstable; urgency=medium

  [ Mandeep Rohilla ]
  * BFD: Add support for querying max interval values supported

  [ Paul Atkins ]

 -- Paul Atkins <paul.atkins@intl.att.com>  Mon, 20 Jul 2020 21:45:59 +0100
=======
vyatta-dataplane (3.10.64) unstable; urgency=medium

  [ Ian Wilson ]
  * npf: Increment session stats if session matched, and the pkt is not dropped

  [ Paul Atkins ]

 -- Paul Atkins <paul.atkins@intl.att.com>  Fri, 14 Aug 2020 10:29:11 +0100

vyatta-dataplane (3.10.63) unstable; urgency=medium

  [ aroberts ]
  * Don't allow a child shaper to exceed 99.6% of parent rate

  [ Paul Atkins ]

 -- Paul Atkins <paul.atkins@intl.att.com>  Fri, 14 Aug 2020 10:26:41 +0100
>>>>>>> 1b360709

vyatta-dataplane (3.10.62) unstable; urgency=medium

  [ Brian Russell ]
  * qos: extend mark-map to include dp

  [ Paul Atkins ]

 -- Paul Atkins <paul.atkins@intl.att.com>  Thu, 13 Aug 2020 10:17:11 +0100

vyatta-dataplane (3.10.61) unstable; urgency=medium

  [ Brian Russell ]
  * qos: don't enable dscp mapping if designation in use
  * qos: allocate a priority local designation

  [ Paul Atkins ]

 -- Paul Atkins <paul.atkins@intl.att.com>  Mon, 10 Aug 2020 14:46:43 +0100

vyatta-dataplane (3.10.60) unstable; urgency=medium

  [ Paul Aitken ]
  * DPI: add application group database
  * DPI: application resource groups
  * DPI: application resource group parsing
  * DPI: new APIs for application resource groups
  * DPI: add application resource groups to app firewall
  * DPI: add application resource groups to Makefile

  [ Paul Atkins ]

 -- Paul Atkins <paul.atkins@intl.att.com>  Thu, 06 Aug 2020 13:15:51 +0100

vyatta-dataplane (3.10.59) unstable; urgency=medium

  [ Karthik Murugesan ]
  * vxlan: Added null check to avoid null-pointer dereference

  [ Paul Atkins ]

 -- Paul Atkins <paul.atkins@intl.att.com>  Thu, 06 Aug 2020 08:46:48 +0100

vyatta-dataplane (3.10.58) unstable; urgency=medium

  [ Robert Shearman ]
  * controller: extend timeout for adding a port (Fixes: VRVDR-52458)

  [ Paul Atkins ]

 -- Paul Atkins <paul.atkins@intl.att.com>  Wed, 05 Aug 2020 16:25:22 +0100

vyatta-dataplane (3.10.57) unstable; urgency=medium

  [ Charles (Chas) Williams ]
  * ptp: check switch nexthop interface is reachable (Bugfix: VRVDR-52447)

  [ Paul Atkins ]

 -- Paul Atkins <paul.atkins@intl.att.com>  Wed, 05 Aug 2020 09:26:54 +0100

vyatta-dataplane (3.10.56) unstable; urgency=medium

  * dp_event: reorder some of the dp_events in the enum
  * event: add a public event notifier for vrf create/delete events

 -- Paul Atkins <paul.atkins@intl.att.com>  Tue, 04 Aug 2020 15:41:08 +0100

vyatta-dataplane (3.10.55) unstable; urgency=medium

  [ Paul Atkins ]
  * Jenkins: change master branch target to be DANOS:Glasgow

  [ Simon Barber ]
  * Convert return string of vplsh led blink cmd to json

  [ Paul Aitken ]
  * dataplane abort due to short string in rte_jhash
  * DPI: Inconsistent use of protocol in DPI output
  * Avoid buffer overrun in sip_alg_hash

 -- Robert Shearman <robert.shearman@att.com>  Tue, 28 Jul 2020 09:31:32 +0100

vyatta-dataplane (3.10.54) unstable; urgency=medium

  [ Robert Shearman ]
  * storm_ctl: fix write to heap after free when deleting an instance
    (Fixes: VRVDR-52115)
  * tests: add test for storm-control out of order profile delete
  * Makefile.am: reduce dependencies of fal_plugin_test_la

  [ Paul Atkins ]

 -- Paul Atkins <paul.atkins@intl.att.com>  Fri, 24 Jul 2020 09:51:57 +0100

vyatta-dataplane (3.10.53) unstable; urgency=medium

  [ Robert Shearman ]
  * nh_common: skip over backup next-hops when fixing up protected tracking
    (Fixes: VRVDR-52257)
  * ut: add symbols for router-interface FAL object in test FAL
  * ut: test PIC edge with a gateway being used by both primary & backup

  [ Ian Wilson ]
  * npf: Add npf return code counters
  * npf: Add commands to show return code counters
  * npf: Add mechanism to filter return code show output dependent on type
  * npf: Add commands to clear return code counters
  * ut: Add function to fetch and print npf return code counts
  * npf: Change nat64 to use nat64_decision_t instead of npf_decision_t
  * npf: Increment return code counters in npf_hook_track
  * npf: Change npf_cache_all to return either a 0 or a negative return code
  * npf: Change the function used by npf_cache_all to return a return code
  * npf: Add return codes to npf_cache_all
  * npf: Add param to npf_get_cache to allow return code to be returned
  * npf: Add return codes to npf state functions
  * npf: Add return codes to npf_hook_track calls to session functions
  * npf: Add return codes to the function to rewrite l3 and l4 fields
  * npf: Add return code to npf_icmpv4_err_nat
  * npf: Change nat64 common functions to have a single return point
  * npf: Add return codes to the nat64 map and convert functions
  * npf: Add return codes to nat64
  * npf: Add optional pointer, rcp, to npf_hook_notrack parameters
  * npf: Increment l2 return code counters in bridging
  * npf: Add single return point in local firewall functions
  * npf: Increment return code counts for local firewall
  * npf: Increment return code counts for ACL firewall
  * npf: Return select detailed return code stats for nat64

  [ Paul Atkins ]

 -- Paul Atkins <paul.atkins@intl.att.com>  Wed, 22 Jul 2020 10:10:23 +0100

vyatta-dataplane (3.10.52) unstable; urgency=medium

  [ Robert Shearman ]
  * fal: check for conditions that violate FAL route API contract
  * lpm: pass pd_state by reference in walk callback
  * route: update dependent routes when interface FAL L3 state changes
  * route6: update dependent routes when interface FAL L3 state changes
    (Fixes: VRVDR-50303)

  [ Paul Atkins ]

 -- Paul Atkins <paul.atkins@intl.att.com>  Tue, 21 Jul 2020 07:47:56 +0100

vyatta-dataplane (3.10.51) unstable; urgency=medium

  [ Mandeep Rohilla ]
  * BFD: Add support for querying max interval values supported

  [ Paul Atkins ]

 -- Paul Atkins <paul.atkins@intl.att.com>  Mon, 20 Jul 2020 21:23:09 +0100

vyatta-dataplane (3.10.50) unstable; urgency=medium

  * sanitizer: set ASAN_OPTIONS when sanitizer is used

 -- Paul Atkins <paul.atkins@intl.att.com>  Mon, 20 Jul 2020 13:36:11 +0100

vyatta-dataplane (3.10.49) unstable; urgency=medium

  [ Robert Shearman ]
  * shadow: remove the shadow port handler when an interface is freed
    (Fixes: VRVDR-52193)
  * shadow: use events for init/destroy
  * sample: fix the visit_after node declaration

  [ Paul Atkins ]

 -- Paul Atkins <paul.atkins@intl.att.com>  Mon, 20 Jul 2020 13:18:35 +0100

vyatta-dataplane (3.10.48) unstable; urgency=medium

  [ Robert Shearman ]
  * config: factor out and simplify PCI address parsing for backplane ports
  * config: parse management_port platform.conf attribute
  * dpdk-eth: add management port attribute to interface information

  [ Paul Atkins ]

 -- Paul Atkins <paul.atkins@intl.att.com>  Mon, 20 Jul 2020 08:46:22 +0100

vyatta-dataplane (3.10.47) unstable; urgency=medium

  [ Thomas Kiely ]
  * mac_limit: Remove temporary show keyword

  [ Charles (Chas) Williams ]
  * coverity: fix handling when an error is returned (Bugfix: VRVDR-52191)

  [ Robert Shearman ]
  * dpdk-eth: only remove a LAG port after the ifp using it has been freed
  * main: only close the ports after cleaning up interfaces (Fixes: VRVDR-52220)

  [ Paul Atkins ]
  * fal: provide alternate name for FAL_BFD_HW_MODE_CP_INDEPENDENT

 -- Paul Atkins <paul.atkins@intl.att.com>  Thu, 16 Jul 2020 12:02:27 +0100

vyatta-dataplane (3.10.46) unstable; urgency=medium

  [ Mike Manning ]
  * L2TPv3: Fails to be ping across tunnel using L2TPv3

  [ Robert Shearman ]
  * if: fix cleanup of DPDK ethernet interfaces (Fixes: VRVDR-52145)

  [ Paul Atkins ]
  * ut: add vars that tests can use to pass state to the fal

 -- Paul Atkins <paul.atkins@intl.att.com>  Fri, 10 Jul 2020 13:59:35 +0100

vyatta-dataplane (3.10.45) unstable; urgency=medium

  [ Nicholas Brown ]
  * Add a CODEOWNERS file

  [ Charles (Chas) Williams ]
  * vhost: fix netlink races with hotplug (Bugfix: VRVDR-50960)

  [ Paul Atkins ]

 -- Paul Atkins <paul.atkins@intl.att.com>  Wed, 08 Jul 2020 15:21:32 +0100

vyatta-dataplane (3.10.44) unstable; urgency=medium

  * main: allow the user to specify the platform_file location
  * ut: allow user to specify platform conf file

 -- Paul Atkins <paul.atkins@intl.att.com>  Tue, 07 Jul 2020 13:02:45 +0100

vyatta-dataplane (3.10.43) unstable; urgency=medium

  [ Nicholas Brown ]
  * Remove last mentions of valgrind build
  * Enable the address sanitizer as part of the jenkins build
  * use .checkpatch.conf

  [ Robert Shearman ]
  * dpdk-eth: check that ifp exists in linkwatch_change_mark_state
  * dpdk-eth: don't require ifp for updating queue state (Fixes: VRVDR-52109)

  [ Paul Atkins ]

 -- Paul Atkins <paul.atkins@intl.att.com>  Mon, 06 Jul 2020 13:29:50 +0100

vyatta-dataplane (3.10.42) unstable; urgency=medium

  [ Charles (Chas) Williams ]
  * lag: remove potentially offensive language (Bugfix: VRVDR-51820)
  * main: remove potentially offensive language (Bugfix: VRVDR-51820)
  * vrf: remove potentially offensive language (Bugfix: VRVDR-51820)
  * bridge: remove potentially offensive language (Bugfix: VRVDR-51820)
  * tests: remove potentially offensive language (Bugfix: VRVDR-51820)
  * session: remove potentially offensive language (Bugfix: VRVDR-51820)

  [ Paul Atkins ]

 -- Paul Atkins <paul.atkins@intl.att.com>  Fri, 03 Jul 2020 15:49:00 +0100

vyatta-dataplane (3.10.41) unstable; urgency=medium

  [ Robert Shearman ]
  * if: issue feature event for interface being created
  * mstp: defer creation of STP object until after bridge created in FAL
    (Fixes: VRVDR-52083)
  * bridge: fix duplicate FAL br_new_port notification (Fixes: VRVDR-52084)
  * ut: validate FAL contract for bridge-port objects

  [ Thomas Kiely ]
  * mac_limit: Rename "mac-count" command to "limit status"

  [ Brian Russell ]
  * qos: update fal global map when resource group changes

  [ Paul Atkins ]

 -- Paul Atkins <paul.atkins@intl.att.com>  Fri, 03 Jul 2020 14:22:05 +0100

vyatta-dataplane (3.10.40) unstable; urgency=medium

  [ harios ]
  * Fix done for nexthop as IPv4 mapped IPv6 address

  [ Robert Shearman ]
  * main: swap order of checks on closing ports (Fixes: VRVDR-52095)
  * if: make promiscuity apply to VLANs as well as MAC addresses
    (Fixes: VRVDR-52049)
  * capture: remove interface-type check for setting promiscuity

  [ Paul Atkins ]

 -- Paul Atkins <paul.atkins@intl.att.com>  Fri, 03 Jul 2020 09:06:51 +0100

vyatta-dataplane (3.10.39) unstable; urgency=medium

  [ Robert Shearman ]
  * ut: add dp1 prefix to switchports
  * devinfo: change if_port_info to not require an ifp
  * master: avoid needing ifp present when adding/deleting ports
  * if: classify backplane ports as dataplane interfaces
  * if: clean up life-cycle of DPDK ethernet interface objects
    (Closes: VRVDR-51844)
  * if: remove missed link & unspec address handling
  * if: remove missed IP address & netconf handling (Closes: VRVDR-51845)
  * if: remove unused hwport incomplete infra

  [ Paul Atkins ]

 -- Paul Atkins <paul.atkins@intl.att.com>  Thu, 02 Jul 2020 08:52:24 +0100

vyatta-dataplane (3.10.38) unstable; urgency=medium

  [ Robert Shearman ]
  * shadow: remove superfluous interface netlink state management

  [ Paul Atkins ]

 -- Paul Atkins <paul.atkins@intl.att.com>  Wed, 01 Jul 2020 13:24:13 +0100

vyatta-dataplane (3.10.37) unstable; urgency=medium

  [ Paul Aitken ]
  * DPI: add nDPI debugging
  * DPI: load optional nDPI protocols and categories

  [ Charles (Chas) Williams ]
  * unit tests: fix mbuf debuggging (Bugfix: VRVDR-51987)
  * crypto: fix mbuf debugging (Bugfix: VRVDR-51987)
  * mpls: reject short packets (Bugfix: VRVDR-51987)

  [ Paul Atkins ]

 -- Paul Atkins <paul.atkins@intl.att.com>  Wed, 01 Jul 2020 09:22:12 +0100

vyatta-dataplane (3.10.36) unstable; urgency=medium

  * control: add a comment to request new commands in protobuf format
  * dpdk_eth_if: don't dump ports that have been unplugged
  * if: in ifnet_byethname skip over unplugged interfaces
  * hotplug: mark the interface as unplugged at the start of processing
  * dpdk_eth_if: don't assume that info.driver_name is valid

 -- Paul Atkins <paul.atkins@intl.att.com>  Wed, 24 Jun 2020 09:07:45 +0100

vyatta-dataplane (3.10.35) unstable; urgency=medium

  [ Shweta Choudaha ]
  * Backplane:Shut DPDK bkplane ports post fal cleanup

  [ Paul Atkins ]

 -- Paul Atkins <paul.atkins@intl.att.com>  Fri, 19 Jun 2020 16:18:37 +0100

vyatta-dataplane (3.10.34) unstable; urgency=medium

  [ Ethan Li ]
  * bfd-hw: add FAL attribute for BFD hw running mode

  [ Nicholas Brown ]
  * sample plugin and test code only using public API
  * The test code for the sample plugin should also a plugin

  [ Ian Wilson ]
  * npf: Set custom timeout in dataplane session after session is created
  * npf: Add option to cache pkt without updating the cache grouper data
  * npf: Move _npf_cache_all_at in order to avoid forward reference

  [ Thomas Kiely ]
  * Avoid unnecessary unapply of mac limit feature

  [ Mandeep Rohilla ]
  * BR_VLAN_SET: Api to determine if vlan set is empty
  * BR_VLAN_SET UT: unit tests for the vlan set empty api

  [ Paul Atkins ]
  * ut: func to verify state based on pb show should use void *

 -- Paul Atkins <paul.atkins@intl.att.com>  Fri, 19 Jun 2020 09:02:21 +0100

vyatta-dataplane (3.10.33) unstable; urgency=medium

  [ Ian Wilson ]
  * cgnat: Several small cosmetic changes to cgnat
  * cgnat: Add 2-tuple sessn to hash table if it fails to be added directly
  * cgnat: Move 2-tuple session inspection code into separate function
  * cgnat: Block outbound flow if max-dest-per-session reached
  * cgnat: Block inbound packets if max-dest-per-session reached
  * cgnat: Increase maximum configurable max-dest-per-session to 128
  * ut: Fixup cgnat25 to expect an ICMP error
  * cgnat: Remove interface config store and replay mechanism
  * ut: Remove cgnat14 test for interface store and replay mechanism

  [ Paul Atkins ]

 -- Paul Atkins <paul.atkins@intl.att.com>  Tue, 16 Jun 2020 10:32:46 +0100

vyatta-dataplane (3.10.32) unstable; urgency=medium

  [ Mandeep Rohilla ]
  * DP_EVENT: Add new event for MTU change notifications
  * MTU: Register QoS's intereset in MTU change
  * MTU: Don't bounce the port when changing the MTU

  [ Paul Atkins ]

 -- Paul Atkins <paul.atkins@intl.att.com>  Fri, 12 Jun 2020 11:54:49 +0100

vyatta-dataplane (3.10.31) unstable; urgency=medium

  [ Ian Wilson ]
  * npf: Simplify and enhance the api for fetching address group json

  [ Paul Atkins ]

 -- Paul Atkins <paul.atkins@intl.att.com>  Fri, 12 Jun 2020 11:14:46 +0100

vyatta-dataplane (3.10.30) unstable; urgency=medium

  [ Robert Shearman ]
  * debian: don't suppress changelog generation
  * Pull JSON writer code out into a shared library (Fixes: VRVDR-51389)

  [ Paul Atkins ]

 -- Paul Atkins <paul.atkins@intl.att.com>  Tue, 09 Jun 2020 09:24:36 +0100

vyatta-dataplane (3.10.29) unstable; urgency=medium

  [ Srinivas Narayan ]
  * Check if next hop is non-NULL before de-referencing it

  [ Paul Atkins ]

 -- Paul Atkins <paul.atkins@intl.att.com>  Tue, 09 Jun 2020 08:40:38 +0100

vyatta-dataplane (3.10.28) unstable; urgency=medium

  [ Charles (Chas) Williams ]
  * conf: allow dev_flags to be filtered (Bugfix: VRVDR-48438)
  * ixgbe: do not use the LSC interrupt (Bugfix: VRVDR-48438)
  * ifconfig: allow inspection of the lsc status
  * vhost: do not wait forever for QMP (Bugfix: VRVDR-51099)

  [ Paul Atkins ]

 -- Paul Atkins <paul.atkins@intl.att.com>  Fri, 05 Jun 2020 10:16:49 +0100

vyatta-dataplane (3.10.27) unstable; urgency=medium

  [ Ian Wilson ]
  * nat64: Only dereference the session sentry once
  * nat64: Free memory before returning in nat64_create error case

  [ Robert Shearman ]
  * storm_ctl: avoid redundant FAL update when adding threshold for new type
  * storm_ctl: move fal_policer_modify_profile function down
  * storm_ctl: make threshold removal FAL state symmetric (Fixes: VRVDR-51406)

  [ Paul Atkins ]
  * lpm6: fix check for depth when removing /24

 -- Paul Atkins <paul.atkins@intl.att.com>  Thu, 04 Jun 2020 12:28:06 +0100

vyatta-dataplane (3.10.26) unstable; urgency=medium

  [ Mark Gillott ]
  * if: migrate hardware port completion to separate function
  * if: replace NEWPORT with INIPORT & ADDPORT (Fixes: VRVDR-46511)
  * if: postpone snapshot request until port initialisation complete
    (Fixes: VRVDR-46511)

  [ Paul Atkins ]

 -- Paul Atkins <paul.atkins@intl.att.com>  Fri, 29 May 2020 14:15:43 +0100

vyatta-dataplane (3.10.25) unstable; urgency=medium

  [ Paul Aitken ]
  * DPI: fix memleaks in dpi_ctor
  * DPI: make initialisation return errno

  [ Robert Shearman ]
  * ip_rt_protobuf: fix coverity resource leak reports (Fixes: VRVDR-51284)

  [ Ian Wilson ]
  * cgnat: Return NAT pool "full" (np_full) json to control plane

  [ ak487r ]
  * tests: remove ipv6 ND Solicitation tests for originating firewall

  [ Ian Wilson ]
  * cgnat: Max dest per session only allows powers of two

  [ Tom Kiely ]
  * MAC Limit: Add a new attr for mac limit on port/vlan
  * MAC Limit: Add a new log type flag for mac limiting feat
  * MAC Limit: Add support for creating MAC limiting profiles
  * MAC Limit: Add support mac limit entry based on port/vlan
  * MAC Limit: Apply mac limiting in the FAL
  * MAC Limit: Add hooks for applying mac limiting based on dp events
  * MAC Limit: Add support for show command
  * Add Unit Tests for MAC limiting feature.

  [ Paul Atkins ]

 -- Paul Atkins <paul.atkins@intl.att.com>  Fri, 29 May 2020 12:13:11 +0100

vyatta-dataplane (3.10.24) unstable; urgency=medium

  [ Paul Atkins ]
  * main: add a wrapper to unregister a thread with rcu
  * ip_forward: remove references to next_hop_v6

  [ Robert Shearman ]
  * route: set some missing address family types
  * route_v6: set some missing address family types
  * mpls: set some missing address family types

  [ Paul Atkins ]
  * main: make ASSERT_MASTER public

 -- Paul Atkins <paul.atkins@intl.att.com>  Fri, 22 May 2020 11:01:09 +0100

vyatta-dataplane (3.10.23) unstable; urgency=medium

  [ Paul Atkins ]
  * debian: define prefix in the libyattafal .pc file

  [ Paul Carson ]
  * Forward PPP CHAP traffic to PPP (Fixes: VRVDR-49231)

  [ Derek Fawcus ]
  * NPF: Use ICMP opcode defines, not magic values
  * NPF: Adjust ICMP opcode generation
  * NPF: Enable matching of ICMP classes in ncode
  * Update checkpath warnings in use

  [ Paul Atkins ]

 -- Paul Atkins <paul.atkins@intl.att.com>  Thu, 21 May 2020 10:40:12 +0100

vyatta-dataplane (3.10.22) unstable; urgency=medium

  [ Robert Shearman ]
  * debug_strip: add build-ids to package metadata
  * Generate -dbgsym packages per binary package (Fixes: VRVDR-50948)

  [ Shweta Choudaha ]
  * flow_cache: Use get_lcore_max to get max lcoreid

  [ Paul Atkins ]

 -- Paul Atkins <paul.atkins@intl.att.com>  Tue, 19 May 2020 10:59:05 +0100

vyatta-dataplane (3.10.21) unstable; urgency=medium

  [ Paul Atkins ]
  * nd6_nbr: when storing the v6 addr use sockaddr_storage not sockaddr

  [ Gavin Shearer ]
  * nat64: check rule group name of rule is set before accessing it

  [ Paul Atkins ]
  * main: make sure that we don't register rcu thread twice

  [ Charles (Chas) Williams ]
  * dpdk: get dev_info before closing (Bugfix: VRVDR-51041)

  [ Paul Atkins ]

 -- Paul Atkins <paul.atkins@intl.att.com>  Mon, 18 May 2020 19:29:08 +0100

vyatta-dataplane (3.10.20) unstable; urgency=medium

  [ Paul Aitken ]
  * DPI: new APIs to support application name database
  * DPI: new APIs to support application type database
  * DPI: new APIs for user-defined applications
  * DPI: new APIs to allow packet processing by nDPI
  * DPI: change --without-dpi to build without nDPI
  * DPI: add new files to makefile
  * DPI: remove redundant files
  * DPI: don't need to include DPI
  * DPI: remove Qosmos from dpi_internal.h, add new APIs
  * DPI: update app_cmds.c includes
  * DPI: dpi_public.c to call the engine-based APIs
  * DPI: update DPI rprocs to engine-based APIs
  * DPI: remove app database from npf_ext_app.c
  * DPI: update app FW DPI rprocs to use engine-based APIs
  * DPI: update L3 DPI pipeline to use engine-based APIs
  * DPI: add new engine-based APIs to dpi.c
  * DPI: add libndpi-dev build dependency

  [ Paul Atkins ]

 -- Paul Atkins <paul.atkins@intl.att.com>  Mon, 18 May 2020 15:32:27 +0100

vyatta-dataplane (3.10.19) unstable; urgency=medium

  [ ak487r ]
  * npf: add originating firewall
  * tests: add ipv4 tcp slowpath tests for originating firewall
  * tests: add ipv6 tcp slowpath tests for originating firewall
  * tests: add ipv4 icmp packet to big tests for originating firewall
  * tests: add ipv6 icmp packet to big tests for originating firewall
  * tests: add ipv6 ND Advertisement tests for originating firewall
  * tests: add ipv6 ND Solicitation tests for originating firewall
  * tests: add ipv4 echo reply by cgnat for originating firewall

  [ Paul Atkins ]
  * ut: fix issue with buffer size when comparing one-of
  * nh_common: change 1 to 1ull when using it to shift 64 bit numbers
  * nh_common: when updating map get the count from the bitmap
  * nh_common: on nh_map init leave space for unusable primaries
  * nh_common: use CMM macros when reading/modifying the usability flag
  * nh_common: reinit nh map contents if collisions when marking unusable
  * nh_common: let paths be marked usable and unusable
  * ut: tests for pic edge where a path is made usable
  * route6: display the next hop map for v6 routes
  * ut: remove extra whitespace in pic edge tests
  * ut: add an ipv6 pic edge test
  * route: register path_state functions with event infra for cleanup

 -- Paul Atkins <paul.atkins@intl.att.com>  Mon, 18 May 2020 13:56:55 +0100

vyatta-dataplane (3.10.18) unstable; urgency=medium

  [ Sanjay Iyer ]
  * hw-bfd: Add additional FAL attributes (Fixes: VRVDR-50399)

  [ Paul Atkins ]

 -- Paul Atkins <paul.atkins@intl.att.com>  Fri, 15 May 2020 17:24:01 +0100

vyatta-dataplane (3.10.17) unstable; urgency=medium

  [ Paul Atkins ]
  * nh_common: check if a nh is unusable before marking as unusable
  * nh_common: don't put an unusable nh into the map at init time
  * nh_common: add a bitmask to track usable next_hops
  * ut: allow for checking for one of many expected strings
  * ut: further tests for pic edge

  [ Gavin Shearer ]
  * nat: add support in apm for multiple port maps based on protocol
  * nat: rename fields in port_prot structure
  * nat: add passing in IP proto to apm port request fns
  * nat: update per-rule nat statistics to be per-protocol
  * nat: pass back in JSON the per-protocol rule used counts
  * nat: add warning if changing port pool for separate ICMP pool

  [ Paul Atkins ]

 -- Paul Atkins <paul.atkins@intl.att.com>  Fri, 15 May 2020 13:40:54 +0100

vyatta-dataplane (3.10.16) unstable; urgency=medium

  [ Robert Shearman ]
  * if: fix typo in ifop_uninit comment
  * bridge: issuing FAL delport notifications for members on bridge delete
    (Fixes: VRVDR-51123)

  [ Srinivas Narayan ]
  * npf: Add a flag to enable hash table linkage for rules
  * npf: add hash table linkage for rules

  [ Paul Atkins ]
  * nh_common: change api to mark path unusable to also allow usable

 -- Paul Atkins <paul.atkins@intl.att.com>  Fri, 15 May 2020 11:53:04 +0100

vyatta-dataplane (3.10.15) unstable; urgency=medium

  [ Dewi Morgan ]
  * dataplane: add dp_ifnet_admin_status api

  [ Paul Atkins ]
  * nh_common: when a next_hop is marked unusable update the fal
  * urcu: add an API to allow a thread to register with urcu
  * dpdk_linkwatch: on link down mark paths unusable

  [ Robert Shearman ]
  * fal: signal backup paths

  [ Paul Atkins ]

 -- Paul Atkins <paul.atkins@intl.att.com>  Wed, 13 May 2020 16:27:47 +0100

vyatta-dataplane (3.10.14) unstable; urgency=medium

  [ Srinivas Narayan ]
  * npf: Add flags to skip stats maintenance
  * npf: Skip stats allocation if NO_STATS flag is set
  * npf: Add NULL checks for rule stats where necessary
  * npf: Skip stats allocation for IPsec rulesets
  * npf: Use NO_STATS flag to optimize high level ops

  [ Simon Barber ]
  * Set the l3 length of Site-2-Site Packets for TX on spath

  [ Paul Atkins ]
  * ut: move the pic edge tests into dp_test_ip_pic_edge.c
  * nh_common: change the nexthop to have a struct_ip addr
  * nh_common: rename nexthop_create_copy
  * mpls: make nh_outlabels_copy copy all labels
  * nh_common: add a function to copy a next_hop and use instead of memcpy
  * nh_common: provide apis to help do a modify of an active next_hop_list
  * nh_common: store the number of primary paths in the next_hop_list
  * nh_common: store the protected next_hops in a 2 level hash
  * nh_common: use a nh_map when a next_hop_list has backup paths
  * route: Add an api to allow plugins to provide path state
  * nh_common: add a ptr back from the NH to the NH list
  * nh_common: update sw forwarding state when a NH becomes unusable
  * ut: ip pic edge tests
  * ut: ip pic edge tests with traffic
  * nh_common: fix typos in comments
  * nh_common: when tracking nexthops with backups, skip those with no ifp

 -- Paul Atkins <paul.atkins@intl.att.com>  Wed, 13 May 2020 08:43:08 +0100

vyatta-dataplane (3.10.13) unstable; urgency=medium

  [ Nicholas Brown ]
  * update autconf dpdk check to check for 19.11

  [ Robert Shearman ]
  * protobuf: fix typo in description of mpls_labels field

  [ Srinivas Narayan ]
  * flow-cache: Add API prototypes for flow-cache
  * flow-cache: Move crypto pkt buffer definition
  * flow-cache: Rename pr_cache* to flow_cache*
  * flow-cache: Rename variable used for flow_cache_entry
  * flow-cache: Move address union definition to make it re-usable
  * flow-cache: Migrate addresses to common definition
  * flow-cache: Enable support for IPv6
  * flow-cache: refactor common code invoking flow_cache_add
  * flow-cache: Decouple flow cache from crypto per-core block
  * flow-cache: use accessors for rule and context
  * flow-cache: add a bit to identify packets not matching any rule
  * flow-cache: Add support for caching negative matches
  * flow-cache: Create cache entries for cleartext packets
  * flow-cache: Skip further processing on cache match for cleartext packet
  * flow-cache: Avoid de-referencing policy rule unless present
  * flow-cache: Use rss hash if present in buffer
  * flow-cache: Add support for aging
  * flow-cache: refactor code to dump cache
  * flow-cache: Move flow-cache infra to separate module
  * flow-cache: Emit hit counts
  * flow-cache: split flow cache dump into smaller functions
  * flow-cache: Update comments to use 'flow cache'
  * flow-cache: rename crypto specific function & macro
  * flow-cache: Reorder fields to remove holes in structure

  [ Shweta Choudaha ]
  * backplane: use device max_mtu for backplane intf

  [ Paul Atkins ]

 -- Paul Atkins <paul.atkins@intl.att.com>  Tue, 12 May 2020 12:13:28 +0100

vyatta-dataplane (3.10.12) unstable; urgency=medium

  * debian: update dependency on vyatta-dpdk-swport

 -- Paul Atkins <paul.atkins@intl.att.com>  Mon, 11 May 2020 14:31:12 +0100

vyatta-dataplane (3.10.11) unstable; urgency=medium

  [ Brian Russell ]
  * qos: fix legacy map show

  [ Nicholas Brown ]
  * git ignore more debian package install directories
  * dataplane-dev does not have a dependency on the test binary

  [ Robert Shearman ]
  * route_v6: move handle_route6 function to ip_netlink.c
  * if: rename incomplete_route_add function
  * protobuf: add definition for route updates from the RIB
  * ip_rt_protobuf: add support for decoding protobuf route updates
  * tests: add support for protobuf route messages
  * ip_rt_protobuf: add support for installing backup paths
  * tests: add test for routes with backup paths
  * ecmp: move netlink handling to ip_netlink.c
  * ip_rt_protobuf: preserve display behaviour for MPLS deagg routes

  [ Paul Atkins ]

 -- Paul Atkins <paul.atkins@intl.att.com>  Mon, 11 May 2020 11:49:36 +0100

vyatta-dataplane (3.10.10) unstable; urgency=medium

  [ Mike Larson ]
  * Typo in include guard

  [ Shweta Choudaha ]
  * Add support for I40E X722 device

  [ Charles (Chas) Williams ]
  * dpdk: 19.11: struct ether_addr to struct rte_ether_addr
    (Bugfix: VRVDR-45636)
  * dpdk: 19.11; is_*_ether_addr to rte_is_*_ether_addr (Bugfix: VRVDR-45636)
  * dpdk: 19.11: e_RTE_METER_COLORS to RTE_COLORS (Bugfix: VRVDR-45636)
  * dpdk: 19.11: rename struct *_hdr to struct rte_*_hdr (Bugfix: VRVDR-45636)
  * dpdk: 19.11: ETHER_* to RTE_ETHER_* (Bugfix: VRVDR-45636)
  * dpdk: 19.11: add alignment to packed structs (Bugfix: VRVDR-45636)
  * dpdk: 19.11: fix swport unit tests (Bugfix: VRVDR-45636)
  * dpdk: 19.11: update build depdendencies (Bugfix: VRVDR-45636)

  [ Paul Atkins ]

 -- Paul Atkins <paul.atkins@intl.att.com>  Mon, 11 May 2020 09:13:58 +0100

vyatta-dataplane (3.10.9) unstable; urgency=medium

  [ Gavin Shearer ]
  * alg: ensure parent session active before linking child

  [ Paul Atkins ]
  * 3.9.108

  [ Charles (Chas) Williams ]
  * crypto: count burst buffer full as drops (Bugfix: VRVDR-50279)
  * crypto: count most errors as proto drops (Bugfix: VRVDR-50279)
  * crypto: eliminate macro usage (Bugfix: VRVDR-50279)
  * crypto: count packets against tunnel interface (Bugfix: VRVDR-50279)
  * crypto: do not count failed packets (Bugfix: VRVDR-50279)

  [ Paul Atkins ]
  * 3.9.109

  [ Mark Gillott ]
  * Register event operations only on first use (Fixes: VRVDR-50621)
  * Capture portmonitor replay errors (Fixes: VRVDR-50621)

  [ Paul Atkins ]
  * 3.9.110

  [ Charles (Chas) Williams ]
  * vhost: fix QMP communication (Bugfix: VRVDR-50745)

  [ Paul Atkins ]
  * 3.9.111

  [ Nicholas Brown ]
  * Add new public API dp_pipeline_is_feature_enabled_by_inst()

  [ Paul Atkins ]
  * 3.9.112

  [ Mark Gillott ]
  * pipeline: add initialiser to declaration of storage_ctx

  [ Nicholas Brown ]
  * Install test headers into the correct path from Makefile
  * dataplane_test in it's own package

  [ Gavin Shearer ]
  * nat64: make per-rule 'used' count be decremented
  * nat64: set full range for overload start/stop ports

  [ Mark Gillott ]
  * pcap: serialise access to capture console socket (Fixes: VRVDR-50937)

  [ Paul Atkins ]

 -- Paul Atkins <paul.atkins@intl.att.com>  Wed, 06 May 2020 14:13:12 +0100

vyatta-dataplane (3.10.8) unstable; urgency=medium

  [ Mike Larson ]
  * Add helper functions for protobuf

  [ Paul Atkins ]
  * nh_common: use a common version of nh_get_lables
  * nh_common: use a common version of nh_get_flags
  * mpls: use dp_nh_get_ifp instead of nh_get_if
  * nh_common: use a common version of nexthop_mp_select
  * route: add a family parameter to nexthop_select
  * route6: add a family parameter to nexthop6_select
  * crypto: crypto_policy_handle_packet_outbound_checks to use common nh
  * crypto: pr_feat_attach should use a single nh instead of a union
  * nh_common: use a common version of nexthop_select
  * nh: change nh_select so that it takes a family not a nh_type
  * nh: use nexthop_select instead of nh_select
  * mpls: make mpls_label_table_lookup return a next_hop ptr
  * mpls: make mpls_unlabeled_input return a struct next_hop *
  * mpls: modify mpls_oam_v4_lookup to use a next_hop instead of a union
  * mpls: change mpls_label_table_ins_lbl_internal to take a next_hop ptr
  * mpls: change mpls_label_table_insert_label to take a next_hop ptr
  * mpls: change mpls_label_table_add_reserved_labels to use a next_hop ptr
  * mpls: nh_fwd_mpls should take a struct next_hop ptr
  * mpls: change nh_eth_output_mpls to take a struct next_hop ptr
  * mpls: change nh_mpls_ip_fragment to take a struct next_hop ptr
  * mpls: change nh_mpls_forward to take a struct next_hop ptr
  * mpls: change mpls_labeled_forward to use a struct next_hop ptr
  * mpls: change mpls_unlabeled_forward to use a struct next_hop ptr
  * ecmp: change ecmp_mpls_create to return a struct next_hop ptr
  * mpls: change mpls_route_change to use a struct next_hop ptr
  * crypto: make crypto_policy_check_outbound take a struct next_hop **
  * l3_v4_ipsec: use struct next_hop instead of the nh union
  * l3_v6_ipsec: use struct next_hop instead of the nh union
  * shadow: use struct next_hop instead of the nh union nin spath_reader
  * nh: remove union next_hop_v4_or_v6_ptr as it is no longer used
  * crypto: tidy up code in crypto_policy_check_outbound
  * crypto: remove common code in crypto_policy_feat_attach_by_reqid
  * crypto: remove  common code in policy_bind_feat_attach
  * crypto: remove common code in policy_rule_to_json
  * shadow: commonise next_hop code in spath_reader
  * nh_common: make some of the nexthop functions static
  * nh: move the final funcs from nh.c and delete the file
  * mpls: move nh_fwd_ret into mpls_forward.c as that is the only user
  * nh: remove definition of NH_STRING_MAX as it is unused
  * mpls: remove duplicate code in mpls_route_change
  * nh_common: move enum nh_type into nh_common.h
  * nh_common: include mpls.h as it uses the outlabels defined there
  * nh_common: include ip_addr.h as it uses the ip_addr defined there
  * route: include if_llatbl.h as it use symbols defined there
  * l3_v4_encap: include if_llatbl.h as it use symbols defined there
  * nh: move enum nh_type to nh_common.h and remove nh.h
  * nh_common: rename next_hop_u to next_hop_list

 -- Paul Atkins <paul.atkins@intl.att.com>  Fri, 01 May 2020 10:11:41 +0100

vyatta-dataplane (3.10.7) unstable; urgency=medium

  [ Nicholas Brown ]
  * Git Ignore generated library files

  [ Robert Shearman ]
  * vlan_modify: fix json writing unwinding for no interfaces
    (Fixes: VRVDR-50839)
  * fal: add FAL next-hop attributes for PIC Edge (Closes: VRVDR-50739)
  * fal: add memory management functions
  * if: use RCU for interface fal_l3 field
  * storm_control: use RCU for instance sci_fal_obj array
  * tests: use FAL memory helpers in test plugin

  [ Paul Atkins ]

 -- Paul Atkins <paul.atkins@intl.att.com>  Fri, 01 May 2020 08:19:56 +0100

vyatta-dataplane (3.10.6) unstable; urgency=medium

  [ Paul Atkins ]
  * ut: change the size of the rings on the tx/rx interfaces
  * ut: provide apis for injecting and getting tx'ed packets
  * ut: add a new test for qos bursts

  [ Robert Shearman ]
  * vlan_modify: don't create filter chain unless there's an action we handle
    (Fixes: VRVDR-50709)
  * vlan_modify: remove some noisy log messages (Fixes: VRVDR-50711)

  [ Mike Larson ]
  * Protobuf support files need to be exported for plug-in
  * Move install location for protobuf generated files
  * Export more UT functions/headers
  * Update pkg-config path for dev
  * Set up dependency correctly for proto projects

  [ Paul Atkins ]
  * route: make the gateway in a next hop a union of v4/v6
  * route: change order of fields in struct next_hop_u
  * mpls: include stdbool.h as the header file uses bool
  * nh_common: add a new nh_common file to contain core nh code
  * route6: make the v6 route code use the common 'struct next_hop'
  * nh_common: move struct next_hop_u into nh_common.h
  * nh_common: remove struct next_hop_v6_u, use the v4/v6 version
  * nh_common: move the struct nexthop_hash_key to nh_common header file
  * route6: use the common nexthop_hash_key structure
  * nh_common: move struct nexthop_table into nh_common.h
  * route6: use the common nexthop table definition
  * nh_common: add code to allow registration per AF
  * nh_common: add common funcs to get/set ifp from nh
  * route6: move route_v6_init and route_v6_uninit lower in file
  * route: register hash functions with nh_common
  * route6: register hash functions with nh_common
  * route: don't use global nh_tbl var from nexthop_new
  * route: modify the debug in nexthop_reuse to add the af
  * nh_common: make the nexthop_lookup function common
  * route6: use the common nexthop_lookup function
  * fal: use a common version of next_hop_to_packet_action
  * fal: use a common version of next_hop_group_packet_action
  * fal: use a common version of next_hop_to_attr_list
  * fal: use a common version of fal_ip_new_next_hops
  * nh_common: use a common version of nexthop_reuse
  * nh_common: use a common version of nexthop_hash_insert
  * route6: pass an address family into nexthop6_new
  * route6: use NEXTHOP_HASH_TBL_SIZE instead of the v6 specific version
  * nh_common: use a common version of nexthop_alloc
  * nh_common: use a common version of nexthop_destroy
  * route6: change nexthop6_new to take a proto field
  * nh_common: use a common version of nexthop_new
  * route: modify nexthop_create to take a struct ip_addr for the gateway
  * route6: modify nexthop6_create to take a struct ip_addr for the gateway
  * nh_common: use a common version of nexthop_create
  * fal: use a common version of fal_ip_del_next_hops
  * nh_common: use a common version of nh_is_neigh_present
  * nh_common: use a common version of nh_is_neigh_created
  * nh_common: use a common version of nh_get_lle
  * route: add a family parameter to nexthop_put
  * route6: add a family parameter to nexthop6_put
  * nh_common: use a common version of nexthop_put
  * nh_common: use a common version of nexthop_create_copy
  * route: add a family parameter to nexthop_hash_del_add
  * route6: add a family parameter to nexthop6_hash_del_add
  * nh_common: use a common version of nexthop_hash_del_add
  * nh_common: use a common version of nh_is_connected
  * nh_common: use a common version of nh_is_local
  * nh_common: use a common version of nh_is_gw
  * route: add a family parameter to nh4_set_neigh_present
  * route6: add a family parameter to nh6_set_neigh_present
  * nh_common: use a common version of nh_set_neigh_present
  * route: add a family parameter to nh4_clear_neigh_present
  * route6: add a family parameter to nh6_clear_neigh_present
  * nh_common: use a common version of nh_clear_neigh_present
  * route: add a family parameter to nh4_set_neigh_created
  * route6: add a family parameter to nh6_set_neigh_created
  * nh_common: use a common version of nh_set_neigh_created
  * route: add a family parameter to nh4_clear_neigh_created
  * route6: add a family parameter to nh6_clear_neigh_created
  * nh_common: use a common version of nh_clear_neigh_created
  * nh_common: use a common version of nextu_nc_count
  * nh_common: use a common version of nextu_find_path_using_ifp
  * nh_common: use a common version of nextu_is_any_connected
  * route: add a family parameter to route_nh_replace
  * route: add a family parameter to route6_nh_replace
  * fal: move next_hop_group_packet_action higher in file
  * fal: use next_hop_group_packet_action when creating new ip nhs

 -- Paul Atkins <paul.atkins@intl.att.com>  Wed, 29 Apr 2020 08:42:25 +0100

vyatta-dataplane (3.10.5) unstable; urgency=medium

  [ Srinivas Narayan ]
  * Refactor use of grouper2 functions into separate module
  * rte-acl: determine ruleset size at creation time
  * rte-acl: Add packet matching abstraction
  * rte-acl: migrate ruleset to packet match abstraction API
  * rte-acl: Rename npf_grouper_cb_data and make it public
  * rte-acl: Add rte-acl based implementation of packet matching callbacks
  * rte-acl: Set up crypto callbacks for using rte-acl
  * rte-acl: Pass rule group as part of the context to match function
  * rte-acl: Add API to find rule in a group
  * rte-acl: Add API to determine if ruleset uses cache
  * rte-acl: Update crypto callback for match API
  * rte-acl: Use NPF cache only if ruleset requires it
  * rte-acl: skip using npf-cache if ruleset doesn't rely on it
  * rte-acl: Only invoke classifier for non-empty rulesets
  * rte-acl: Streamline call flow in npf_ruleset_inspect

  [ Paul Atkins ]

 -- Paul Atkins <paul.atkins@intl.att.com>  Mon, 27 Apr 2020 08:09:24 +0100

vyatta-dataplane (3.10.4) unstable; urgency=medium

  * Revert "Protobuf support files need to be exported for plug-in"
  * Revert "Move install location for protobuf generated files"
  * Revert "Export more UT functions/headers"
  * Revert "Update pkg-config path for dev"

 -- Paul Atkins <paul.atkins@intl.att.com>  Fri, 24 Apr 2020 09:18:28 +0100

vyatta-dataplane (3.10.3) unstable; urgency=medium

  [ Paul Atkins ]
  * ut: mark dp_test_crypto_perf_scale tests as DONT_RUN

  [ Mike Larson ]
  * Protobuf support files need to be exported for plug-in
  * Move install location for protobuf generated files
  * Export more UT functions/headers
  * Update pkg-config path for dev

  [ Paul Atkins ]

 -- Paul Atkins <paul.atkins@intl.att.com>  Fri, 24 Apr 2020 08:21:26 +0100

vyatta-dataplane (3.10.2) unstable; urgency=medium

  [ Mark Gillott ]
  * pcap: run FAL updates on master thread (Fixes: VRVDR-50581)

  [ Paul Atkins ]
  * 3.9.105

  [ Nicholas Brown ]
  * master branch is targeting 2005 release
  * Restore .gitlint file
  * Identify hidden files that should not be ignored

  [ Gavin Shearer ]
  * l3acl: don't commit rules to HW on event IF_FEAT_MODE_EVENT_L3_ENABLED

  [ Ian Wilson ]
  * cgnat: Obsolete some error counts, and add echo-req count to summary

  [ Nicholas Brown ]
  * Remove copyright and license assertion output

  [ Paul Atkins ]
  * ipv4_rsmbl: If we detect duplicate fragments then clean up properly
  * ipv4_rsmbl: check all previous frags to determine duplicates

  [ Srinivas Narayan ]
  * ipsec-ut: Update crypto UTs to support policy count verification
  * ipsec-ut: Force NPF cleanup at the end of s2s suites
  * ipsec-ut: Add NPF cleanup calls to multi-tunnel tests
  * ipsec-ut: Add a test to measure time to setup/teardown 500 tunnels
  * ipsec-ut: Increase poll interval for crypto policy display
  * crypto: Add 'brief' option to 'ipsec spd' command
  * crypto: Add total and live policy counts
  * ipsec-ut: Update UT to use 'brief' cmd and live policy count
  * UT: Add API to specify polling interval for json state
  * ipsec-ut: Update polling interval and count based on new API

  [ Paul Atkins ]
  * ipv4_rsmbl: drop fragment if it includes previously rx'ed bytes
  * ut: enhance the ipv4 duplicate fragment tests
  * ipv6_rsmbl: If we detect duplicate fragments then clean up properly
  * ipv6_rsmbl: check all previous frags to determine duplicates
  * ipv6_rsmbl: drop fragment if it includes previously rx'ed bytes
  * if: make if_output_features always inline
  * l2_vlan_mod: rename the vlan_mod pipline feature file
  * l2_vlan_mod: add a new pipeline node for egress vlan modify
  * portmonitor: add a new pipeline node for output portmonitor
  * capture: add a new pipeline node for output capture
  * if: split if_output into an internal and external version
  * if: remove if_output_features and call the feat point directly
  * if: make the pipeline call if_output_internal
  * 3.9.106

  [ Ian Wilson ]
  * npf: Optimal address-group show output including host addresses

  [ Robert Shearman ]
  * pipeline: use correct ifp for egress vlan modify feature
    (Fixes: VRVDR-50708)

  [ Paul Atkins ]
  * 3.9.107

 -- Paul Atkins <paul.atkins@intl.att.com>  Tue, 21 Apr 2020 09:40:00 +0100

vyatta-dataplane (3.10.1) unstable; urgency=medium

  [ Nicholas Brown ]
  * master-next branch is targeting danos project

  [ Srinivas Narayan ]
  * crypto: Increase force commit count to 2000

  [ Paul Atkins ]

 -- Paul Atkins <paul.atkins@intl.att.com>  Wed, 08 Apr 2020 13:36:41 +0100

vyatta-dataplane (3.9.112) unstable; urgency=medium

  [ Nicholas Brown ]
  * Add new public API dp_pipeline_is_feature_enabled_by_inst()

  [ Paul Atkins ]

 -- Paul Atkins <paul.atkins@intl.att.com>  Wed, 06 May 2020 09:18:57 +0100

vyatta-dataplane (3.9.111) unstable; urgency=medium

  [ Charles (Chas) Williams ]
  * vhost: fix QMP communication (Bugfix: VRVDR-50745)

  [ Paul Atkins ]

 -- Paul Atkins <paul.atkins@intl.att.com>  Wed, 22 Apr 2020 16:21:13 +0100

vyatta-dataplane (3.9.110) unstable; urgency=medium

  [ Mark Gillott ]
  * Register event operations only on first use (Fixes: VRVDR-50621)
  * Capture portmonitor replay errors (Fixes: VRVDR-50621)

  [ Paul Atkins ]

 -- Paul Atkins <paul.atkins@intl.att.com>  Tue, 21 Apr 2020 07:45:42 +0100

vyatta-dataplane (3.9.109) unstable; urgency=medium

  [ Charles (Chas) Williams ]
  * crypto: count burst buffer full as drops (Bugfix: VRVDR-50279)
  * crypto: count most errors as proto drops (Bugfix: VRVDR-50279)
  * crypto: eliminate macro usage (Bugfix: VRVDR-50279)
  * crypto: count packets against tunnel interface (Bugfix: VRVDR-50279)
  * crypto: do not count failed packets (Bugfix: VRVDR-50279)

  [ Paul Atkins ]

 -- Paul Atkins <paul.atkins@intl.att.com>  Tue, 21 Apr 2020 07:43:38 +0100

vyatta-dataplane (3.9.108) unstable; urgency=medium

  [ Gavin Shearer ]
  * alg: ensure parent session active before linking child

  [ Paul Atkins ]

 -- Paul Atkins <paul.atkins@intl.att.com>  Tue, 21 Apr 2020 07:42:23 +0100

vyatta-dataplane (3.9.107) unstable; urgency=medium

  [ Ian Wilson ]
  * npf: Optimal address-group show output including host addresses

  [ Robert Shearman ]
  * pipeline: use correct ifp for egress vlan modify feature
    (Fixes: VRVDR-50708)

  [ Paul Atkins ]

 -- Paul Atkins <paul.atkins@intl.att.com>  Fri, 17 Apr 2020 11:20:45 +0100

vyatta-dataplane (3.9.106) unstable; urgency=medium

  [ Nicholas Brown ]
  * master branch is targeting 2005 release
  * Restore .gitlint file
  * Identify hidden files that should not be ignored

  [ Gavin Shearer ]
  * l3acl: don't commit rules to HW on event IF_FEAT_MODE_EVENT_L3_ENABLED

  [ Ian Wilson ]
  * cgnat: Obsolete some error counts, and add echo-req count to summary

  [ Nicholas Brown ]
  * Remove copyright and license assertion output

  [ Paul Atkins ]
  * ipv4_rsmbl: If we detect duplicate fragments then clean up properly
  * ipv4_rsmbl: check all previous frags to determine duplicates
  * ipv4_rsmbl: drop fragment if it includes previously rx'ed bytes
  * ut: enhance the ipv4 duplicate fragment tests
  * ipv6_rsmbl: If we detect duplicate fragments then clean up properly
  * ipv6_rsmbl: check all previous frags to determine duplicates
  * ipv6_rsmbl: drop fragment if it includes previously rx'ed bytes
  * if: make if_output_features always inline
  * l2_vlan_mod: rename the vlan_mod pipline feature file
  * l2_vlan_mod: add a new pipeline node for egress vlan modify
  * portmonitor: add a new pipeline node for output portmonitor
  * capture: add a new pipeline node for output capture
  * if: split if_output into an internal and external version
  * if: remove if_output_features and call the feat point directly
  * if: make the pipeline call if_output_internal

 -- Paul Atkins <paul.atkins@intl.att.com>  Thu, 16 Apr 2020 12:34:30 +0100

vyatta-dataplane (3.9.105) unstable; urgency=medium

  [ Mark Gillott ]
  * pcap: run FAL updates on master thread (Fixes: VRVDR-50581)

  [ Paul Atkins ]

 -- Paul Atkins <paul.atkins@intl.att.com>  Wed, 08 Apr 2020 07:11:28 +0100

vyatta-dataplane (3.9.104) unstable; urgency=medium

  * DANOS Import master

 -- Nicholas Brown <nick.brown@att.com>  Tue, 07 Apr 2020 13:26:26 +0100

vyatta-dataplane (3.7.86.1.4) unstable; urgency=medium

  * DANOS Import

 -- Paul Atkins <paul.atkins@intl.att.com>  Fri, 08 Nov 2019 16:27:29 +0000<|MERGE_RESOLUTION|>--- conflicted
+++ resolved
@@ -1,4 +1,3 @@
-<<<<<<< HEAD
 vyatta-dataplane (3.11.8) unstable; urgency=medium
 
   [ Robert Shearman ]
@@ -214,7 +213,7 @@
   [ Paul Atkins ]
 
  -- Paul Atkins <paul.atkins@intl.att.com>  Mon, 20 Jul 2020 21:45:59 +0100
-=======
+
 vyatta-dataplane (3.10.64) unstable; urgency=medium
 
   [ Ian Wilson ]
@@ -232,7 +231,6 @@
   [ Paul Atkins ]
 
  -- Paul Atkins <paul.atkins@intl.att.com>  Fri, 14 Aug 2020 10:26:41 +0100
->>>>>>> 1b360709
 
 vyatta-dataplane (3.10.62) unstable; urgency=medium
 
