<<<<<<< HEAD
vyatta-dataplane (3.14.8) unstable; urgency=medium

  [ Cian O'Sullivan ]
  * Output valid JSON in debug command

 -- Srinivas Narayan <narayan@vyatta.att-mail.com>  Fri, 06 Aug 2021 13:01:11 +0100

vyatta-dataplane (3.14.7) unstable; urgency=medium

  [ Ian Wilson ]
  * cgnat: Invalidate npf cache if a CGNAT translation occurs

  [ Daniel Gollub ]
  * npf-rte-acl: increase acl-opt frequency
  * npf-rte-acl: remove unused ring lookup
  * npf-rte-acl: adjust merge-trie parameters for high scale/TPS-rate
  * npf-rte-acl: grow rule-pool faster when merging
  * npf-rte-acl: introduce freeze threshold
  * npf-rte-acl: prevent infinite merge attempts
  * npf-rte-acl: document grow/max-rules/max-transaction defines
  * crypto: prepare best_weight for more then 64k SAs
  * crypto: avoid VFP lookups if there no bindings

  [ Paul Aitken ]
  * DPI: remove unused NPF_RPROC_ID_APP_GRP

  [ Daniel Gollub ]
  * crypto: bump SADB HT min/max bucket size
  * crypto: bump SPD HT max/min bucket size

  [ Cian O'Sullivan ]
  * Fix usage of undeclared TRUE/FALSE macros

  [ Srinivas Narayan ]
  * 3.13.34

 -- Srinivas Narayan <narayan@vyatta.att-mail.com>  Wed, 04 Aug 2021 13:03:15 +0100

vyatta-dataplane (3.14.6) unstable; urgency=medium

  [ Mike Larson ]
  * Initial groundwork for pipeline refactoring: outfw and snat
  * Separate output FW and SNAT into pipeline nodes
  * split v4 and v6 out fw entry nodes
  * Collapse v6 pre-out-fw and out-fw into single node
  * Remove hook/shim from function names

  [ Srinivas Narayan ]
  * 3.13.32

  [ Thomas Kiely ]
  * Minor refactor - no functional change
  * Logging for ICMP rate limiting feature

  [ kalaivani vinothkumar ]
  * change in 'interface data X phy' show command

  [ ck407g ]
  * Rework SFP permit list to make vendor name optional
  * Added tests
  * Code fixes

  [ Srinivas Narayan ]
  * Change branch to Jarrow
  * Add a stage to build on OBS and submit for perf test
  * 3.13.33
  * Change OBS Project to Unstable after merge

 -- Srinivas Narayan <narayan@vyatta.att-mail.com>  Tue, 27 Jul 2021 18:35:58 +0100

vyatta-dataplane (3.14.5) unstable; urgency=medium

  [ Ian Wilson ]
  * cgnat-alg: Remove references to the FTP ALG
  * cgnat-alg: Allow ALGs to specify a max payload size

  [ Manohar Rapeti ]
  * IPv6 :Modified default TCLASS value

 -- Srinivas Narayan <narayan@vyatta.att-mail.com>  Tue, 27 Jul 2021 18:31:19 +0100

vyatta-dataplane (3.14.4) unstable; urgency=medium

  [ Thomas Kiely ]
  * ICMP rate limiting off-by-one

  [ Gaurav Gehani ]
  * vyatta-dataplane: fix coverity errors

  [ Cian O'Sullivan ]
  * Make SFP feature return valid JSON

  [ Srinivas Narayan ]
  * 3.13.31

 -- Srinivas Narayan <narayan@vyatta.att-mail.com>  Thu, 22 Jul 2021 13:22:34 +0100

vyatta-dataplane (3.14.3) unstable; urgency=medium

  [ Gavin Shearer ]
  * npf: ensure timeout-get functions cope with no dataplane session

  [ Paul Aitken ]
  * add missing idempotency
  * remove trailing blank lines

  [ Srinivas Narayan ]
  * 3.13.30

  [ Gavin Shearer ]
  * add inline functions to perform quick hashes
  * session: change to use xor hash functions
  * session: change sf_hash() to use xor hash functions
  * nat: change apm_hash() to use xor hash functions
  * npf alg: change apt_table_hash() to use xor hash functions
  * cgnat apm: change apm_hash() to use xor hash functions
  * cgnat alg: change alg_pinhole_hash() to use xor hash functions
  * cgnat session: change cgn_sess2_hash() to use xor hash functions
  * cgnat: change cgn_hash() to use xor hash functions
  * cgnat: change cgn_source_hash() to use xor hash functions

 -- Srinivas Narayan <narayan@vyatta.att-mail.com>  Thu, 22 Jul 2021 13:21:53 +0100

vyatta-dataplane (3.14.2) unstable; urgency=medium

  [ Gavin Shearer ]
  * pipeline: add static assertions to detect too many feature enums

  [ Simon Barber ]
  * Add SFP debug flags
  * Change SFPd socket to subscriber
  * Add SFPd socket init
  * Initial SFP permit list feature code
  * UT: Add initial sfp permit-list UT framework
  * UT: Send SFP permit list delete
  * Add vplsh cmd to verify parts
  * UT: Add check command to verify SFP permit-list
  * Add global permit list mismatch cfg
  * UT: Add code to validate the mismatch config
  * Add SFP record structure
  * Add common hash table functions
  * Add SFPd socket  msg handler
  * Start and Process updates from  the SFPd
  * UT:Generate SFPd status file and notify system
  * Process SFPd updates
  * Validate SFPd  status against permit-list
  * UT:Wrapper utility call to get system uptime
  * Add sfp_holddown flag
  * Add sfp device dump
  * UT: Add support for retrieving known SFP devices
  * Upon dataplane restart load any existing SFP status file
  * Only walk SFP tables if feature is configured
  * UT:Release SFPd socket at tidy update
  * Process SFPd notifications event if permit-list not active

  [ ck407g ]
  * Shortened protobuf message names
  * Changes to Data model

  [ Simon Barber ]
  * UT: Add UT support for the new multi level yang model

  [ Srinivas Narayan ]
  * 3.13.29

 -- Srinivas Narayan <narayan@vyatta.att-mail.com>  Tue, 13 Jul 2021 14:20:31 +0100

vyatta-dataplane (3.14.1) unstable; urgency=medium

  [ vishal.dhingra ]
  * Dataplane Infra: To use configured tos/tclass values

  [ Manohar Rapeti ]
  * NPF: Reverting the VRVDR-53551 & VRVDR-53233
  * NFP: Removed the NPF calls
  * UT: Updated UT Originated firewall
  * UT: Updated UT for ND packets Originated firewall
  * UT: Added UT for MPLS ICMP Originated firewall
  * UT: Added UT for MPLS ICMP Originated firewall
  * UT: Added UT for MPLS ICMP Originated firewall

 -- Srinivas Narayan <narayan@vyatta.att-mail.com>  Thu, 08 Jul 2021 17:49:37 +0100
=======
vyatta-dataplane (3.13.35) unstable; urgency=medium

  [ Daniel Gollub ]
  * xfrm_client: don't negate the error-code twice

  [ Mark Gillott ]
  * twamp: propagate any UDP port registration error up to daemon
    (Fixes: VRVDR-55838)
  * twamp: increase the size of the UDP hash table (Fixes: VRVDR-55838)

  [ Daniel Gollub ]
  * debian: generate unversioned symbols/shlibs files
  * debian: update protobuf symbols
  * debian: ignore for disappearing symbols in Debian Bullseye builds

  [ ck407g ]
  * Changes to SFP disabling behaviour

 -- Srinivas Narayan <narayan@vyatta.att-mail.com>  Fri, 06 Aug 2021 13:00:19 +0100
>>>>>>> efd728df

vyatta-dataplane (3.13.34) unstable; urgency=medium

  [ Ian Wilson ]
  * cgnat: Invalidate npf cache if a CGNAT translation occurs

  [ Daniel Gollub ]
  * npf-rte-acl: increase acl-opt frequency
  * npf-rte-acl: remove unused ring lookup
  * npf-rte-acl: adjust merge-trie parameters for high scale/TPS-rate
  * npf-rte-acl: grow rule-pool faster when merging
  * npf-rte-acl: introduce freeze threshold
  * npf-rte-acl: prevent infinite merge attempts
  * npf-rte-acl: document grow/max-rules/max-transaction defines
  * crypto: prepare best_weight for more then 64k SAs
  * crypto: avoid VFP lookups if there no bindings

  [ Paul Aitken ]
  * DPI: remove unused NPF_RPROC_ID_APP_GRP

  [ Daniel Gollub ]
  * crypto: bump SADB HT min/max bucket size
  * crypto: bump SPD HT max/min bucket size

  [ Cian O'Sullivan ]
  * Fix usage of undeclared TRUE/FALSE macros

 -- Srinivas Narayan <narayan@vyatta.att-mail.com>  Wed, 04 Aug 2021 12:53:42 +0100

vyatta-dataplane (3.13.33) unstable; urgency=medium

  [ Thomas Kiely ]
  * Minor refactor - no functional change
  * Logging for ICMP rate limiting feature

  [ kalaivani vinothkumar ]
  * change in 'interface data X phy' show command

  [ ck407g ]
  * Rework SFP permit list to make vendor name optional
  * Added tests
  * Code fixes

  [ Srinivas Narayan ]
  * Change branch to Jarrow
  * Add a stage to build on OBS and submit for perf test

 -- Srinivas Narayan <narayan@vyatta.att-mail.com>  Tue, 27 Jul 2021 18:30:00 +0100

vyatta-dataplane (3.13.32) unstable; urgency=medium

  [ Mike Larson ]
  * Initial groundwork for pipeline refactoring: outfw and snat
  * Separate output FW and SNAT into pipeline nodes
  * split v4 and v6 out fw entry nodes
  * Collapse v6 pre-out-fw and out-fw into single node
  * Remove hook/shim from function names

 -- Srinivas Narayan <narayan@vyatta.att-mail.com>  Tue, 27 Jul 2021 00:48:50 +0100

vyatta-dataplane (3.13.31) unstable; urgency=medium

  [ Thomas Kiely ]
  * ICMP rate limiting off-by-one

  [ Gaurav Gehani ]
  * vyatta-dataplane: fix coverity errors

  [ Cian O'Sullivan ]
  * Make SFP feature return valid JSON

 -- Srinivas Narayan <narayan@vyatta.att-mail.com>  Thu, 22 Jul 2021 13:20:50 +0100

vyatta-dataplane (3.13.30) unstable; urgency=medium

  [ Gavin Shearer ]
  * npf: ensure timeout-get functions cope with no dataplane session

  [ Paul Aitken ]
  * add missing idempotency
  * remove trailing blank lines

 -- Srinivas Narayan <narayan@vyatta.att-mail.com>  Tue, 20 Jul 2021 13:00:39 +0100

vyatta-dataplane (3.13.29) unstable; urgency=medium

  [ Gavin Shearer ]
  * pipeline: add static assertions to detect too many feature enums

  [ Simon Barber ]
  * Add SFP debug flags
  * Change SFPd socket to subscriber
  * Add SFPd socket init
  * Initial SFP permit list feature code
  * UT: Add initial sfp permit-list UT framework
  * UT: Send SFP permit list delete
  * Add vplsh cmd to verify parts
  * UT: Add check command to verify SFP permit-list
  * Add global permit list mismatch cfg
  * UT: Add code to validate the mismatch config
  * Add SFP record structure
  * Add common hash table functions
  * Add SFPd socket  msg handler
  * Start and Process updates from  the SFPd
  * UT:Generate SFPd status file and notify system
  * Process SFPd updates
  * Validate SFPd  status against permit-list
  * UT:Wrapper utility call to get system uptime
  * Add sfp_holddown flag
  * Add sfp device dump
  * UT: Add support for retrieving known SFP devices
  * Upon dataplane restart load any existing SFP status file
  * Only walk SFP tables if feature is configured
  * UT:Release SFPd socket at tidy update
  * Process SFPd notifications event if permit-list not active

  [ ck407g ]
  * Shortened protobuf message names
  * Changes to Data model

  [ Simon Barber ]
  * UT: Add UT support for the new multi level yang model

 -- Srinivas Narayan <narayan@vyatta.att-mail.com>  Mon, 12 Jul 2021 09:28:51 +0100

vyatta-dataplane (3.13.28) unstable; urgency=medium

  [ Paul Aitken ]
  * remove unused session_sentry_insert_pkt
  * change session APIs to static
  * remove unused dp_session_get_state_name
  * correct dp_session_pack to dp_session_pack_pb
  * convert _dp_test_session_msg_check_rcvd to PB
  * remove unused dp_session_pack and associated infra
  * remove unused session_npf_pack_* functions
  * remove unused NPF code
  * mark session UT helper functions
  * mark NPF UT helper functions
  * remove unused NPF functions
  * remove unused CGNAT functions
  * mark CGNAT UT helper functions

  [ Ian Wilson ]
  * cgnat: Add an exclude address-group to cgnat_policy
  * cgnat: Add config for exclude policy address-group
  * cgnat: Add return code counter for excluded packets
  * cgnat-ut: Configure a cgnat policy with an exclude address-group
  * cgnat-ut: Add unit-tests to for cgnat exclude address-group
  * cgnat: Enable use of CGNAT exclude address-group

  [ Mark Gillott ]
  * twamp: correct the order of timestamps (Fixes: VRVDR-55567)

  [ Daniel Gollub ]
  * meson: strip buildsystem specific version additions
  * npf-rte-acl: fix spurious lookup rte-acl rule failures

 -- Srinivas Narayan <narayan@vyatta.att-mail.com>  Thu, 08 Jul 2021 10:37:32 +0100

vyatta-dataplane (3.13.27) unstable; urgency=medium

  [ Kalaivani Vinothkumar ]
  * Coverity: Uninitialized pointer read

  [ Simon Barber ]
  * Add SFPd URL and status file to config
  * Create SFPd socket and add msg handler
  * UT: Added SFPd socket and file details
  * SFP Permit List protobuf defs

 -- Simon Barber <sbarber@vyatta.att-mail.com>  Sun, 27 Jun 2021 10:35:00 +0100

vyatta-dataplane (3.13.26) unstable; urgency=medium

  [ Srinivas Narayan ]
  * UT: Reduce policy count to 8K

  [ Thomas Kiely ]
  * Improve ICMP rate limit json output

  [ Mark Gillott ]
  * twamp: log failed UDP port in host order
  * twamp: use a hash table for session management (Fixes: VRVDR-55377)

  [ Gavin Shearer ]
  * pipeline: move down ipv[46]-validate enums to allow early features

 -- Srinivas Narayan <narayan@vyatta.att-mail.com>  Thu, 24 Jun 2021 11:18:18 +0100

vyatta-dataplane (3.13.25) unstable; urgency=medium

  [ Paul Aitken ]
  * Jenkinsfile
  * debian rules
  * debian rules

  [ Mark Gillott ]
  * twamp: add debugging symbols (Fixes: VRVDR-53580)
  * twamp: add protobuf definitions (Fixes: VRVDR-53580)
  * twamp: process twamp offload control messages (Fixes: VRVDR-53580)
  * twamp: add stub I/O function (Fixes: VRVDR-53580)
  * twamp: register local UDP port (Fixes: VRVDR-53580)
  * twamp: process twamp init control message (Fixes: VRVDR-53580)
  * twamp: process twamp create control message (Fixes: VRVDR-53580)
  * twamp: process twamp delete control message (Fixes: VRVDR-53580)
  * twamp: process twamp counters control message (Fixes: VRVDR-53580)
  * twamp: add op-mode handler (Fixes: VRVDR-53580)
  * twamp: UT for control messages (Fixes: VRVDR-53580)
  * twamp: UT for IPv4 & IPv6 control messages (Fixes: VRVDR-53580)
  * twamp: UT for scale testing of test sessions (Fixes: VRVDR-53580)
  * twamp: process twamp un-authenticated data messages (Fixes: VRVDR-53580)
  * twamp: process IPv4 twamp data messages (Fixes: VRVDR-53580)
  * twamp: process IPv6 twamp data messages (Fixes: VRVDR-53580)
  * twamp: UT for twamp offload of IPv4 & IPv6 data messages
    (Fixes: VRVDR-53580)
  * twamp: UT for twamp offload data message size (Fixes: VRVDR-53580)

  [ Ian Wilson ]
  * cgnat-alg: Re-order alg ID enum
  * cgnat-alg: Add show and clear summary cmd handlers and add session stats
  * cgnat-alg: Return json for ALG pinhole table entries
  * cgnat-alg: Re-order the return code enums
  * cgnat-alg: Return json for ALG ctrl packet inspection return code enums

 -- Srinivas Narayan <narayan@vyatta.att-mail.com>  Wed, 16 Jun 2021 09:55:08 +0100

vyatta-dataplane (3.13.24) unstable; urgency=medium

  [ Srinivas Narayan ]
  * Use pmd type instance count to trigger loadshare

  [ Charles (Chas) Williams ]
  * Update clang-format to match checkpatch

  [ Daniel Gollub ]
  * rldb: bump allowed maximum of rules
  * npf-rte-acl: introduce pending-delete ring
  * npf-rte-acl: fix memory leak of transaction-entries array
  * npf-rte-acl: cutover to pending-delete ring usage
  * ut: introduce dp_test_crypto_wait_for_xfrm_resp
  * rldb: let rldb_del_rule report fine-grain errors
  * npf-rte-acl: keep writable entries at the head of the list
  * npf-rte-acl: increase the pdel ring size to merge-trie size
  * npf-rte-acl: check if trie needs to grow prior copying
  * npf-rte-acl: grow rule pool by optimal mempool object number
  * npf-rte-acl: avoid rule-pool growing in too small chunks
  * npf-rte-acl: prevent dereferencing of release m_trie
  * npf-rte-acl: grow the rule-pool if required before adding rules
  * npf-rte-acl: don't destroy empty tries in merging state
  * npf-rte-acl: full tries are no merge candidates
  * npf-rte-acl: ACL opt thread should only delete tries in merging state
  * npf-rte-acl: introduce OPTIMIZE_MAX_NEW_TRIES
  * npf-rte-acl: introduce NPF_M_TRIE_FLAG_REBUILD
  * npf-rte-acl: stage npf_rte_acl_optimize_merge_prepare
  * npf-rte-acl: stage npf_rte_acl_optimize_merge_build
  * npf-rte-acl: stage npf_rte_acl_optimize_merge_rebuild
  * npf-rte-acl: stage npf_rte_acl_optimize_merge_finalize
  * npf-rte-acl: switch to npf_rte_acl_optimize_merge_prepare
  * npf-rte-acl: remove trie-loop from npf_rte_acl_copy_rules
  * npf-rte-acl: switch to npf_rte_acl_optimize_merge_{re,}build
  * npf-rte-acl: drop unused npf_rte_acl_delete_pending_rules method
  * npf-rte-acl: switch to npf_rte_acl_optimize_merge_finalize
  * npf-rte-acl: introduce max merge tries per ACL opt thread cycle define
  * ut: disable debug logging by default in dp_test_crypto_perf_scale
  * ut: dp_test_crypto_perf_scale perform policy batch commits

 -- Srinivas Narayan <narayan@vyatta.att-mail.com>  Tue, 15 Jun 2021 07:15:04 +0100

vyatta-dataplane (3.13.23) unstable; urgency=medium

  [ Daniel Gollub ]
  * crypto: fix SADB crypto sym session pool growing
  * crypto: increase SA session limit to 256k
  * npf-rte-acl: fix SPD pool growing

  [ Alan Dewar ]
  * QoS: remove unused pcp_bitmap variable
  * QoS: stop requesting unnecessary traffic-class (Fixes: VRVDR-55318)

 -- Srinivas Narayan <narayan@vyatta.att-mail.com>  Fri, 11 Jun 2021 11:27:08 +0100

vyatta-dataplane (3.13.22) unstable; urgency=medium

  [ Daniel Gollub ]
  * debian: depend on rte-crytpodev-session-sym-pool-empty
  * crypto: initial support for growing session pool

  [ Mark Gillott ]
  * vrf: populate the name field (Fixes: VRVDR-55262)

  [ Daniel Gollub ]
  * ut: support control of policy commits dp_test_crypto_utils

  [ Srinivas Narayan ]
  * sfp: Use eeprom value for tx power only if interface is up
  * sfp: Print status byte read from EEPROM

  [ Ian Wilson ]
  * npf-alg: null deref in npf_alg_sip_create_instance

  [ Ramkumar Ganapathysubramanian ]
  * Fix issue in DSCP remark map on a vif sub-interface

  [ Daniel Gollub ]
  * npf-rte-acl: rename ACL rule pool
  * npf-rte-acl: stage npf_rte_acl_mempool methods
  * npf-rte-acl: prepare npf_rte_acl_copy_rules for growing rule pool
  * npf-rte-acl: enable support for growing rule pool

  [ Srinivas Narayan ]
  * npf-rte-acl: Improve debugging
  * npf-rte-acl: Unlock merge lock while returning prematurely
  * npf-rte-acl: Minor optimizations
  * rldb: Check for init failure in npf_rte_acl

  [ Daniel Gollub ]
  * npf-rte-acl: switch to CRC hashing
  * npf-rte-acl: consider all rule deletion errors as fatal
  * npf-rte-acl: Release merge lock in error conditions
  * npf-rte-acl: release new merge trie in case optimization fails

  [ Ian Wilson ]
  * cgnat-alg: Add boolean to denote if ALG session is a parent or child
  * cgnat-alg-pptp: Remove old PPTP header inspection
  * cgnat-alg-pptp: Inspect PPTP_OUT_CALL_REQ messages
  * cgnat-alg-pptp: Inspect PPTP_OUT_CALL_REPLY messages
  * cgnat-alg: Parse PPTP_CALL_CLEAR_REQ and PPTP_CALL_DISCONN_NOTIFY msgs
  * cgnat-alg-pptp: Add unit-test cgn_pptp6
  * cgnat-alg-pptp: Add unit-test cgn_pptp7
  * cgnat-alg-pptp: Only parse GRE pkts if PPTP ALG is enabled
  * cgnat-alg-pptp: Do not allow non-ALG GRE pkts to create a session
  * cgnat-alg-pptp: Note Call ID from message other than out-req/reply

 -- Srinivas Narayan <narayan@vyatta.att-mail.com>  Thu, 10 Jun 2021 12:46:56 +0100

vyatta-dataplane (3.13.21) unstable; urgency=medium

  [ Ian Wilson ]
  * cgnat-alg: Add a 'closing' state to CGNAT states
  * cgnat-alg: Add timeouts for CGNAT 'closing' state
  * cgnat-alg: Add functions to set sessions to closing state

  [ Thomas Kiely ]
  * Protobuf definition for ICMP Rate Limiting feature
  * ICMP Rate Limiting for v4
  * ICMP Rate Limiting for v6

  [ Mike Manning ]
  * VM interface speed and duplex incorrectly set on KVM

 -- Srinivas Narayan <narayan@vyatta.att-mail.com>  Thu, 03 Jun 2021 07:54:50 +0100

vyatta-dataplane (3.13.20) unstable; urgency=medium

  [ Daniel Gollub ]
  * crypto: netlink IPv4 selector is in network byte-order

  [ Paul Aitken ]
  * Remove NB from CODEOWNERS

  [ Mike Manning ]
  * Dataplane crash in fal_tx_pkt_burst

  [ Charles (Chas) Williams ]
  * clang: quiet warning about uninitialized value (Bugfix: VRVDR-55125)

  [ Mark Gillott ]
  * ecmp: add new next-hop flag - RTF_NH_NEEDS_HW_RES (Fixes: VRVDR-53410)
  * ecmp: force IPv6 resolution (ND6) for each ECMP member (Fixes: VRVDR-53410)
  * ecmp: force IPv4 resolution (ARP) for each ECMP member (Fixes: VRVDR-53410)

  [ Ian Wilson ]
  * npf-alg: Check SIP request hash table pointer is valid
  * cgnat-alg: Enable sub-sessions for ALG sessions
  * cgnat-alg: Add show alg status
  * cgnat-alg: Caching of TCP pkts should use the 'doff' param for l4 size
  * cgnat-alg-pptp: Cache Enhanced GRE header
  * cgnat-alg-pptp: Initialize PPTP session
  * cgnat-alg: Add function to transfer a mapping
  * cgnat-alg-pptp: Adds inspection of PPTP control packets
  * cgnat-alg-pptp: Adds lookup and processing of PPTP pinhole
  * cgnat-alg-pptp: Add translation of enhanced GRE packets
  * cgnat-alg-pptp-ut: Add function to send NATd enhanced GRE packet
  * cgnat-alg-pptp-ut: Add test cgn_pptp1
  * cgnat-alg-pptp-ut: Add function to fetch and print cgnat sessions json
  * cgnat-alg-pptp-ut: Adds test cgn_pptp2
  * cgnat-alg-pptp-ut: Adds test cgn_pptp3
  * cgnat-alg-pptp-ut: Adds test cgn_pptp4
  * cgnat-alg-pptp-ut: Adds test cgn_pptp5
  * cgnat-alg-pptp: Tweaks to config and json output for PPTP ALG

  [ Daniel Gollub ]
  * ut: make use of unique rule_no in crypto_perf_scale

  [ Srinivas Narayan ]
  * npf-rte-acl: Add pools for subtries
  * rldb: Move to using memory pools in npf_rte_acl
  * npf-rte-acl: don't expose QSBR RCU via API
  * npf-rte-acl: rename trie name to ctx_name
  * npf-rte-acl: stage trie context as separate functions
  * npf-rte-acl: Move trie context creation to separate function
  * npf-rte-acl: Introduce state for trie context
  * npf-rte-acl: Populate json dump callbacks
  * npf-rte-acl: Add mechanism to consult multiple tries
  * npf-rte-acl: Add debug cmd and messages for npf_rte_acl
  * npf: Add background merge thread for ACLs
  * crypto: print policies only if hash tables exist
  * ut: Enable subset match for spd
  * crypto: print rule databases
  * ut: enable debugs for crypto & npf_rte_acl
  * npf-rte-acl: Merge algorithm skeleton

  [ Daniel Gollub ]
  * ut: re-enable crypto_perf_scale for full runs
  * npf-rte-acl: move mtrie put/get declarations
  * npf-rte-acl: shorten acl optimization thread name
  * npf-rte-acl: implement npf_rte_acl_copy_rules
  * npf-rte-acl: stage npf_rte_acl_delete_pending_rules method
  * npf-rte-acl: introduce npf_rte_acl_delete_trie method
  * npf-rte-acl: always create tries with at least max_rules 8
  * npf-rte-acl: use fresh tries from the mempool
  * npf-rte-acl: let npf_rte_acl_create_trie report fine-grain errors
  * npf-rte-acl: let npf_rte_acl_put/get_trie report fine-grain errors
  * npf-rte-acl: use fresh tries from the ring
  * npf-rte-acl: avoid direct access to trie ring
  * npf-rte-acl: complete debug logging for trie-state updates
  * npf-rte-acl: reset acl_ctx prior returning it to the mempool
  * npf-rte-acl: implement npf_rte_acl_select_candidate_tries method
  * npf-rte-acl: error handling for new trie creation in acl-opt thread
  * npf-rte-acl: release merged tries to pool/ring
  * npf-rte-acl: repurpose npf_rte_acl_add_trie for insert only
  * npf-rte-acl: let npf_rte_acl_add_rule report fine-grain errors
  * npf-rte-acl: make acl-opt thread teardown more robust
  * npf-rte-acl: RCU protect the match_ctx list
  * npf-rte-acl: build and rebuild the new merge-trie
  * npf-rte-acl: implement pending_deletes
  * npf-rte-acl: create new tries with maximum rule size
  * jenkins: switch to DANOS:Unstable on build-release

  [ Paul Aitken ]
  * commit size check: show total lines changed

  [ Gavin Shearer ]
  * ut: allow some vif-related test library fns to be used by plugins

 -- Srinivas Narayan <narayan@vyatta.att-mail.com>  Tue, 01 Jun 2021 15:36:13 +0100

vyatta-dataplane (3.13.19) unstable; urgency=medium

  [ ck407g ]
  * Added 'Valid dynamic or static ARP entries added|deleted' to dataplane arp statistics
  * Removed a duplicate call to llentry_routing_uninstall

  [ Gavin Shearer ]
  * ut: move crypto test header files so accessible by plugins
  * ut: add s2s configure functions callable from plugins
  * ut: update s2s regular tests to use new s2s crypto library code
  * ut: update s2s passthru tests to use new s2s crypto library code

  [ Simon Barber ]

 -- Simon Barber <sbarber@vyatta.att-mail.com>  Mon, 24 May 2021 12:24:56 +0100

vyatta-dataplane (3.13.18) unstable; urgency=medium

  [ Ian Wilson ]
  * alg: Move ALG session data to alg_session.h
  * alg: Add consistency to specific ALG flag defines
  * alg: RPC alg is unnecessarily parsing rpc data flow packets
  * alg: Move alg npf session accessors into alg_session.c
  * alg: Move freeing of ALG session data to one function
  * alg: Add functions to test if a session is an ALG cntl or data session
  * alg: Simplify npf_alg_nat_inspect by using ALG_MASK_CNTL_FLOW
  * alg: Delete individual ALG tests for a control session
  * alg: Change rpc to use ALG session data union
  * alg: Change sip to use ALG session data union
  * alg: Remove ftp alg session destroy function
  * alg: Remove sa_private and accessor functions
  * alg: Rename one-time constructor function
  * alg: Remove const from struct npf_alg
  * alg: Move sip_private to a union in npf_alg
  * alg: Move rpc_private to a union in npf_alg
  * alg: Remove na_private from struct npf_alg

  [ Charles (Chas) Williams ]
  * meson: name changes for poll mode drivers (Bugfix: VRVDR-54129)
  * tests: stop using deprecated constants (Bugfix: VRVDR-54129)
  * tests: sw_port: update for API changes (Bugfix: VRVDR-54129)
  * capture: convert to new mbuf dynfield API (Bugfix: VRVDR-54129)
  * dpdk_eth_if: fix missing header file (Bugfix: VRVDR-54129)
  * crypto: fix missing enumeration flags (Bugfix: VRVDR-54129)
  * hotplug: fix internal API warnings (Bugfix: VRVDR-54129)
  * pktmbuf: use mbuf dynfield instead of udata64 (Bugfix: VRVDR-54129)
  * debian: depend on a later version of DPDK (Bugfix: VRVDR-54129)
  * crypto: add hot marking and unroll loop (Bugfix: VRVDR-54129)
  * crypto: rte_ring_sc_dequeue_burst can return 0 (Bugfix: VRVDR-54129)

 -- Srinivas Narayan <narayan@vyatta.att-mail.com>  Wed, 19 May 2021 16:16:16 +0100

vyatta-dataplane (3.13.17) unstable; urgency=medium

  [ Daniel Gollub ]
  * npf_rte_acl: use rte-acl defer-queue

  [ Srinivas Narayan ]
  * 3.12.53

 -- Srinivas Narayan <narayan@vyatta.att-mail.com>  Tue, 18 May 2021 07:07:44 +0100

vyatta-dataplane (3.13.16) unstable; urgency=medium

  [ Daniel Gollub ]
  * rldb: use dedicated priority value for ACL rules
  * ut: crypto s2s passthrough correct priorities

  [ Srinivas Narayan ]
  * 3.12.52

 -- Srinivas Narayan <narayan@vyatta.att-mail.com>  Fri, 14 May 2021 13:50:37 +0100

vyatta-dataplane (3.13.15) unstable; urgency=medium

  [ Mike Larson ]
  * npf: minor cleanup--dead code removal

  [ Paul Aitken ]
  * parallelise Jenkinsfile
  * reindent Jenkinsfile

  [ Ian Wilson ]
  * cgnat: Add missing includes to cgn_rc.h
  * cgnat-alg: Add config command and port/protocol lookup table
  * cgnat-alg: Create CGNAT ALG pinhole table
  * cgnat-alg: Add CGNAT return codes for ALGs
  * cgnat-alg: Add ALG params to CGNAT packet cache
  * cgnat-alg: Add ALG params to CGNAT session
  * cgnat-alg: Add stub ALG pinhole table entry structure
  * cgnat-alg: Add CGNAT ALG session structure and handling
  * cgnat-alg: Link child ALG sessions to parent ALG sessions
  * cgnat-alg: Add CGNAT ALG return codes
  * cgnat-alg: Pinhole table entry add
  * cgnat-alg: Pinhole table garbage collection
  * cgnat-alg: Pinhole table delete entry
  * cgnat-alg: Pinhole table flush, expire and cleanup
  * cgnat-alg: Pinhole table lookup
  * cgnat-alg: Expire pinholes for a specific CGNAT session
  * cgnat-alg: Add pinhole pairing
  * cgnat-alg: Add ALG inspection routine

  [ Paul Aitken ]
  * Jenkinsfile improvements

  [ Ian Wilson ]
  * cgnat-alg: Lookup protocol and port to determine if new session is ALG
  * cgnat-alg: Inspect packets of ALG control/parent sessions
  * cgnat-alg: Add hooks for ALG data/child packets flows
  * cgnat-alg: Write json for pinhole table entries for a specific session
  * cgnat-alg: Write json for ALG sessions.  Filter on ALG sessions
  * cgnat-alg: Ensure the ALG only inspects correct control session pkts

 -- Srinivas Narayan <narayan@vyatta.att-mail.com>  Fri, 14 May 2021 13:49:45 +0100

vyatta-dataplane (3.13.14) unstable; urgency=medium

  [ Srinivas Narayan ]
  * crypto: fix cleanup race
  * 3.12.50

  [ Alan Dewar ]
  * GPC: prevent crash when GPC rules not contiguous (Fixes: VRVDR-54893)

  [ Srinivas Narayan ]
  * 3.12.51

 -- Srinivas Narayan <narayan@vyatta.att-mail.com>  Fri, 30 Apr 2021 17:16:49 +0100

vyatta-dataplane (3.13.13) unstable; urgency=medium

  [ Nicholas Brown ]
  * maximum line length is now 100
  * Separate check patch and commit size check

  [ Paul Aitken ]
  * Don't ignore .github
  * Add github check patch check
  * Add github gitlint check
  * Add github commit size check
  * Reformat Jenkinsfile

  [ Nicholas Brown ]
  * jenkinsfile: catchError on build/SA stages

 -- Srinivas Narayan <narayan@vyatta.att-mail.com>  Fri, 30 Apr 2021 17:15:21 +0100

vyatta-dataplane (3.13.12) unstable; urgency=medium

  [ Nachiketa Prachanda ]
  * fwsync: session pack/restore protobuf messages
  * fwsync: convert sessions to protobuf c struct
  * fwsync: convert npf_session to protobuf-c message
  * fwsync: pack a firewall session using protobuf
  * session: add function to insert a restored session
  * npf: rename npf_session_npf_pack_activate
  * fwsync: session restore from protobuf-c structs
  * fwsync: npf_session restore from protobuf structs
  * fwsync: add firewall session restore from protobuf
  * fwsync: add protobuf support to dp_session_restore
  * fwsync: add session update to dp_session_pack_pb
  * fwsync: update session from protobuf messages
  * fwsync: protobuf session support in unit tests lib
  * ut: unit test for protobuf session packing
  * debian: virtual package for protobuf session pack
  * fwsync: allow session deletion on update
  * ut: add fwsync protobuf session update tests

  [ Srinivas Narayan ]
  * 3.12.49

 -- Srinivas Narayan <narayan@vyatta.att-mail.com>  Wed, 28 Apr 2021 22:38:49 +0100

vyatta-dataplane (3.13.11) unstable; urgency=medium

  [ Nicholas Brown ]
  * Artifact the meson testlog.txt file

  [ Ian Wilson ]
  * alg: Replace se_init function ptr with a switch statement
  * alg: Replace se_destroy function ptr with a switch statement
  * alg: Replace se_expire function ptr with a switch statement
  * alg: Replace se_json function ptr with a switch statement
  * alg: Replace inspect function ptr with a switch statement
  * alg: Replace nat_inspect function ptr with a switch statement
  * alg: Replace nat_in and nat_out function ptrs with a switch statement
  * alg: Replace the periodic function ptr with a switch statement
  * alg: Replace the tuple_delete function ptr with a switch statement
  * alg: Replace the reset function ptr with a switch statement
  * alg: Replace the name function ptr with a switch statement
  * alg: Replace the config function ptr with a switch statement
  * alg: Remove unused alg npf_alg_ops structure

  [ Nicholas Brown ]
  * Mention the DCO `Signed-off-by` requirement

  [ Srinivas Narayan ]
  * ut: Add markers at the beginning and end of testcases

 -- Srinivas Narayan <narayan@vyatta.att-mail.com>  Wed, 28 Apr 2021 22:37:54 +0100

vyatta-dataplane (3.13.10) unstable; urgency=medium

  [ Alan Dewar ]
  * GPC: check ifp->fal_l3 rather than ifp->if_created
  * GPC: delay FAL programming until interface ready (Fixes: VRVDR-54766)
  * GPC: remove unnecessary casting

  [ Srinivas Narayan ]
  * crypto: Flow cache invalidation should occur from main thread
  * Revert "crypto: Move sa unbinding from PMD to rcu callback"
  * crypto: Rework SA cleanup sequence
  * crypto: Ensure that the correct PMD is picked always
  * 3.12.48

 -- Srinivas Narayan <narayan@vyatta.att-mail.com>  Wed, 28 Apr 2021 13:00:34 +0100

vyatta-dataplane (3.13.9) unstable; urgency=medium

  [ Nicholas Brown ]
  * Add symbols files for ABI tracking
  * Remove --parallel from rules as it's default
  * Update .gitignore
  * Remove unused debian/control macros

 -- Srinivas Narayan <narayan@vyatta.att-mail.com>  Wed, 28 Apr 2021 12:58:42 +0100

vyatta-dataplane (3.13.8) unstable; urgency=medium

  [ Nicholas Brown ]
  * Add support for dpkg-mergechangelogs

  [ Srinivas Narayan ]
  * crypto: Move sa unbinding from PMD to rcu callback
  * 3.12.46

  [ Shubham Shrivastava ]
  * DPI: Avoid concurrent access of ndpi_flow_struct by multiple lcores
  * DPI: Max packets check and detection giveup for ndpi flow

  [ Simon Barber ]
  * CRYPTO:Ensure SA return codes valid
  * CRYPTO: Fix policy return codes

  [ Srinivas Narayan ]
  * 3.12.47

  [ Nicholas Brown ]
  * Move vfp create/del function to public header

 -- Srinivas Narayan <narayan@vyatta.att-mail.com>  Mon, 26 Apr 2021 15:14:07 +0100

vyatta-dataplane (3.13.7) unstable; urgency=medium

  [ Ian Wilson ]
  * ut: Rename dp_test_npf_alg_sip_nat.c to dp_test_npf_alg_sip.c
  * ut: Change how SDP msgs are checked in SIP unit-tests
  * ut: Fix TCP test utility used by npf ALG tests for TCP sequence numbers
  * ut: Add test for SIP ALG with TCP transport
  * ut: Test npf/alg/sip cleanup when session and NAT rule are destroyed
  * alg: Store session handle in SIP request structure
  * alg: Move code to release SIP media reservation into separate routine
  * alg: Prevent SIP media reservations from being released more than once
  * alg: Flush stored SIP NAT mappings when session is destroyed
  * alg: Store session handle in SIP request structure
  * ut: ALG reset should be last thing in dp_test_npf_cleanup
  * ut: Delete VRF while SIP ALG session and tuples exist
  * cgnat: Fixup some CGNAT code comments
  * cgnat: Add asserts where counters are decremented
  * cgnat: Move objects in struct cgn_packet
  * cgnat: Add functions to get packet payload size and pointer
  * cgnat: Add backwards sub-session sentry to json
  * cgnat: Add functions to get and set sub-session sentry ID
  * cgnat: Check or assert mapping params on entry to cgn_session_establish
  * cgnat: Add direction param to session establish functions

 -- Srinivas Narayan <narayan@vyatta.att-mail.com>  Thu, 22 Apr 2021 14:52:50 +0100

vyatta-dataplane (3.13.6) unstable; urgency=medium

  [ Ian Wilson ]
  * npf: Allow unit-tests to reset session ID to 0
  * ut: Test connsync packing and restoration of SNAT session
  * ut: Verify the SNAT session json ssync3 test
  * npf: Fix SNAT session restoration from connsync buffer

  [ Mark Gillott ]
  * capture: ensure final cleanup occurs after interface cleanup
    (Fixes: VRVDR-54831)

  [ Srinivas Narayan ]
  * Move crypto & UDP teardown to a later point

  [ Charles (Chas) Williams ]
  * fal: add FAL_RET_PLUGIN_CONSUMED framer type (Bugfix: VRVDR-53937)
  * pktmbuf: add public API to set vrf (Bugfix: VRVDR-54447)

  [ Srinivas Narayan ]
  * 3.12.44

  [ Ian Wilson ]
  * npf: Ensure NAT policy is ref-counted when stored in rule or session

  [ Gavin Shearer ]
  * gpc: add request for hardware commit after processing GPC protobuf msg

  [ Alan Dewar ]
  * GPC: prevent crash when optimisation is off (Fixes: VRVDR-54885)

  [ Srinivas Narayan ]
  * 3.12.45

 -- Srinivas Narayan <narayan@vyatta.att-mail.com>  Thu, 15 Apr 2021 14:10:11 +0100

vyatta-dataplane (3.13.5) unstable; urgency=medium

  [ Ian Wilson ]
  * cgnat: Move enum cgn_dir from cgn.h to cgn_dir.h
  * cgnat: Add cgnat cache boolean to denote cgnat pkt or non-cgnat pkt
  * cgnat: Add cgnat cache boolean to denote hairpinned pkt
  * cgnat: Move the jump label for hairpinned pkts
  * cgnat: Simplify the CGNAT packet disposition decision
  * cgnat: Zero the cgnat cache structure before initialising
  * cgnat: Zero the cgnat mapping info struct before initialising
  * cgnat: Move declaration of mapping info to ipv4_cgnat_common
  * cgnat: Session destroy fn should call existing clear mapping fn
  * cgnat: Pass a cgn_map pointer into cgn_session_map
  * npf: Use refcnt to gate cgnat session destroy
  * cgnat: Add session accessor functions
  * cgnat: Remove two goto's from cgn_session_activate
  * cgnat: Split cgn_session_show into two functions
  * cgnat: Remove the gotos from cgn_map_put
  * cgnat: Add RTE_ALIGN fix to the policy hash function
  * cgnat: Split cgn_sess_state_inspect into three functions
  * cgnat: The first 4 values of TCP and non-TCP state enums are identical
  * cgnat: Fixup includes and add missing incomplete refs
  * cgnat: Split up cgn_map_get function #1
  * cgnat: Split up cgn_map_get function #2
  * cgnat: Remove ALWAYS_INLINE from cgn_translate_at
  * npf: Ensure NAT policy is ref-counted when stored in rule or session
  * Replace packed VXLAN encap structures with individual ptrs

 -- Srinivas Narayan <narayan@vyatta.att-mail.com>  Thu, 15 Apr 2021 13:22:23 +0100

vyatta-dataplane (3.13.4) unstable; urgency=medium

  [ Gavin Shearer ]
  * ippf/gpc: add missing refcount decrements when counters released

  [ Ian Wilson ]
  * npf: Prefix objects in connsyncs npf_pack_session_update with 'psu_'
  * npf: Removed packed attribute from naturally aligned connsync structs
  * npf: Create a connsync representation of 'struct npf_tcp_window'
  * npf: Remove the packed attribute from connsync npf_pack_session_update
  * npf: connsync npf_pack_session_state + npf_pack_npf_session multpl of 8
  * ut: Adjust dp_test_session ssync3 with changed msg size
  * ut: Add test dp_test_session.c ssync0 to check connsync data structs
  * npf: Bump connsync message version number from 0x0102 to 0x0103

  [ Nicholas Brown ]
  * Use custom_target instead of generator for sample
  * Add a build target to run clang-tidy

  [ Srinivas Narayan ]
  * 3.12.41

  [ Ian Wilson ]
  * ut: Rename npf alg ftp unit-tests
  * ut: Add npf alg ftp11 tests for source ports outside trans range
  * ut: Add npf alg ftp12 test for source ports outside trans range
  * ut: Change 5 of the npf alg ftp unit-tests to DP_START_TEST_FULL_RUN

  [ Nicholas Brown ]
  * Use osc in Jenkinsfile

  [ Ian Wilson ]
  * ut: Add npf ALG test to destroy ftp session before ftp ALG tuple
  * alg: Delete tuples created by a session when the session is destroyed
  * alg: Only iterate over tuple tables if count is != 0
  * alg: Remove the ifdefd NALG stub functions

  [ Simon Barber ]
  * CRYPTO: Minor tidyup of policy update
  * CRYPTO: Ensuring correct pr->flags handling during an update

  [ Ian Wilson ]
  * alg: Move alg enums to a new file alg_defs.h
  * ut: Add npf ALG test to destroy ftp session before ftp ALG tuple
  * alg: Delete tuples created by a session when the session is destroyed
  * alg: Only iterate over tuple tables if count is != 0

  [ Ramkumar Ganapathysubramanian ]
  * Fixed crash in QoS when removing egress map

  [ Frédéric Perrin ]
  * icmp6_redirect: set hlim to 255

  [ Simon Barber ]
  * 3.12.42

  [ Nicholas Brown ]
  * properly export env var in Jenkinsfile

  [ Ian Wilson ]
  * cgnat: Do not allow an existing subscriber to change policies

  [ aroberts ]
  * Add Aidan Gallagher to the reviewers for qos files

  [ Nicholas Brown ]
  * Use DANOS:Master for build

  [ Paul Aitken ]
  * DPI: ensure nDPI is init'd on all cores

  [ Alan Dewar ]
  * GPC: add initial counter support
  * GPC: retrieve a policer's red packet count
  * GPC: add support for resettable counters

  [ Srinivas Narayan ]
  * 3.12.43

 -- Srinivas Narayan <narayan@vyatta.att-mail.com>  Wed, 07 Apr 2021 15:30:47 +0100

vyatta-dataplane (3.13.3) unstable; urgency=medium

  [ Derek Fawcus ]
  * lttp: Do not take address of packed field
  * shadow: Do not take address of packed field

  [ Ian Wilson ]
  * ut: Display first different line when using pretty-print cmd check
  * npf: Allow unit-tests to reset session ID to 0
  * ut: Test connsync packing and restoration of SNAT session
  * ut: Verify the SNAT session json ssync3 test
  * npf: Fix SNAT session restoration from connsync buffer

  [ Nicholas Brown ]
  * Provide and use a C protobuf library
  * Add break/conflicts for moving protobuf C headers

 -- Srinivas Narayan <narayan@vyatta.att-mail.com>  Mon, 22 Mar 2021 11:08:08 +0000

vyatta-dataplane (3.13.2) unstable; urgency=medium

  [ Ian Wilson ]
  * ut: Add pretty-print option to unit-test dp_test_check_json_state

  [ Srinivas Narayan ]
  * Revert "ut: Add pretty-print option to unit-test dp_test_check_json_state"

  [ Mark Gillott ]
  * capture: on cleanup serialise access to console socket (Fixes: VRVDR-53851)

  [ Nicholas Brown ]
  * qos_global_map_obj should be extern
  * Remove both definitions of icmp6stats
  * Make pppoe_map_tbl private
  * qos_external_buffer_congest_stats extern for tests
  * dp_test_pname defined in only 1 place
  * Update to debhelper compat level 12

  [ Ian Wilson ]
  * ut: Add pretty-print option to the core cmd_check function
  * ut: Add new cmd_check macro that does pretty-printing for json mismatches

  [ Charles (Chas) Williams ]
  * nh_common: avoid route/neighbor update races (Bugfix: VRVDR-53960)

  [ Srinivas Narayan ]
  * 3.12.40

 -- Srinivas Narayan <narayan@vyatta.att-mail.com>  Wed, 17 Mar 2021 14:39:54 +0000

vyatta-dataplane (3.13.1) unstable; urgency=medium

  [ Nicholas Brown ]
  * master-next branch targets Vyatta:Master
  * Specify the OBS instance to use
  * Use gettid() from libc is available

  [ Ian Wilson ]
  * cgnat: Removed packed attribute from CGNAT session key structures
  * cgnat: Use 'out' sentry for sub-session table lookups for op-mode cmds
  * ut: Rename npf alg ftp unit-tests
  * ut: Add npf alg ftp11 tests for source ports outside trans range
  * ut: Add npf alg ftp12 test for source ports outside trans range
  * ut: Change 5 of the npf alg ftp unit-tests to DP_START_TEST_FULL_RUN

 -- Srinivas Narayan <narayan@vyatta.att-mail.com>  Tue, 16 Mar 2021 11:27:06 +0000

vyatta-dataplane (3.12.53) unstable; urgency=medium

  [ Daniel Gollub ]
  * npf_rte_acl: use rte-acl defer-queue

 -- Srinivas Narayan <narayan@vyatta.att-mail.com>  Tue, 18 May 2021 06:40:28 +0100

vyatta-dataplane (3.12.52) unstable; urgency=medium

  [ Daniel Gollub ]
  * rldb: use dedicated priority value for ACL rules
  * ut: crypto s2s passthrough correct priorities

 -- Srinivas Narayan <narayan@vyatta.att-mail.com>  Thu, 13 May 2021 16:21:03 +0100

vyatta-dataplane (3.12.51) unstable; urgency=medium

  [ Alan Dewar ]
  * GPC: prevent crash when GPC rules not contiguous (Fixes: VRVDR-54893)

 -- Srinivas Narayan <narayan@vyatta.att-mail.com>  Fri, 30 Apr 2021 17:09:54 +0100

vyatta-dataplane (3.12.50) unstable; urgency=medium

  * crypto: fix cleanup race

 -- Srinivas Narayan <narayan@vyatta.att-mail.com>  Thu, 29 Apr 2021 11:25:54 +0100

vyatta-dataplane (3.12.49) unstable; urgency=medium

  [ Nachiketa Prachanda ]
  * fwsync: session pack/restore protobuf messages
  * fwsync: convert sessions to protobuf c struct
  * fwsync: convert npf_session to protobuf-c message
  * fwsync: pack a firewall session using protobuf
  * session: add function to insert a restored session
  * npf: rename npf_session_npf_pack_activate
  * fwsync: session restore from protobuf-c structs
  * fwsync: npf_session restore from protobuf structs
  * fwsync: add firewall session restore from protobuf
  * fwsync: add protobuf support to dp_session_restore
  * fwsync: add session update to dp_session_pack_pb
  * fwsync: update session from protobuf messages
  * fwsync: protobuf session support in unit tests lib
  * ut: unit test for protobuf session packing
  * debian: virtual package for protobuf session pack
  * fwsync: allow session deletion on update
  * ut: add fwsync protobuf session update tests

 -- Srinivas Narayan <narayan@vyatta.att-mail.com>  Wed, 28 Apr 2021 17:32:32 +0100

vyatta-dataplane (3.12.48) unstable; urgency=medium

  [ Alan Dewar ]
  * GPC: check ifp->fal_l3 rather than ifp->if_created
  * GPC: delay FAL programming until interface ready (Fixes: VRVDR-54766)
  * GPC: remove unnecessary casting

  [ Srinivas Narayan ]
  * crypto: Flow cache invalidation should occur from main thread
  * Revert "crypto: Move sa unbinding from PMD to rcu callback"
  * crypto: Rework SA cleanup sequence
  * crypto: Ensure that the correct PMD is picked always

 -- Srinivas Narayan <narayan@vyatta.att-mail.com>  Tue, 27 Apr 2021 16:47:49 +0100

vyatta-dataplane (3.12.47) unstable; urgency=medium

  [ Shubham Shrivastava ]
  * DPI: Avoid concurrent access of ndpi_flow_struct by multiple lcores
  * DPI: Max packets check and detection giveup for ndpi flow

  [ Simon Barber ]
  * CRYPTO:Ensure SA return codes valid
  * CRYPTO: Fix policy return codes

 -- Srinivas Narayan <narayan@vyatta.att-mail.com>  Thu, 22 Apr 2021 14:51:42 +0100

vyatta-dataplane (3.12.46) unstable; urgency=medium

  [ Nicholas Brown ]
  * Add support for dpkg-mergechangelogs

  [ Srinivas Narayan ]
  * crypto: Move sa unbinding from PMD to rcu callback

 -- Srinivas Narayan <narayan@vyatta.att-mail.com>  Fri, 16 Apr 2021 14:20:41 +0100

vyatta-dataplane (3.12.45) unstable; urgency=medium

  [ Ian Wilson ]
  * npf: Ensure NAT policy is ref-counted when stored in rule or session

  [ Gavin Shearer ]
  * gpc: add request for hardware commit after processing GPC protobuf msg

  [ Alan Dewar ]
  * GPC: prevent crash when optimisation is off (Fixes: VRVDR-54885)

 -- Srinivas Narayan <narayan@vyatta.att-mail.com>  Thu, 15 Apr 2021 12:33:39 +0100

vyatta-dataplane (3.12.44) unstable; urgency=medium

  [ Ian Wilson ]
  * npf: Allow unit-tests to reset session ID to 0
  * ut: Test connsync packing and restoration of SNAT session
  * ut: Verify the SNAT session json ssync3 test
  * npf: Fix SNAT session restoration from connsync buffer

  [ Mark Gillott ]
  * capture: ensure final cleanup occurs after interface cleanup
    (Fixes: VRVDR-54831)

  [ Srinivas Narayan ]
  * Move crypto & UDP teardown to a later point

  [ Charles (Chas) Williams ]
  * fal: add FAL_RET_PLUGIN_CONSUMED framer type (Bugfix: VRVDR-53937)
  * pktmbuf: add public API to set vrf (Bugfix: VRVDR-54447)

 -- Srinivas Narayan <narayan@vyatta.att-mail.com>  Mon, 12 Apr 2021 13:11:48 +0100

vyatta-dataplane (3.12.43) unstable; urgency=medium

  [ Nicholas Brown ]
  * properly export env var in Jenkinsfile

  [ aroberts ]
  * Add Aidan Gallagher to the reviewers for qos files

  [ Paul Aitken ]
  * DPI: ensure nDPI is init'd on all cores

  [ Alan Dewar ]
  * GPC: add initial counter support
  * GPC: retrieve a policer's red packet count
  * GPC: add support for resettable counters

 -- Srinivas Narayan <narayan@vyatta.att-mail.com>  Wed, 07 Apr 2021 15:28:36 +0100

vyatta-dataplane (3.12.42) unstable; urgency=medium

  [ Ian Wilson ]
  * ut: Rename npf alg ftp unit-tests
  * ut: Add npf alg ftp11 tests for source ports outside trans range
  * ut: Add npf alg ftp12 test for source ports outside trans range
  * ut: Change 5 of the npf alg ftp unit-tests to DP_START_TEST_FULL_RUN

  [ Nicholas Brown ]
  * Use osc in Jenkinsfile

  [ Simon Barber ]
  * CRYPTO: Minor tidyup of policy update
  * CRYPTO: Ensuring correct pr->flags handling during an update

  [ Ian Wilson ]
  * ut: Add npf ALG test to destroy ftp session before ftp ALG tuple
  * alg: Delete tuples created by a session when the session is destroyed
  * alg: Only iterate over tuple tables if count is != 0

  [ Ramkumar Ganapathysubramanian ]
  * Fixed crash in QoS when removing egress map

  [ Frédéric Perrin ]
  * icmp6_redirect: set hlim to 255

  [ Simon Barber ]

 -- Simon Barber <sbarber@vyatta.att-mail.com>  Wed, 31 Mar 2021 22:15:50 +0100

vyatta-dataplane (3.12.41) unstable; urgency=medium

  [ Gavin Shearer ]
  * ippf/gpc: add missing refcount decrements when counters released

  [ Nicholas Brown ]
  * Use custom_target instead of generator for sample
  * Add a build target to run clang-tidy

 -- Srinivas Narayan <narayan@vyatta.att-mail.com>  Mon, 22 Mar 2021 17:05:24 +0000

vyatta-dataplane (3.12.40) unstable; urgency=medium

  [ Mark Gillott ]
  * capture: on cleanup serialise access to console socket (Fixes: VRVDR-53851)

  [ Charles (Chas) Williams ]
  * nh_common: avoid route/neighbor update races (Bugfix: VRVDR-53960)

 -- Srinivas Narayan <narayan@vyatta.att-mail.com>  Wed, 17 Mar 2021 14:27:36 +0000

vyatta-dataplane (3.12.39) unstable; urgency=medium

  [ Alan Dewar ]
  * GPC: add utility functions for later use
  * GPC: add GPC structs and enums
  * GPC: give gpc_config.c a better name
  * GPC: add feature and table parsing
  * GPC: add rule and counter parsing
  * GPC: add match and action parsing
  * GPC: add more utility functions
  * GPC: add config walk functions
  * GPC: add initial no-op op-mode code
  * GPC: complete initial op-mode code
  * GPC: add rule action code and empty match code
  * GPC: fill in most empty rule match functions
  * GPC: add ip-prefix and icmp parse functions
  * UT: add initial protobuf utility functions
  * UT: extend the GPC unit-test to test something
  * GPC: create a FAL policer when necessary
  * GPC: call new gpc_db APIs to instantiate config
  * GPC: add new QoS actions to pmf_rule struct
  * GPC: add zeroed counters to op-mode json

 -- Srinivas Narayan <narayan@vyatta.att-mail.com>  Tue, 16 Mar 2021 08:57:07 +0000

vyatta-dataplane (3.12.38) unstable; urgency=medium

  [ Simon Barber ]
  * PERF: Restore ALWAYS_INLINE to input NAT64 processing

  [ Derek Fawcus ]
  * ACL: Only process ACL GPC groups
  * ACL: Simplify by removing pmf_rlset_ext
  * GPC: Move function location within file
  * GPC: Add counters header files
  * GPC: Add counters code
  * GPC: Adjust GPC DB for counters
  * ACL: Use counter field in GPC rule
  * ACL: Simplify by removing pmf_attrl
  * ACL: Rename shimmed cntr accessors
  * ACL: Add new counter accessors
  * ACL: Store old cntr in rule owner
  * ACL: Adjust use of counters as rules modified
  * ACL: Control existence of cntg as rules altered
  * ACL: Add counter hardware notification mechanism
  * ACL: Notify hardware of counters
  * ACL: Debug dump of old and new counters
  * ACL: Switch to new counters facility
  * ACL: Remove old counter support code
  * ACL: Prepare to move op-mode support
  * ACL: Move the ACL structure dump command
  * ACL: Move the ACL counter show command
  * ACL: Move the ACL counter clear command
  * GPC: Rename routines pmf_hw_* -> gpc_hw_*
  * GPC: Rename files pmf_hw.[ch] -> gpc_hw.[ch]
  * ACL: Silence clang-tidy about string comparision

 -- Srinivas Narayan <narayan@vyatta.att-mail.com>  Mon, 15 Mar 2021 15:29:27 +0000

vyatta-dataplane (3.12.37) unstable; urgency=medium

  [ Nicholas Brown ]
  * fix gcc 10 compiler error

  [ Srinivas Narayan ]
  * Include rcu.h in vyatta-dataplane-dev

 -- Srinivas Narayan <narayan@vyatta.att-mail.com>  Sat, 13 Mar 2021 12:14:03 +0000

vyatta-dataplane (3.12.36) unstable; urgency=medium

  [ Daniel Gollub ]
  * debian: bump DPDK version depedency for rte-acl API changes

 -- Srinivas Narayan <narayan@vyatta.att-mail.com>  Fri, 12 Mar 2021 16:51:24 +0000

vyatta-dataplane (3.12.35) unstable; urgency=medium

  [ Daniel Gollub ]
  * cgnat: include userspace RCU header
  * rcu: introduce generic rcu header
  * rcu: prefer generic rcu header include
  * rcu: refactor existing RCU code
  * rcu: prepare unified RCU API for general use
  * rcu: perform unified RCU thread registration
  * rcu: cutover to dp_rcu_thread_online/offline API
  * controller: use dp_rcu_ wrapper for quiescent state
  * rcu: introduce dp_rcu_barrier() wrapper
  * rcu: introduce dp_rcu_synchronize
  * rcu: introduce dp_rcu_read_(un)lock API
  * npf_rte_acl: report thread id to the RCU QS variable

 -- Srinivas Narayan <narayan@vyatta.att-mail.com>  Fri, 12 Mar 2021 16:39:17 +0000

vyatta-dataplane (3.12.34) unstable; urgency=medium

  [ Nicholas Brown ]
  * Add support for libcheck 0.15

 -- Srinivas Narayan <narayan@vyatta.att-mail.com>  Fri, 12 Mar 2021 16:15:09 +0000

vyatta-dataplane (3.12.33) unstable; urgency=medium

  [ Charles (Chas) Williams ]
  * flow: ensure flow cache entry is zeroed for hashing (Bugfix: VRVDR-54681)

  [ Paul Aitken ]
  * DPI: change app group deletion from RCU to GC
  * DPI: change app group DB deletion from RCU to GC

 -- Srinivas Narayan <narayan@vyatta.att-mail.com>  Fri, 12 Mar 2021 10:52:02 +0000

vyatta-dataplane (3.12.32) unstable; urgency=medium

  * crypto : Fix up ICV

 -- Srinivas Narayan <narayan@vyatta.att-mail.com>  Wed, 10 Mar 2021 11:50:07 +0000

vyatta-dataplane (3.12.31) unstable; urgency=medium

  [ Simon Barber ]
  * Perf: Limit the nat64 processing pulled into the core pipeline

 -- Srinivas Narayan <narayan@vyatta.att-mail.com>  Mon, 08 Mar 2021 09:57:03 +0000

vyatta-dataplane (3.12.30) unstable; urgency=medium

  [ Nicholas Brown ]
  * Tweak how Jenkins deals with rebuilding branches
  * Build against DANOS:Shipping:2105 in Jenkinsfile

  [ Thomas Kiely ]
  * Populate sci_vlan for L3 VIFs
  * Remove incorrect error message

 -- Srinivas Narayan <narayan@vyatta.att-mail.com>  Thu, 04 Mar 2021 14:45:11 +0000

vyatta-dataplane (3.12.29) unstable; urgency=medium

  [ Paul Aitken ]
  * pl_gen_fused: fix E302
  * pl_gen_fused: fix E305
  * pl_gen_fused: fix E703
  * pl_gen_fused: fix E128
  * pl_gen_fused: fix E251
  * pl_gen_fused: fix E241
  * pl_gen_fused: fix F841
  * pl_gen_fused: fix F523
  * pl_gen_fused: fix F524
  * pl_gen_fused: fix E712
  * pl_gen_fused: fix E713
  * pl_gen_fused: fix C0325
  * pl_gen_fused: fix R1710
  * DPI: call ndpi_finalize_initalization

  [ Nachiketa Prachanda ]
  * npf: use rcu safe null check for sentry

  [ Simon Barber ]

 -- Simon Barber <sbarber@vyatta.att-mail.com>  Wed, 03 Mar 2021 10:08:00 +0000

vyatta-dataplane (3.12.28) unstable; urgency=medium

  [ Nicholas Brown ]
  * Consistently use compiler hot/cold defines/macros
  * Consistently use ALWAYS_INLINE compiler macro
  * make lpm_tbl24_get_next_hop_idx static
  * pl_gen_fused should use compiler defines/macros
  * Consistently use compiler __used define
  * Consistently use compiler __noinline define

 -- Srinivas Narayan <narayan@vyatta.att-mail.com>  Tue, 23 Feb 2021 15:52:15 +0000

vyatta-dataplane (3.12.27) unstable; urgency=medium

  [ Nicholas Brown ]
  * Fix static analysis failures in alg sip nat tests

 -- Srinivas Narayan <narayan@vyatta.att-mail.com>  Tue, 23 Feb 2021 10:28:32 +0000

vyatta-dataplane (3.12.26) unstable; urgency=medium

  [ Gavin Shearer ]
  * nat: don't panic system on APM sanity failure

  [ Nicholas Brown ]
  * Add a fused_mode build option
  * ability to disable fused_mode from package options
  * Mark Static Analysis stage failed in quality gate

  [ Ian Wilson ]
  * ut: Check for session struct size is not needed
  * cgnat: Re-arrange objects in 'struct cgn_sess2'
  * cgnat: Change sub-session table init parameters
  * cgnat: Add separate fwd and back hash table nodes for sub-session
  * cgnat: Add direction param to sub-session hash table key
  * cgnat: sub-session hash table changed to use forw and back sentries
  * cgnat: Change sub-session iterators to iterate over 'out' sentries
  * cgnat: Add two convenience sub-session key comparison functions
  * cgnat: Replace defines of s2_addr and s2_port with functions
  * cgnat: Replace define s2_expired with function
  * ut: Changes to cgnat unit-test to pass line number into helper functions

  [ Charles (Chas) Williams ]
  * tests: fix path redirection checks (Bugfix: VRVDR-54471)
  * vplane-uio: refactor supported devices into module
  * vplane-mlx-setup: configure all supported adapters
  * Remove xen support (Bugfix: VRVDR-54443)
  * vplane-mlx-setup: perl cleanup (Bugfix: VRVDR-54443)

  [ Paul Aitken ]
  * NPF: only call session_set_app when the session exists

  [ Nicholas Brown ]
  * master-next branch targets Vyatta:Master
  * Revert "master-next branch targets Vyatta:Master"

  [ Daniel Gollub ]
  * crypto: avoid dereferecing bad vrf_ctx pointer

  [ Thomas Kiely ]
  * Add kbits/bytes conversion macros

  [ Srinivas Narayan ]
  * crypto : Always flush flow cache after committing ruleset

  [ Ian Wilson ]
  * ut: Remove old SIP unit-test files
  * npf: Add a "trans-port-alloc" optional param to NAT ruleset cstore cmd
  * npf: Changed rule parsing action_keys array to be in alphabetic order
  * ut: Add port_alloc object to struct 'dp_test_npf_nat_rule_t'
  * ut: Add option to pass in payload parameters to dpt_udp
  * ut: Add test sip_nat10 and data set 1 to dp_test_npf_alg_sip_nat.c
  * ut: Add test sip_nat11 to dp_test_npf_alg_sip_nat.c
  * ut: Add test sip_nat12 to dp_test_npf_alg_sip_nat.c
  * ut: Add test sip_nat20 to dp_test_npf_alg_sip_nat.c
  * ut: Add test sip_nat21 to dp_test_npf_alg_sip_nat.c
  * ut: Add SIP data set #3
  * ut: Add test sip_nat30 to dp_test_npf_alg_sip_nat.c
  * ut: Add SIP data set #4
  * ut: Add test sip_nat40 to dp_test_npf_alg_sip_nat.c
  * Added SSCANF_TO_KSTRTO to check patch ignore list

  [ Charles (Chas) Williams ]
  * main: split port allocations out of port_conf (Bugfix: VRVDR-54440)
  * main: fix overflow of buffers counter (Bugfix: VRVDR-54440)
  * main: document struct offsets and sizes (Bugfix: VRVDR-54440)

 -- Srinivas Narayan <narayan@vyatta.att-mail.com>  Mon, 22 Feb 2021 21:48:18 +0000

vyatta-dataplane (3.12.25) unstable; urgency=medium

  [ Srinivas Narayan ]
  * crypto : broaden error checking

  [ Ramkumar Ganapathysubramanian ]
  * Creating new structures to hold QoS egress map information
  * Qos changes to support hierarchical egress map

  [ Daniel Gollub ]
  * crypto: reset XFRM/nl seq counter on flush

  [ Gavin Shearer ]
  * fw: improve comment at "result:" in npf_hook_track()
  * fw: skip NAT processing with session in wrong direction
  * nat: split map_rcu_free sanity check into a different function
  * nat: only call map_rcu_free sanity if from GC function

 -- Srinivas Narayan <narayan@mail.eng.vyatta.net>  Fri, 05 Feb 2021 15:40:07 +0000

vyatta-dataplane (3.12.24) unstable; urgency=medium

  * Revert "GPC: add zeroed counters to op-mode json"
  * Revert "GPC: temporary commit to stop crashes"
  * Revert "GPC: add new QoS actions to pmf_rule struct"
  * Revert "GPC: call new gpc_db APIs to instantiate config"
  * Revert "GPC: create a FAL policer when necessary"
  * Revert "UT: extend the GPC unit-test to test something"
  * Revert "UT: add initial protobuf utility functions"
  * Revert "GPC: add ip-prefix and icmp parse functions"
  * Revert "GPC: fill in most empty rule match functions"
  * Revert "GPC: add rule action code and empty match code"
  * Revert "GPC: complete initial op-mode code"
  * Revert "GPC: add config walk functions"
  * Revert "GPC: add more utility functions"
  * Revert "GPC: add match and action parsing"
  * Revert "GPC: add rule and counter parsing"
  * Revert "GPC: add feature and table parsing"
  * Revert "GPC: give gpc_config.c a better name"
  * Revert "GPC: add GPC structs and enums"
  * Revert "GPC: add utility functions for later use"

 -- Simon Barber <sbarber@mail.eng.vyatta.net>  Tue, 02 Feb 2021 12:17:31 +0000

vyatta-dataplane (3.12.23) unstable; urgency=medium

  [ Alan Dewar ]
  * GPC: add utility functions for later use
  * GPC: add GPC structs and enums
  * GPC: give gpc_config.c a better name
  * GPC: add feature and table parsing
  * GPC: add rule and counter parsing
  * GPC: add match and action parsing
  * GPC: add more utility functions
  * GPC: add config walk functions
  * GPC: add initial no-op op-mode code
  * GPC: complete initial op-mode code
  * GPC: add rule action code and empty match code
  * GPC: fill in most empty rule match functions
  * GPC: add ip-prefix and icmp parse functions
  * UT: add initial protobuf utility functions
  * UT: extend the GPC unit-test to test something
  * GPC: create a FAL policer when necessary
  * GPC: call new gpc_db APIs to instantiate config
  * GPC: add new QoS actions to pmf_rule struct
  * GPC: temporary commit to stop crashes
  * GPC: add zeroed counters to op-mode json

  [ Simon Barber ]

 -- Simon Barber <sbarber@mail.eng.vyatta.net>  Tue, 26 Jan 2021 14:03:18 +0000

vyatta-dataplane (3.12.22) unstable; urgency=medium

  [ Srinivas Narayan ]
  * ut: Add calls to cleanup NPF state
  * ut: Add call to cleanup NPF state between tests

  [ Daniel Gollub ]
  * npf: expose npf_masklen_to_grouper_mask to allow usage in rldb
  * npf_rte_acl: Add npf_rte_acl_del_rule method
  * npf_rte_acl: Stage transaction implementation
  * npf_rte_acl: cutover to transactions
  * npf_rte_acl: more fine-grain return value for match

  [ Srinivas Narayan ]
  * Initial version of NPF rule database API

  [ Daniel Gollub ]
  * rldb: base implementation
  * rldb: implement rldb dump methods
  * rldb: implement stats methods
  * rldb: implement rldb_rule_handle helpers
  * rldb: implement rldb_find_rule method
  * rldb: implement transaction methods
  * rldb: implement rldb ACL rule marshaling helpers
  * rldb: implement rldb_del_rule method
  * rldb: implement rldb_add_rule method
  * rldb: implement rldb_match method
  * npf_rte_acl: enable rte_acl hashtable usage
  * npf_rte_acl: setup rte_acl with counter-id
  * npf: init rldb
  * main: register DPDK's RCU QSBR variable
  * rldb: enable rte_acl rcu support
  * ut: initial rldb API tests
  * ut: avoid priority value 0 in crypto tests
  * ut: rule number becomes mandatory for crypto policies
  * ut: crypto policy rldb cutover preparation
  * ut: send update policy XFRM message
  * cerypto: introduce policy_rule flags
  * crypto: create rldb instances per AF/VRF/dir
  * crypto: avoid rule_tag_ht in feat_attach_by_reqid
  * crypto: prepare policy_rule for rldb cutover
  * crypto: stage policy_prepare_rldb_rule
  * crypto: stage policy_rule_get_rldb
  * crypto: stage policy_rule_add_to_rldb
  * crypto: stage policy_rule_update_rldb
  * crypto: stage policy_rule_remove_from_rldb
  * crypto: stage crypto_policy_rldb_commit
  * crypto: introduce policy_rule pending_add flag
  * crypto: cutover from npf to rldb
  * crypto: drop unused NPF code
  * crypto: discontinue policy-rule tags
  * crypto: drop unused PR-TAG code

  [ Simon Barber ]

 -- Simon Barber <sbarber@mail.eng.vyatta.net>  Tue, 26 Jan 2021 11:33:18 +0000

vyatta-dataplane (3.12.21) unstable; urgency=medium

  [ Charles (Chas) Williams ]
  * clang: fix variable length array size warnings (Bugfix: VRVDR-54147)
  * npf: avoid returning success during failure (Bugfix: VRVDR-54155)
  * clang: normalize brace usage (Bugfix: VRVDR-54146)
  * rcu: fix compiler errors with pointers and integers (Bugfix: VRVDR-54202)

  [ Derek Fawcus ]
  * ACL: Add new summary bits for actions
  * ACL: Adjust FAL message code for readability
  * ACL: Use new summary bits for encoding new actions
  * GPC: Add represention of parsed mark action
  * ACL: Add helper routines for parsed marking
  * ACL: Parse the qos mark actions
  * GPC: Add QoS actions - set colour / designation

  [ Daniel Gollub ]
  * crypto: avoid dereferecing bad sa pointer

  [ Simon Barber ]

 -- Simon Barber <sbarber@mail.eng.vyatta.net>  Fri, 22 Jan 2021 19:20:49 +0000

vyatta-dataplane (3.12.20) unstable; urgency=medium

  [ Srinivas Narayan ]
  * crypto: destroy session in driver from RCU callback

  [ Simon Barber ]
  * Allow for V6 route delete num_paths == 0

  [ Paul Aitken ]
  * DPI: fix nDPI 3.4

  [ Simon Barber ]

 -- Simon Barber <sbarber@mail.eng.vyatta.net>  Mon, 18 Jan 2021 08:13:13 +0000

vyatta-dataplane (3.12.19) unstable; urgency=medium

  [ Ian Wilson ]
  * Uninitialised variable in nat64_out_process_common
  * Revert "Update soft_ticks using clock_gettime"
  * Update soft_ticks using clock_gettime (re-factored)
  * cgnat: Change 3-tuple sess and subscriber structs to use unix_epoch_us
  * cgnat: Change port-block start and end times to use unix_epoch_us
  * cgnat: Change sub-sessions to use unix_epoch_us
  * cgnat: Change the clear-session log messages to use unix_epoch_us
  * cgnat: Change max subscriber session timestamps to use unix_epoch_us
  * cgnat: Remove last uses of the cgnat specific time functions

  [ Charles (Chas) Williams ]
  * lag: preserve started state across reconfigure (Bugfix: VRVDR-53928)
  * dpdk_eth_if: add some additional state debugging (Bugfix: VRVDR-53928)

  [ Karthik Murugesan ]
  * Queue depth and WRED threshold configuration enhancement
  * Added range check for time to byte conversion

  [ Paul Aitken ]
  * DPI: engines_len inconsistency

  [ Charles (Chas) Williams ]
  * ip_rt: reject bad rib updates
  * dp_test_mpls: ensure no division by zero
  * clang: re-enable clang checks

  [ Gavin Shearer ]
  * gpc: fix issue of calling create fn instead of delete (Fixes: VRVDR-53959)

  [ Simon Barber ]
  * CRYPTO: Do not set xfrm_direct true
  * CRYPTO: Undo IPSEC breakage caused by clang fix

 -- Simon Barber <sbarber@mail.eng.vyatta.net>  Wed, 13 Jan 2021 20:21:22 +0000

vyatta-dataplane (3.12.18) unstable; urgency=medium

  [ Charles (Chas) Williams ]
  * clang: fix readability-named-parameter
  * clang: fix readability-inconsistent-declaration-parameter-name
  * tests: fix readability-inconsistent-declaration-parameter-name
  * clang: fix else after return

  [ Nicholas Brown ]
  * Re-enable some clang-tidy checks
  * Remove old CODEOWNERS user

  [ Charles (Chas) Williams ]
  * tests: gre: fix clang-tidy CallAndMessage issues
  * crypto: ensure ctx.context is set to some value
  * clang: quiet warnings about uninitialized usage
  * qos: fix possibly uninitialized values
  * tests: lib: make sure we have a valid mbuf pointer
  * tests: npf: ensure ptree_string2key returns something
  * clang-tidy: re-enable clang-analyzer-core.CallAndMessage

  [ Ian Wilson ]
  * cgnat: Move cgn_addrstr to cgn_log_rte.c and make static
  * cgnat: Move all 'return code' code into cgn_rc.h and cgn_rc.c
  * cgnat: Move time related functions into cgn_time.c and cgn_time.h
  * cgnat: Move cgn_arg_to_int to cgn_cmd_cfg.c
  * cgnat: Replace include of cgn.h with cgn_public.h in ip_icmp.c
  * cgnat: Move function that only exist for unit-tests into cgn_test.c
  * cgnat: Move global variables to cgn.c
  * cgnat: Sessions are only created in outbound context
  * cgnat: Replace 'enum cgn_flow' with 'enum cgn_dir'
  * cgnat: Use 'enum cgn_dir' instead of 'int' for the direction variable
  * cgnat: Remove cgnat cache object cpk_hlen and add cpk_l4_len
  * cgnat: Use a 'cgnat map info' struct to pass data to/from mapping fns
  * cgnat: Use correct type for 'enum nat_proto' vars and params
  * cgnat: Remove direction parameter from session create path
  * cgnat: Change cgn_session_establish to use 'struct cgn_map'
  * cgnat: Move test for sub-session enable out of cgn_session_establish
  * cgnat: Sub-sessions are only created in the outbound context
  * cgnat: Rename cgn_sess2_activate and deactivate to cgn_sess2_add and del
  * Fixup copyright dates for 2021

  [ Charles (Chas) Williams ]
  * ip_rt_protobuf: fix clang deadstore warning
  * controller: check return from add port parse
  * esp: fix deadstore in esp_input
  * qos_sched: fix clang deadstore in parsing
  * npf: remove dead store before enumerated switch
  * pipeline: remove checks in tear downs
  * esp: remove dead store before enumerated switch
  * tests: check ret to avoid dead stores in qos tests
  * tests: fix deadstore in unit tests

  [ Mike Manning ]
  * ARP and ND: entry should not be valid after failure notification
  * ARP: restrict handling of notifications from kernel
  * ARP: remove entry after failure notification

  [ Ian Wilson ]
  * Update soft_ticks using clock_gettime

  [ Derek Fawcus ]
  * GPC: Add policer action to the ACL at FAL API

  [ Nicholas Brown ]
  * command: fix clang deadstore warning
  * dp_test: fix clang deadstore warning
  * npf test: fix clang deadstore warning
  * npf test: remove spurious return
  * clang: Re-enable clang-analyzer-deadcode.DeadStores

  [ Charles (Chas) Williams ]
  * debian: remove libxen dependency

  [ Simon Barber ]

 -- Simon Barber <sbarber@mail.eng.vyatta.net>  Mon, 11 Jan 2021 14:12:50 +0000

vyatta-dataplane (3.12.17) unstable; urgency=medium

  [ Charles (Chas) Williams ]
  * micro bfd: allow micro BFD packets when no address (Bugfix: VRVDR-46131)
  * main: change to warning about VLAN insertion

  [ Nicholas Brown ]
  * Add .clang-format file
  * Add .editorconfig file

  [ Robert Shearman ]
  * include: update comment comparing SAI with FAL
  * include: add new FAL APIs for using VRF objects with routes
  * fal: don't signal routes with non-main tables to FAL plugins
  * vrf: create VRF FAL object before initialising VRF
  * fal: use new FAL route APIs if supported
  * include: add new FAL APIs for using rtr-intf objects with neighs
  * fal: use new FAL IP neighbor APIs if supported (Fixes: VRVDR-53924)
  * vrf: track and display PD programming state of VRFs

  [ Simon Barber ]

 -- Simon Barber <sbarber@mail.eng.vyatta.net>  Mon, 04 Jan 2021 17:08:39 +0000

vyatta-dataplane (3.12.16) unstable; urgency=medium

  [ Nicholas Brown ]
  * Jenkinsfile: clang-tidy robustness

  [ Paul Atkins ]
  * clang: turn off all warnings that are still found when running clang

  [ Charles (Chas) Williams ]
  * clang: fix bugprone-suspicious-string-compare
  * clang: eliminate bzero

  [ Mandeep Rohilla ]
  * LAG: Check to see if min links is configured

  [ Charles (Chas) Williams ]
  * tests: add new macro to fail unit tests
  * tests: convert some static asserts to abort

  [ Nicholas Brown ]
  * Re-enable clang-tidy warnings that are now fixed
  * Fomat .clang-tidy file using yaml continuations

  [ Charles (Chas) Williams ]
  * mlx4: configure default steering mode
  * clang: fix bugprone-narrowing-conversions

  [ Nicholas Brown ]
  * Re-eneable bugprone-suspicious-missing-comma

  [ Simon Barber ]

 -- Simon Barber <sbarber@mail.eng.vyatta.net>  Mon, 04 Jan 2021 16:09:52 +0000

vyatta-dataplane (3.12.15) unstable; urgency=medium

  [ Nicholas Brown ]
  * Add NPF codeowners

  [ Ian Wilson ]
  * npf: Split npf_config_default_alloc_free into separate alloc and free
  * npf: Check npf_conf is not NULL before calling rcu callback to free it
  * npf: Free ruleset attach point memory when it is deleted

  [ Derek Fawcus ]
  * GPC: Use ruleset ifname accessor
  * GPC: Add new accessors for rules and groups
  * GPC: Change the ACL FAL layer to the new accessors
  * GPC: Add and use ifp helper functions
  * GPC: Add and use ruleset helper functions
  * ACL: Move ruleset database to GPC layer
  * ACL: Move group database to GPC layer
  * GPC: Add and use rule helpers
  * GPC: Adjust rule notifier helpers
  * ACL: Move rule database to GPC layer
  * GPC: Add per feature logging
  * GPC: Per feature attach/detach
  * GPC: Add attach/detach for ingress QoS

  [ Paul Atkins ]
  * ut: call proper free function to free multicast route
  * ip6_mroute: init the mroute6 stats before populating them

  [ Mandeep Rohilla ]
  * LAG: Distinguish between a member being usable and enabled
  * LAG: Check if the given interface is a member port
  * FAL LAG: Determine if the port is a member of a LAG
  * LAG: Check for member port with the registered lag ops
  * IFOP: Set the usability of an interface
  * IF OP: Set usability of an interface
  * LAG: Set usability of a LAG member
  * FAL LAG: Set LAG member's usability
  * DPDK ETH OP: Set usability of ETH type interface
  * IF STATE: Mark an interface as unusable
  * FAL LAG: Remove member from tx hash when micro BFD down

  [ Simon Barber ]
  * CRYPTO: Add missing return codes on failure paths in sadb
  * UT:CRYPTO Fix timing race between SA and interface creation

 -- Simon Barber <sbarber@mail.eng.vyatta.net>  Fri, 18 Dec 2020 15:44:02 +0000

vyatta-dataplane (3.12.14) unstable; urgency=medium

  [ Alan Dewar ]
  * GPC: add debug constants and flag
  * GPC: dummy protobuf handler

  [ Paul Atkins ]
  * ut: tidies to the whole_dp readme file
  * gre: check v6 addresses are equal using the v6 member of the union
  * vxlan: move the FDB functions to allow removal of forward declarations
  * lpm: remove old clang analyzer tags as they are not helpful
  * if: allow multiple node instance callback to be set

  [ Simon Barber ]
  * CRYPTO: Block sending of xfrm acks if the old control is still active

  [ Derek Fawcus ]
  * NPF: Static analysis fixes

  [ Gavin Shearer ]
  * npf: set cache-empty flag after an ICMP host redirect

  [ Simon Barber ]

 -- Simon Barber <sbarber@mail.eng.vyatta.net>  Wed, 16 Dec 2020 18:03:40 +0000

vyatta-dataplane (3.12.13) unstable; urgency=medium

  [ Nicholas Brown ]
  * Don't run perform Static Analysis on generated pipeline code
  * enable function complexity checks

  [ Simon Barber ]

 -- Simon Barber <sbarber@mail.eng.vyatta.net>  Tue, 15 Dec 2020 11:02:28 +0000

vyatta-dataplane (3.12.12) unstable; urgency=medium

  [ Mark Gillott ]
  * if: track LAG members when updating multicast promiscuous mode
    (Fixes: VRVDR-53559)

  [ Gavin Shearer ]
  * npf: change ipv6-route show firewall output

  [ Nicholas Brown ]
  * Add a test setup for easy use of valgrind

  [ Robert Shearman ]
  * if: generate events on admin-status changes
  * ip_mcast: make use of dp events to improve modularity
  * bridge: remove admin-down ports from VLANs in the FAL (Fixes: VRVDR-53674)

  [ Nicholas Brown ]
  * ignore corrupt libcheck results files

  [ Paul Atkins ]
  * main: fix memleak in check_broken_firmware
  * ut: free xfrm server endpoints after use

  [ Simon Barber ]
  * CRYPTO: Handle SA netlink messages straight from IKE control-plane
  * CRYPTO: Pass a ptr to a container to rtnl_process_xfrm_sa
  * CRYPTO: Add support for XFRM_GETSA stats service
  * UT:CRYPTO: Add code to test request and process xfrm SA stats
  * CRYPTO: Add SA expire xfrm message generation
  * UT:CRYPTO: Handle xfrm direct SA expire messages

  [ Paul Atkins ]

 -- Paul Atkins <paul.atkins@intl.att.com>  Mon, 14 Dec 2020 14:35:45 +0000

vyatta-dataplane (3.12.11) unstable; urgency=medium

  [ Mandeep Rohilla ]
  * IF EVT: Allow intf type specific context to be passed
  * IF EVT: Add customised initialisation for different int type

  [ Simon Barber ]
  * CRYPTO: Disable xfrm_direct path if xfrms received from vplaned
  * CRYPTO: Pass xfrm_client_aux_data to rtnl_process_xfrm_sa
  * CRYPTO: Add xfrm client flush and commits commands
  * UT:CRYPTO: Add support to crypto for flush & commit cmd from xfrm_server
  * UT:CRYPTO Test new flush command

  [ Mike Manning ]
  * Provide config params for ARP aging time and maximum number of entries
  * Check for ARP cache limit when maximum number of entries exceeded
  * Modify GArp protobuf command from cmd_arp_cfg to garp
  * Convert configuration command for ND to using protobufs
  * Allow configuration of ARP aging time and maximum number of entries
  * ARP dynamic local entries should not be removed due to kernel deletions
  * Extend time to expiry only for locally created proxy entries
  * Minor improvements to lladdr_update() for use by pipelined arp

  [ Paul Atkins ]

 -- Paul Atkins <paul.atkins@intl.att.com>  Thu, 10 Dec 2020 14:09:00 +0000

vyatta-dataplane (3.12.10) unstable; urgency=medium

  [ Paul Atkins ]
  * 3.11.72

  [ Charles (Chas) Williams ]
  * api: clean up public LAG event API
  * lag: handle checks against non-DPDK interfaces

  [ Srinivas Narayan ]
  * Fix bug in bitmask parsing

 -- Srinivas Narayan <narayan@mail.eng.vyatta.net>  Wed, 09 Dec 2020 13:31:08 +0000

vyatta-dataplane (3.12.9) unstable; urgency=medium

  [ Srinivas Narayan ]
  * util: Add API to construct a bitmask from a stream of bytes
  * protobuf: Add protobuf definition for feature affinity
  * affinity: Add dummy command handler for feature affinity
  * crypto: migrate crypto engine set command handling to protobuf
  * crypto: Add protobuf handling for setting crypto-fwd cpus
  * crypto: Emit debug message for forwarding cores being set
  * crypto: Convert fwd queue to multi-consumer

  [ Robert Shearman ]
  * nh_common: ignore path state updates for deleted interfaces
    (Fixes: VRVDR-53541)
  * include: add FAL_INVALID_VRF_ID define

  [ Gavin Shearer ]
  * fal: add FAL attribute for configuring a colour aware policer
  * fal: change COLOR to COLOUR in FAL API enums for consistency
  * fal: change color to colour in fal_qos_map_params_t
  * fal: use decimal instead of hex for for enum values
  * fal: remove commas after and "end" or "max" enum value

  [ Charles (Chas) Williams ]
  * event: expose if_link_change (Bugfix: VRVDR-53783)

  [ Paul Atkins ]
  * bridge: move bridge_timer and related funcs to avoid prototype
  * bridge: remove redundant return
  * protobuf_util: malloc ipv6 addr data as a multiple of bytes
  * mstp: replace assert with static_assert
  * qos: replace assert with static_assert
  * cgn_cmd_cfg: replace assert with static_assert
  * cgn_sess_state: replace assert with static_assert
  * ipv6_rsmbl: replace assert with static_assert
  * cgn_sess2: replace assert with static_assert
  * cgn_session: replace assert with static_assert
  * npf_cache: replace assert with static_assert
  * npf_state: replace assert with static_assert
  * npf_rc: replace assert with static_assert
  * npf_state_tcp: replace assert with static_assert
  * npf_ptree: replace assert with static_assert
  * npf_rproc: replace assert with static_assert
  * l3_tcp_mss: remove unnecessary asserts

  [ Charles (Chas) Williams ]
  * lag: handle first set of min links (Bugfix: VRVDR-53788)

  [ Nicholas Brown ]
  * Jenkinsfile: expose libcheck test result to Jenkins

  [ Dewi Morgan ]
  * mpls: payload_type needed for ip frag handling

  [ Paul Atkins ]
  * dpdk_lag: make pointers that are not modified const
  * iptun_common: make pointers that are not modified const
  * lpm6: make pointers that are not modified const
  * qos_hw: make pointers that are not modified const
  * sfp: make pointers that are not modified const
  * main: make pointers that are not modified const
  * dpi: make pointers that are not modified const
  * ip6_options: make pointers that are not modified const
  * alg_rpc: make pointers that are not modified const
  * cgn_policy: make pointers that are not modified const
  * alg_apt: make pointers that are not modified const
  * npf_nat64: make pointers that are not modified const
  * npf_cidr_util: make pointers that are not modified const
  * npf_rte_acl: make pointers that are not modified const
  * npf_addrgrp: make pointers that are not modified const
  * ut:dp_test_npf_addrgrp: make pointers that are not modified const
  * ut:dp_test_npf_cgnat: make pointers that are not modified const
  * session: make pointers that are not modified const
  * ut:dp_test_lib_exp: make pointers that are not modified const
  * ut:dp_test_lib_intf: make pointers that are not modified const
  * ut:dp_test_pktmbuf_lib: make pointers that are not modified const

  [ Simon Barber ]
  * CRYPTO: Retrieve and store the XFRM clients pull and push socket info
  * CRYPTO:Add Dataplane xfrm client
  * CRYPTO: Add hooks for xfrm_client init
  * UT:CRYPTO Create xfrm server sockets
  * UT:CRYPTO Convert xfrm netlink mesasges to use xfrm server
  * UT:CRYPTO Set message sequence number in xfrm netlink hdr
  * UT:CRYPTO Add xfrm_server ack receive processing
  * UT:CRYPTO Check the number of xfrm acks received
  * CRYPTO: Add support for XFRM ACKs when NPF policies are updated
  * UT:CRYPTO Handle NACKs being returned for incomplete policies
  * CRYPTO:Introduce batch updates from the server
  * UT:CRYPTO: Add msg header to xfrm server messages
  * UT:CRYPTO: Build xfrm UT messages in heap memory
  * UT:CRYPTO: Add a public delete_sa_verify accessor

  [ Charles (Chas) Williams ]
  * clang: remove redundant control flow

  [ Brian Russell ]
  * gpc: add colour awareness to protobuf

  [ Paul Atkins ]

 -- Paul Atkins <paul.atkins@intl.att.com>  Tue, 08 Dec 2020 14:49:50 +0000

vyatta-dataplane (3.12.8) unstable; urgency=medium

  [ Paul Atkins ]
  * 3.11.70

  [ Charles (Chas) Williams ]
  * api: add public api for LAG member FAL object ID (Bugfix: VRVDR-53723)

  [ Nicholas Brown ]
  * UT: Add comment about split in test files
  * Add support for DEB_BUILD_PROFILES="nocheck"
  * Update CODEOWNERS for new meson.build files

  [ Sharmila Podury ]
  * On reboot, disabled bond has members in u/u link state

  [ Paul Atkins ]
  * pl_gen_fused: move print inside of debug check
  * backplane: explicitly compare strcmp result
  * dealer: explicitly compare strcmp result
  * commands: explicitly compare strcmp result
  * control: explicitly compare strcmp result
  * switch: explicitly compare strcmp result
  * fal_lag: explicitly compare strcmp result
  * if: explicitly compare strcmp result
  * mac_limit: explicitly compare strcmp result
  * pd_show: explicitly compare strcmp result
  * pktmbuf: explicitly compare strcmp result
  * qos_sched: explicitly compare strcmp result
  * route_broker: explicitly compare strcmp result
  * rt_tracker: explicitly compare strcmp result
  * storm_ctrl: explicitly compare strcmp result
  * vlan_modify: explicitly compare strcmp result
  * shadow: explicitly compare strcmp result
  * nd6_nbr: explicitly compare strcmp result
  * alg_ftp: explicitly compare strcmp result
  * alg_tftp: explicitly compare strcmp result
  * alg_sip: explicitly compare strcmp result
  * sip_parse: explicitly compare strcmp result
  * sip_translate: explicitly compare strcmp result
  * cgn_cmd_cfg: explicitly compare strcmp result
  * npf_cmd_cfg: explicitly compare strcmp result
  * npf_zone_private: explicitly compare strcmp result
  * l3_v4_route_lookup: explicitly compare strcmp result
  * l3_v6_route_lookup: explicitly compare strcmp result
  * capture: explicitly compare strcmp result
  * ut:dp_test_mac_limit: explicitly compare strcmp result
  * ut:dp_test_npf_nat_lib: explicitly compare strcmp result
  * ut:dp_test_route_broker: explicitly compare strcmp result
  * ut:dp_test_npf_portmap_lib: explicitly compare strcmp result

  [ Srinivas Narayan ]
  * crypto: only emit non-zero counters
  * crypto: Define APIs for post-processing core selection
  * crypto: Allocate/free forwarding core for each SA
  * crypto: allocate/free post-processing queues
  * crypto: Fix bug in index handling
  * crypto: redirect packets to forwarding cores
  * crypto: Emit post crypto forwarding packet stats
  * crypto: redirect packets in batches
  * crypto: set up flag for presence of post-crypto workload

  [ Sharmila Podury ]
  * Refactor code that checks if device is started

  [ Paul Atkins ]
  * mpls_forward: don't use 'else' after an 'if' call returns
  * alg: don't use 'else' after an 'if' call returns
  * sip_parse: don't use 'else' after an 'if' call returns
  * npf_auto_attach: don't use 'else' after an 'if' call returns
  * cgn_session: don't use 'else' after an 'if' call returns
  * npf_cidr_util.c: don't use 'else' after an 'if' call returns
  * npf_addrgrp.c: don't use 'else' after an 'if' call returns
  * npf_cache: don't use 'else' after an 'if' call returns
  * npf_cmd_cfg: don't use 'else' after an 'if' call returns
  * npf_instr: don't use 'else' after an 'if' call returns
  * npf_unpack: don't use 'else' after an 'if' call returns
  * npf_ruleset: don't use 'else' after an 'if' call returns
  * ls_cross_connect_cmd: don't use 'else' after an 'if' call returns
  * l2_ether_forward: don't use 'else' after an 'if' call returns
  * l3_pbr: don't use 'else' after an 'if' call returns
  * l3_v4_gre: don't use 'else' after an 'if' call returns
  * l3_v4_ipsec: don't use 'else' after an 'if' call returns
  * l3_v4_l2tpv3: don't use 'else' after an 'if' call returns
  * l3_v4_out: don't use 'else' after an 'if' call returns
  * l3_v4_post_route_lookup: don't use 'else' after an 'if' call returns
  * l3_v4_udp: don't use 'else' after an 'if' call returns
  * l3_v6_l4: don't use 'else' after an 'if' call returns
  * l3_v6_out: don't use 'else' after an 'if' call returns
  * l3_v6_port_route_lookup: don't use 'else' after an 'if' call returns
  * l3_v6_udp: don't use 'else' after an 'if' call returns
  * capture: don't use 'else' after an 'if' call returns
  * ut:dp_test_npf_addrgroup: don't use 'else' after an 'if' call returns
  * ut:dp_test: don't use 'else' after an 'if' call returns
  * ut:dp_test_json_utils: don't use 'else' after an 'if' call returns
  * ut:dp_test_lib_exp: don't use 'else' after an 'if' call returns
  * ut:dp_test_lib: don't use 'else' after an 'if' call returns
  * ut:dp_test_pktmbuf_lib: don't use 'else' after an 'if' call returns
  * 3.11.71

  [ Simon Barber ]
  * CRYPTO: Tidy Static Analysis Warning
  * CRYPTO: Remove the need for a second peer lookup during SA insertion
  * CRYPTO:UT: Change SADB tests to us incrementing spi and req_id
  * CRYPTO: Change SADB to use tunnel reqid instead of the dest addr
  * Crypto: Rename SADB peer struct
  * CRYPTO: Add peer dest address check into SA lookup

  [ Mandeep Rohilla ]
  * IF API: Api to transmit an L2 frame out of an interface
  * IF API: Api to get the ether address of an interface

  [ Charles (Chas) Williams ]
  * clang: prevent zero length allocation
  * clang: fix redundant expression
  * clang: misplaced widening cast
  * clang: fix possible loss of precision
  * clang: fix uninitialized use of variable
  * clang: fix misc-non-copyable-objects
  * clang: fix promotion to double
  * clang: remove explicit casting
  * clang: fix signed versus unsigned comparisons
  * clang: fix logical not usage
  * clang: remove const qualifier in declaration

  [ Paul Atkins ]

 -- Paul Atkins <paul.atkins@intl.att.com>  Wed, 02 Dec 2020 11:24:52 +0000

vyatta-dataplane (3.12.7) unstable; urgency=medium

  [ Paul Atkins ]
  * json_writer: use same parameter names in prototype and definition
  * config: use same parameter names in prototype and definition
  * event: use same parameter names in prototype and definition
  * flow_cache: use same parameter names in prototype and definition
  * fal_bfd: use same parameter names in prototype and definition
  * fal: use same parameter names in prototype and definition
  * bridge_port: use same parameter names in prototype and definition
  * gre: use same parameter names in prototype and definition
  * if: use same parameter names in prototype and definition
  * in_cksum: use same parameter names in prototype and definition
  * lag: use same parameter names in prototype and definition
  * lpm6: use same parameter names in prototype and definition
  * controller: use same parameter names in prototype and definition
  * main: use same parameter names in prototype and definition
  * qos: use same parameter names in prototype and definition
  * route: use same parameter names in prototype and definition
  * rt_tracker: use same parameter names in prototype and definition
  * vrf: use same parameter names in prototype and definition
  * pl_commands: use same parameter names in prototype and definition
  * pl_node_boot: use same parameter names in prototype and definition
  * crypto_engine: use same parameter names in prototype and definition
  * crypto_pmd: use same parameter names in prototype and definition
  * crypto_policy: use same parameter names in prototype and definition
  * vti: use same parameter names in prototype and definition
  * dpi: use same parameter names in prototype and definition
  * in6: use same parameter names in prototype and definition
  * ip6_icmp: use same parameter names in prototype and definition
  * alg_npf: use same parameter names in prototype and definition
  * app_group_dp.c: don't use 'else' after an 'if' call returns
  * app_group_cmd.c: don't use 'else' after an 'if' call returns
  * protobuf_util: don't use 'else' after an 'if' call returns
  * commands: don't use 'else' after an 'if' call returns
  * debug: don't use 'else' after an 'if' call returns
  * config: don't use 'else' after an 'if' call returns
  * cpp_rate_limiter: don't use 'else' after an 'if' call returns
  * ecmp: don't use 'else' after an 'if' call returns
  * fal: don't use 'else' after an 'if' call returns
  * bridge: don't use 'else' after an 'if' call returns
  * dpdk_eth_linkwatch: don't use 'else' after an 'if' call returns
  * gre: don't use 'else' after an 'if' call returns
  * vxlan: don't use 'else' after an 'if' call returns
  * if: don't use 'else' after an 'if' call returns
  * lag: don't use 'else' after an 'if' call returns
  * l2tpeth_netlink: don't use 'else' after an 'if' call returns
  * lpm: don't use 'else' after an 'if' call returns
  * lpm6: don't use 'else' after an 'if' call returns
  * ip_mroute: don't use 'else' after an 'if' call returns
  * nh_common: don't use 'else' after an 'if' call returns
  * netlink: don't use 'else' after an 'if' call returns
  * qos_obj_db: don't use 'else' after an 'if' call returns
  * qos_ext_buf_monitor: don't use 'else' after an 'if' call returns
  * qos_dpdk: don't use 'else' after an 'if' call returns
  * qos_sched: don't use 'else' after an 'if' call returns
  * route: don't use 'else' after an 'if' call returns
  * rt_commands: don't use 'else' after an 'if' call returns
  * util: don't use 'else' after an 'if' call returns
  * udp_handler: don't use 'else' after an 'if' call returns
  * storm_ctl: don't use 'else' after an 'if' call returns
  * crypto: don't use 'else' after an 'if' call returns
  * crypto_sadb: don't use 'else' after an 'if' call returns
  * vti: don't use 'else' after an 'if' call returns
  * npf_appdb: don't use 'else' after an 'if' call returns
  * npf_typedb: don't use 'else' after an 'if' call returns
  * ip6_mroute: don't use 'else' after an 'if' call returns
  * scope6: don't use 'else' after an 'if' call returns
  * nd6_nbr: don't use 'else' after an 'if' call returns
  * mpls: don't use 'else' after an 'if' call returns
  * route_v6: don't use 'else' after an 'if' call returns
  * mpls_forward: don't use 'else' after an 'if' call returns

  [ Robert Shearman ]
  * storm_control: don't create duplicate policers when reacting to events
    (Fixes: VRVDR-53623)

  [ Paul Atkins ]
  * 3.11.69

  [ Charles (Chas) Williams ]
  * ut: dp_ifnet_iana_type can fail when unit testing

  [ Brian Russell ]
  * gpc: add gpc protobuf

  [ Nicholas Brown ]
  * Jenkinsfile: Build target is now the Halifax

  [ aroberts ]
  * Update dependency on DPDK version for dataplane

  [ Paul Atkins ]
  * Jenkinsfile: Build target is now master for master-next branch
  * alg_npf:  use same parameter names in prototype and definition
  * alg: use same parameter names in prototype and definition
  * cgn_mbuf: use same parameter names in prototype and definition
  * cgn_sess_state: use same parameter names in prototype and definition
  * npf_attach_point: use same parameter names in prototype and definition
  * cgn_session: use same parameter names in prototype and definition
  * pmf_parse: use same parameter names in prototype and definition
  * npf_apm: use same parameter names in prototype and definition
  * npf_instr: use same parameter names in prototype and definition
  * npf_match: use same parameter names in prototype and definition
  * npf_ruleset: use same parameter names in prototype and definition
  * npf_session: use same parameter names in prototype and definition
  * npf_state: use same parameter names in prototype and definition
  * npf_zone_private: use same parameter names in prototype and definition
  * npf_match: use same parameter names in prototype and definition
  * npf_ext_action_grp: use same parameter names in prototype and definition
  * npf_rproc: use same parameter names in prototype and definition
  * session: use same parameter names in prototype and definition
  * shadow: use same parameter names in prototype and definition
  * ut:dp_test_cmd_check: use same parameter names in prototype and definition
  * ut:dp_test_cmd_state: use same parameter names in prototype and definition
  * ut:dp_test_crypto_utils: use same parameter names in prototype and definition
  * ut:dp_test_json_utils: use same parameter names in prototype and definition
  * ut:dp_test_lib: use same parameter names in prototype and definition
  * ut:dp_test_lib_exp: use same parameter names in prototype and definition
  * t:dp_test_libintf: use same parameter names in prototype and definition
  * ut:npf_alg_sip_call: use same parameter names in prototype and definition
  * ut:npf_alg_sip_lib: use same parameter names in prototype and definition
  * ut:firewall_lib: use same parameter names in prototype and definition
  * ut:dp_test_npf_lib: use same parameter names in prototype and definition
  * ut:npf_nat_lib: use same parameter names in prototype and definition
  * ut:dp_test_pktmbuf_lib: use same parameter names in prototype and definition
  * ut:dp_test_qos_lib: use same parameter names in prototype and definition
  * ut:dp_test_session_lib: use same parameter names in prototype and definition
  * ut:fal_plugin_pm: use same parameter names in prototype and definition
  * ut:fal_plugin_test: use same parameter names in prototype and definition
  * ut:fal_plugin_qos: use same parameter names in prototype and definition
  * ut:fal_plugin_ptp: use same parameter names in prototype and definition

  [ Ramkumar Ganapathysubramanian ]
  * New FAL plugin to get L3 Interface attribute
  * Dataplane changes for QoS DSCP remarking

  [ Paul Atkins ]

 -- Paul Atkins <paul.atkins@intl.att.com>  Wed, 25 Nov 2020 09:19:14 +0000

vyatta-dataplane (3.12.6) unstable; urgency=medium

  [ Paul Atkins ]
  * 3.11.67

  [ aroberts ]
  * QOS: Don't drawback TC layer shape rate

  [ Nicholas Brown ]
  * ut: remove unused CLI options
  * ut: expose to testharness the core list dataplane_test passes to DPDK
  * ut: remove cpu relate stuff from dummyfs used by dataplane_test

  [ Paul Atkins ]
  * 3.11.68
  * bridge: increment counters for ucast/nucast on vlans for local traffic

  [ Ian Wilson ]
  * Move next_arg utility function to util.c
  * Rename print_pl_feats to pl_print_feats and move to pl_commands.c
  * Add function to write json for an interface-based pipeline feature
  * Add pipeline show feature commands to l3_v4_out and l3_v6_out
  * Add pipeline show feature commands to l3_v4_out_spath and l3_v6_out_spath
  * Add pipeline show feature commands to l3_v4_encap and l3_v6_encap
  * Add pipeline show feature commands to l3_v4_val and l3_v6_val
  * Add pipeline show feature commands to l2_consume, l2_ether_lookup and l2_local
  * Add pipeline show feature commands to l3_v4_route_lookup and l3_v6_route_lookup
  * Add pipeline show feature commands to global nodes - drop, l4, and udp_in
  * ut: Tests local ICMP pkts with egress ACLs and the originate fw
  * Only pass an output interface pointer to icmp_send_no_route
  * Change ICMP pkts to use ipv4-out-spath pipeline to filter pkts

  [ Robert Shearman ]
  * storm_control: don't create duplicate policers when reacting to events
    (Fixes: VRVDR-53623)

  [ Paul Atkins ]

 -- Paul Atkins <paul.atkins@intl.att.com>  Fri, 20 Nov 2020 12:00:03 +0000

vyatta-dataplane (3.12.5) unstable; urgency=medium

  [ Thomas Kiely ]
  * Originated traffic via l2tpv3/ipsec is dropped
  * Remove function which is no longer used

  [ Nicholas Brown ]
  * Install Go protobuf files in correct location

  [ Charles (Chas) Williams ]
  * ptp: allow ports to not exist (yet) (Bugfix: VRVDR-53511)
  * ptp: refactor ptp_find_peer (Bugfix: VRVDR-53511)

  [ Paul Atkins ]
  * 3.11.65

  [ Nicholas Brown ]
  * Removed 'unused-override' warnings
  * Static Analysis as last Jenkins step
  * Allow longer timeout for the slow tests
  * Update docs for meson instead of make

  [ Charles (Chas) Williams ]
  * ptp: rework the peer select logic (Bugfix: VRVDR-53538)
  * ptp: refactor cmd_ptp_op (Bugfix: VRVDR-53538)
  * ptp: add resolver op mode commands (Bugfix: VRVDR-53538)
  * ptp: basic resolver unit test (Bugfix: VRVDR-53538)
  * ptp: routed resolver unit test (Bugfix: VRVDR-53538)
  * ptp: test edge cases in resolver (Bugfix: VRVDR-53538)
  * ptp: ensure sufficient buffer space (Bugfix: VRVDR-53538)

  [ Paul Atkins ]
  * bpf_filter: add parentheses around macro arguments
  * lpm: add parentheses around macro arguments
  * portmonitor_cmds: don't use a macro to determine if a sess is erspan
  * dpi: add parentheses around macro arguments
  * ip6_icmp: add parentheses around macro arguments
  * alg_rpc: add parentheses around macro arguments
  * npf_cidr_util: add parentheses around macro arguments
  * npf_instr: add parentheses around macro arguments
  * npf_nat: add parentheses around macro arguments
  * ut:arp: add parentheses around macro arguments
  * ut:crypto: add parentheses around macro arguments
  * ut:ip6: add parentheses around macro arguments
  * ut:mstp_fwd: add parentheses around macro arguments
  * ut:npf: add parentheses around macro arguments
  * ut:fal_plugin_framer: add parentheses around macro arguments
  * ut:fal_plugin_test: add parentheses around macro arguments

  [ Nicholas Brown ]
  * Don't run clang-tidy on generated protobuf files
  * Add missing dependency on generated files
  * Increase UT timeout

  [ Paul Atkins ]
  * if: rename cmd_pause_show to show_eth_info
  * if: move the showing of the pause state into its own function
  * fal: add api to allow dumping of L2 port state
  * fal_plugin: add a new fal plugin API to dump bfd session state

  [ Daniel Gollub ]
  * l2tpeth: restore VLAN functionatliy on L2TPv3 interfaces

  [ Paul Atkins ]
  * 3.11.66

  [ Alan Dewar ]
  * QOS: period keyword changed to microseconds units (Fixes: VRVDR-53324)

  [ Nicholas Brown ]
  * Add more details on building the UT

  [ Robert Shearman ]
  * storm_ctl: add support for configuring on VLAN subinterfaces
    (Closes: VRVDR-53561)

  [ Charles (Chas) Williams ]
  * lag: add protobuf (Bugfix: VRVDR-52496)
  * lag: add min links support (Bugfix: VRVDR-52496)
  * lag: add events (Bugfix: VRVDR-52496)
  * event: expose if_create/if_delete events (Bugfix: VRVDR-52496)
  * lag: add IANA type (Bugfix: VRVDR-52496)

  [ Ethan Li ]
  * Define Micro BFD FAL attribute

  [ Gavin Shearer ]
  * gpc: add a Provides to ensure FAL builds against correct dataplane
  * fal qos: Add attributes to attach QoS IPv4/IPv6 GPC to i/f
  * fal policer: add support for trTCM policers
  * fal gpc: add actions to set designation, colour, and policer

  [ Paul Atkins ]

 -- Paul Atkins <paul.atkins@intl.att.com>  Fri, 20 Nov 2020 08:57:30 +0000

vyatta-dataplane (3.12.4) unstable; urgency=medium

  [ Charles (Chas) Williams ]
  * ptp: avoid dereferencing bad interface pointers (Bugfix: VRVDR-53517)

  [ Paul Atkins ]
  * 3.11.60

  [ Robert Shearman ]
  * nh_common: fix hash key during nexthop hash del & add
  * route_flags: ignore RTF_UNUSABLE for nexthop comparison (Fixes: VRVDR-53512)

  [ Derek Fawcus ]
  * NPF: Remove some stale code, to allow flexibility
  * pipeline: use 'out node' for IPv4 mcast ethernet
  * pipeline: use 'out node' for IPv6 mcast ethernet
  * multicast: Clean up punt handling for unsup tuns
  * multicast: Use 'out node' for IPv4/IPv6 VTI output
  * multicast: Use 'out node' for IPv4/IPv6 P2P GRE tx
  * multicast: Move TTL decrement during forward
  * multicast: Move OIL replication counts
  * multicast: Rename an interface variable
  * multicast: Do not replicate to a DOWN interface
  * multicast: Move pipeline walk logic

  [ Ian Wilson ]
  * ut: Test egress ACLs with IPv4 and IPv6 multicast forwarding

  [ Paul Atkins ]
  * 3.11.61

  [ Nicholas Brown ]
  * platform.conf can be static

  [ Paul Atkins ]
  * 3.11.62

  [ Ian Wilson ]
  * ut: Export functions to build and tear-down a GRE tunnel
  * ut: Test sw egress ACLs with GRE tunnels

  [ Robert Shearman ]
  * ecmp: remove unused "max-paths" option (Fixes: VRVDR-52393)

  [ Paul Atkins ]
  * 3.11.63

  [ Ian Wilson ]
  * ut: Add function to wait for multicast route

  [ Paul Atkins ]
  * 3.11.64

  [ Mike Manning ]
  * Dynamic entries in ND cache should not be deleted unless stale

  [ Nicholas Brown ]
  * Meson build support (Closes: VRVDR-52941)
  * Change hard-coded UT paths
  * Add clang-tidy Static Analysis support to Jenkinsfile
  * Remove autotools build support
  * Define individual meson tests for each CK test suite

  [ Paul Atkins ]

 -- Paul Atkins <paul.atkins@intl.att.com>  Mon, 09 Nov 2020 13:31:07 +0000

vyatta-dataplane (3.12.3) unstable; urgency=medium

  [ Nicholas Brown ]
  * Clarify UT path redirection code

  [ Ian Wilson ]
  * npf: Rename 'typedef enum TCP_STATES' to 'enum tcp_session state'
  * npf: Rename npf_tcpstate_t to struct npf_tcp_window
  * npf: Replace nst_tcpst with nst_tcp_win in npf_state_t
  * npf: Pack enum dp_session_state so that is used 1 byte instead of 2
  * npf: Add npf_state_tcp2gen to determine generic state from tcp state
  * npf: Pack enum npf_proto_idx.  Use the enum instead of a uint8_t
  * npf: Add separate log functions for TCP and everything else
  * npf: Add separate state change functions for TCP and everything else
  * npf: Add separate state pack update functions for TCP and other
  * npf: Add separate functions for connsync update/restore of session state
  * npf: Move spinlocks into npf_state_npf_pack_update_xxx fns
  * npf: Use separate state inspect functions for TCP, ICMP, and other
  * npf: Use separate connsync state update functions for TCP and other
  * npf: Add a union to npf_state_t for the different state types
  * npf: Add separate function for session close for TCP and other
  * npf: Rename npf_state_tcp_state_set and npf_state_generic_state_set
  * npf: Remove TCP session states that were outside the enum
  * npf: Change TCP sessions to use nst_tcp_state instead of nst_state
  * npf: Change TCP strict FSM to be a lookup table to return a boolean
  * npf: npf_state_update_session_state replaced
  * npf: npf_timeout_get replaced
  * npf: Session state stats defines replaced with inline functions
  * npf: npf_map_str_to_generic_state replaced with dp_session_name2state
  * npf: vrf creation moved from npf_timeout_set to cmd_npf_global_timeout
  * npf: non-TCP sessions changed to use nst_gen_state instead of nst_state
  * npf: union of nst_tcp_state and nst_gen_state removed from npf_state_t
  * npf: Changes to sess limit rproc to use generic session state
  * npf: Defines NPF_SET_SESSION_LOG_FLAG etc. replaced with functions
  * npf: Renamed functions that return session state name
  * npf: npf_pack_session_state changed to include union of state types
  * npf: 'struct session' pointer passed into npf_session_update_state
  * npf: npf_session_t pointer passed into npf_state_inspect
  * npf: npf_tcp_state_is_closed fn removed
  * npf: Changes to connsync functions to pack and update session state

  [ Nachiketa Prachanda ]
  * fix use after free on events unregistration
  * api: interface event notifications to plugins

  [ Paul Atkins ]
  * 3.11.44
  * portmonitor_cmds: remove the code to handle out of order cfg

  [ Charles (Chas) Williams ]
  * ptp: handle unavailable interface vlan mappings (Bugfix: VRVDR-53372)

  [ Paul Atkins ]
  * 3.11.45

  [ Gavin Shearer ]
  * fal acl: use rule number attr instead of priority in rules

  [ Paul Atkins ]
  * 3.11.46

  [ Srinivas Narayan ]
  * Include shadow ring in buffer count calculations
  * Increase slowpath receive ring size

  [ Paul Atkins ]
  * 3.11.46

  [ Srinivas Narayan ]
  * crypto: store out_ethertype in context
  * crypto: store out_hdr_len in context
  * crypto: re-order fields in crypto_pkt_ctx
  * crypto: store udp encap length in SA to simplify code
  * crypto: include DPDK driver stats in output
  * crypto: Pass packet burst to ESP
  * crypto: Move bad mbufs to end of context array
  * crypto: Pass a batch of packets to the PMD
  * crypto: Allocate crypto ops when crypto pkt buffer is set up
  * crypto: pass batches of packets to ESP encrypt functions
  * crypto: Pass batches of packets to ESP decrypt functions
  * crypto: Remove debug error messages in some places
  * crypto: pass errors from PMD operations to higher layers
  * crypto: remove unnecessary check & error
  * crypto: Add error counters for failures
  * crypto: Set action to drop if packet has not been processed
  * crypto: Prefetch batches of context pointers for processing
  * crypto: Fetch data in first mbuf into L2 cache
  * crypto: Prefetch contexts into L2 cache
  * crypto: add inline implementation to grow buffer
  * crypto: Invoke rte_pktmbuf_lastseg only for multi-seg pkts

  [ Paul Atkins ]
  * 3.11.47

  [ Ian Wilson ]
  * ut: Verify that ipv4-orig-feat feature is enabled
  * npf: NPF_RS_FLAG_FEAT_GBL renamed to NPF_RS_FLAG_FEAT_INTF_ALL
  * npf: Move check of NPF_RS_FLAG_FEAT_INTF_ALL from npf_gbl_rs_count_incr
  * npf: Enable feature on all interfaces for rulesets attached to global
  * npf: Separate enabling of defrag-out and defrag-out-spath

  [ Paul Atkins ]
  * 3.11.48

  [ Ian Wilson ]
  * ut: Tests egress ACL on a pppoe interface
  * ut: Tests egress ACL on a bridge interface

  [ Paul Atkins ]
  * 3.11.49

  [ Nicholas Brown ]
  * Move IGNORE_SANITIZER to compiler.h

  [ Paul Atkins ]
  * 3.11.50

  [ Thomas Kiely ]
  * Update S2S UT infra for multiple V4 policies
  * Add V4 test to ensure correct policy match for proto
  * ACL V4 rule setup does not handle discrete protocol
  * Update S2S UT infra for multiple V6 policies
  * Add V6 test to ensure correct policy match for proto
  * ACL V6 rule setup does not handle discrete protocol

  [ Paul Atkins ]
  * 3.11.51

  [ Srinivas Narayan ]
  * crypto: save bytes from each batch for use as IVs
  * crypto: add return value check for engine init
  * crypto: remove unused functions

  [ Paul Atkins ]
  * 3.11.52
  * lpm: change lpm walker to take a struct of params
  * lpm: allow the callers of lpm_walk to kick the trackers for a rule
  * route: call the route trackers after updating the fal l3 state
  * lpm6: change lpm6 walker to take a struct of params
  * lpm6: allow the callers of lpm6_walk to kick the trackers for a rule
  * route6: call the route trackers after updating the fal l3 state
  * 3.11.53

  [ Ian Wilson ]
  * ut: Add functions to enable multicast fwding and to add multicast route
  * ut: Add test for multicast forwarding in the dataplane

  [ Paul Atkins ]
  * 3.11.54

  [ Srinivas Narayan ]
  * crypto: tune op and session pool sizes

  [ Paul Atkins ]
  * 3.11.55

  [ Srinivas Narayan ]
  * crypto: prefetch fields in ctx in encrypt path
  * crypto: Include current index in prefetch
  * crypto: prefetch IVs to be used in encryption
  * crypto: prefetch ops

  [ Paul Atkins ]
  * 3.11.56

  [ Ian Wilson ]
  * ut: Add test for IPv6 multicast forwarding in the dataplane

  [ Paul Atkins ]
  * 3.11.57

  [ Derek Fawcus ]
  * NPF: Rename npc_next_proto to npc_proto_final
  * NPF: Rename 'PROTO' opcode to 'PROTO_FINAL'
  * NPF: Add matching against IP header protocol field
  * NPF: Report proto-final in rule output

  [ Nicholas Brown ]
  * Depend on librte-meta-allpmds

  [ Paul Atkins ]
  * 3.11.58

  [ Ian Wilson ]
  * npf: Local traffic, including IPv6 ND/NA, may be dropped by zone fw
  * ut: Test IPv6 nbr egress in the presence of zones firewall

  [ Paul Atkins ]
  * 3.11.59

 -- Paul Atkins <paul.atkins@intl.att.com>  Tue, 03 Nov 2020 11:51:01 +0000

vyatta-dataplane (3.12.2) unstable; urgency=medium

  [ Nicholas Brown ]
  * Remove no_extra_tests DEB_BUILD_OPTIONS
  * Add debian packaging directory to .gitignore
  * More specific include path libvyattafal pkgconfig

  [ Charles (Chas) Williams ]
  * ptp: refactor into ptp_peer_dst_lookup (Bugfix: VRVDR-53302)
  * ptp: refactor into ptp_peer_dst_resolve (Bugfix: VRVDR-53302)
  * ptp: group peers by IP address (Bugfix: VRVDR-53302)
  * ptp: refactor into ptp_peer_find_nexthop (Bugfix: VRVDR-53302)
  * ptp: select best route for peer (Bugfix: VRVDR-53302)

  [ Paul Atkins ]
  * 3.11.40
  * vhost: remove the code to handle out of order cfg for vhost
  * 3.11.41

  [ Ian Wilson ]
  * npf: Check ingress and egress features when deciding to return ACL stats
  * acl: Egress ACL in s/w path will not match dp originated IPv6 ND traffic
  * ipv6_originate_filter made static

  [ Paul Atkins ]
  * 3.11.42

  [ Charles (Chas) Williams ]
  * ptp: get sibling ifp and nexthop during iteration (Bugfix: VRVDR-53302)
  * ptp: prefer peers with reachability (Bugfix: VRVDR-53302)

  [ Paul Atkins ]
  * commands: remove the code to handle out of order cfg for poe
  * 3.11.43

 -- Paul Atkins <paul.atkins@intl.att.com>  Wed, 14 Oct 2020 10:02:17 +0100

vyatta-dataplane (3.12.1) unstable; urgency=medium

  [ Robert Shearman ]
  * protobuf: add Path message fields for recursive labels

  [ Paul Atkins ]

 -- Paul Atkins <paul.atkins@intl.att.com>  Mon, 12 Oct 2020 09:20:52 +0100

vyatta-dataplane (3.11.72) unstable; urgency=medium

  [ Robert Shearman ]
  * nh_common: ignore path state updates for deleted interfaces
    (Fixes: VRVDR-53541)

  [ Paul Atkins ]

 -- Paul Atkins <paul.atkins@intl.att.com>  Mon, 07 Dec 2020 08:29:00 +0000

vyatta-dataplane (3.11.71) unstable; urgency=medium

  [ Sharmila Podury ]
  * On reboot, disabled bond has members in u/u link state
  * Refactor code that checks if device is started

  [ Paul Atkins ]

 -- Paul Atkins <paul.atkins@intl.att.com>  Tue, 01 Dec 2020 13:50:58 +0000

vyatta-dataplane (3.11.70) unstable; urgency=medium

  [ Nicholas Brown ]
  * Jenkinsfile: Build target is now the Halifax

  [ aroberts ]
  * Update dependency on DPDK version for dataplane

  [ Paul Atkins ]

 -- Paul Atkins <paul.atkins@intl.att.com>  Tue, 24 Nov 2020 09:53:18 +0000

vyatta-dataplane (3.11.69) unstable; urgency=medium

  [ Robert Shearman ]
  * storm_control: don't create duplicate policers when reacting to events
    (Fixes: VRVDR-53623)

  [ Paul Atkins ]

 -- Paul Atkins <paul.atkins@intl.att.com>  Mon, 23 Nov 2020 08:22:52 +0000

vyatta-dataplane (3.11.68) unstable; urgency=medium

  [ aroberts ]
  * QOS: Don't drawback TC layer shape rate

  [ Paul Atkins ]

 -- Paul Atkins <paul.atkins@intl.att.com>  Fri, 20 Nov 2020 09:08:32 +0000

vyatta-dataplane (3.11.67) unstable; urgency=medium

  [ Alan Dewar ]
  * QOS: period keyword changed to microseconds units (Fixes: VRVDR-53324)

  [ Paul Atkins ]

 -- Paul Atkins <paul.atkins@intl.att.com>  Tue, 17 Nov 2020 10:16:43 +0000

vyatta-dataplane (3.11.66) unstable; urgency=medium

  [ Daniel Gollub ]
  * l2tpeth: restore VLAN functionatliy on L2TPv3 interfaces

  [ Paul Atkins ]

 -- Paul Atkins <paul.atkins@intl.att.com>  Tue, 17 Nov 2020 09:20:52 +0000

vyatta-dataplane (3.11.65) unstable; urgency=medium

  [ Thomas Kiely ]
  * Originated traffic via l2tpv3/ipsec is dropped
  * Remove function which is no longer used

  [ Charles (Chas) Williams ]
  * ptp: allow ports to not exist (yet) (Bugfix: VRVDR-53511)
  * ptp: refactor ptp_find_peer (Bugfix: VRVDR-53511)

  [ Paul Atkins ]

 -- Paul Atkins <paul.atkins@intl.att.com>  Tue, 10 Nov 2020 09:03:48 +0000

vyatta-dataplane (3.11.64) unstable; urgency=medium

  [ Ian Wilson ]
  * ut: Add function to wait for multicast route

  [ Paul Atkins ]

 -- Paul Atkins <paul.atkins@intl.att.com>  Thu, 05 Nov 2020 13:56:12 +0000

vyatta-dataplane (3.11.63) unstable; urgency=medium

  [ Ian Wilson ]
  * ut: Export functions to build and tear-down a GRE tunnel
  * ut: Test sw egress ACLs with GRE tunnels

  [ Paul Atkins ]

 -- Paul Atkins <paul.atkins@intl.att.com>  Thu, 05 Nov 2020 13:29:08 +0000

vyatta-dataplane (3.11.62) unstable; urgency=medium

  [ Nicholas Brown ]
  * platform.conf can be static

  [ Paul Atkins ]

 -- Paul Atkins <paul.atkins@intl.att.com>  Wed, 04 Nov 2020 12:39:24 +0000

vyatta-dataplane (3.11.61) unstable; urgency=medium

  [ Robert Shearman ]
  * nh_common: fix hash key during nexthop hash del & add
  * route_flags: ignore RTF_UNUSABLE for nexthop comparison (Fixes: VRVDR-53512)

  [ Derek Fawcus ]
  * NPF: Remove some stale code, to allow flexibility
  * pipeline: use 'out node' for IPv4 mcast ethernet
  * pipeline: use 'out node' for IPv6 mcast ethernet
  * multicast: Clean up punt handling for unsup tuns
  * multicast: Use 'out node' for IPv4/IPv6 VTI output
  * multicast: Use 'out node' for IPv4/IPv6 P2P GRE tx
  * multicast: Move TTL decrement during forward
  * multicast: Move OIL replication counts
  * multicast: Rename an interface variable
  * multicast: Do not replicate to a DOWN interface
  * multicast: Move pipeline walk logic

  [ Ian Wilson ]
  * ut: Test egress ACLs with IPv4 and IPv6 multicast forwarding

  [ Paul Atkins ]

 -- Paul Atkins <paul.atkins@intl.att.com>  Wed, 04 Nov 2020 12:37:28 +0000

vyatta-dataplane (3.11.60) unstable; urgency=medium

  [ Charles (Chas) Williams ]
  * ptp: avoid dereferencing bad interface pointers (Bugfix: VRVDR-53517)

  [ Paul Atkins ]

 -- Paul Atkins <paul.atkins@intl.att.com>  Tue, 03 Nov 2020 13:00:25 +0000

vyatta-dataplane (3.11.59) unstable; urgency=medium

  [ Ian Wilson ]
  * npf: Local traffic, including IPv6 ND/NA, may be dropped by zone fw
  * ut: Test IPv6 nbr egress in the presence of zones firewall

  [ Paul Atkins ]

 -- Paul Atkins <paul.atkins@intl.att.com>  Tue, 03 Nov 2020 09:06:14 +0000

vyatta-dataplane (3.11.58) unstable; urgency=medium

  [ Derek Fawcus ]
  * NPF: Rename npc_next_proto to npc_proto_final
  * NPF: Rename 'PROTO' opcode to 'PROTO_FINAL'
  * NPF: Add matching against IP header protocol field
  * NPF: Report proto-final in rule output

  [ Nicholas Brown ]
  * Depend on librte-meta-allpmds

  [ Paul Atkins ]

 -- Paul Atkins <paul.atkins@intl.att.com>  Mon, 02 Nov 2020 15:41:08 +0000

vyatta-dataplane (3.11.57) unstable; urgency=medium

  [ Ian Wilson ]
  * ut: Add test for IPv6 multicast forwarding in the dataplane

  [ Paul Atkins ]

 -- Paul Atkins <paul.atkins@intl.att.com>  Thu, 29 Oct 2020 08:54:47 +0000

vyatta-dataplane (3.11.56) unstable; urgency=medium

  [ Srinivas Narayan ]
  * crypto: prefetch fields in ctx in encrypt path
  * crypto: Include current index in prefetch
  * crypto: prefetch IVs to be used in encryption
  * crypto: prefetch ops

  [ Paul Atkins ]

 -- Paul Atkins <paul.atkins@intl.att.com>  Wed, 28 Oct 2020 11:51:25 +0000

vyatta-dataplane (3.11.55) unstable; urgency=medium

  [ Srinivas Narayan ]
  * crypto: tune op and session pool sizes

  [ Paul Atkins ]

 -- Paul Atkins <paul.atkins@intl.att.com>  Wed, 28 Oct 2020 08:11:57 +0000

vyatta-dataplane (3.11.54) unstable; urgency=medium

  [ Ian Wilson ]
  * ut: Add functions to enable multicast fwding and to add multicast route
  * ut: Add test for multicast forwarding in the dataplane

  [ Paul Atkins ]

 -- Paul Atkins <paul.atkins@intl.att.com>  Tue, 27 Oct 2020 08:35:24 +0000

vyatta-dataplane (3.11.53) unstable; urgency=medium

  * lpm: change lpm walker to take a struct of params
  * lpm: allow the callers of lpm_walk to kick the trackers for a rule
  * route: call the route trackers after updating the fal l3 state
  * lpm6: change lpm6 walker to take a struct of params
  * lpm6: allow the callers of lpm6_walk to kick the trackers for a rule
  * route6: call the route trackers after updating the fal l3 state

 -- Paul Atkins <paul.atkins@intl.att.com>  Mon, 26 Oct 2020 13:21:18 +0000

vyatta-dataplane (3.11.52) unstable; urgency=medium

  [ Srinivas Narayan ]
  * crypto: save bytes from each batch for use as IVs
  * crypto: add return value check for engine init
  * crypto: remove unused functions

  [ Paul Atkins ]

 -- Paul Atkins <paul.atkins@intl.att.com>  Mon, 26 Oct 2020 09:45:57 +0000

vyatta-dataplane (3.11.51) unstable; urgency=medium

  [ Thomas Kiely ]
  * Update S2S UT infra for multiple V4 policies
  * Add V4 test to ensure correct policy match for proto
  * ACL V4 rule setup does not handle discrete protocol
  * Update S2S UT infra for multiple V6 policies
  * Add V6 test to ensure correct policy match for proto
  * ACL V6 rule setup does not handle discrete protocol

  [ Paul Atkins ]

 -- Paul Atkins <paul.atkins@intl.att.com>  Fri, 23 Oct 2020 10:09:01 +0100

vyatta-dataplane (3.11.50) unstable; urgency=medium

  [ Nicholas Brown ]
  * Move IGNORE_SANITIZER to compiler.h

  [ Paul Atkins ]

 -- Paul Atkins <paul.atkins@intl.att.com>  Fri, 23 Oct 2020 09:05:58 +0100

vyatta-dataplane (3.11.49) unstable; urgency=medium

  [ Ian Wilson ]
  * ut: Tests egress ACL on a pppoe interface
  * ut: Tests egress ACL on a bridge interface

  [ Paul Atkins ]

 -- Paul Atkins <paul.atkins@intl.att.com>  Thu, 22 Oct 2020 08:18:20 +0100

vyatta-dataplane (3.11.48) unstable; urgency=medium

  [ Ian Wilson ]
  * ut: Verify that ipv4-orig-feat feature is enabled
  * npf: NPF_RS_FLAG_FEAT_GBL renamed to NPF_RS_FLAG_FEAT_INTF_ALL
  * npf: Move check of NPF_RS_FLAG_FEAT_INTF_ALL from npf_gbl_rs_count_incr
  * npf: Enable feature on all interfaces for rulesets attached to global
  * npf: Separate enabling of defrag-out and defrag-out-spath

  [ Paul Atkins ]

 -- Paul Atkins <paul.atkins@intl.att.com>  Wed, 21 Oct 2020 16:34:35 +0100

vyatta-dataplane (3.11.47) unstable; urgency=medium

  [ Srinivas Narayan ]
  * crypto: store out_ethertype in context
  * crypto: store out_hdr_len in context
  * crypto: re-order fields in crypto_pkt_ctx
  * crypto: store udp encap length in SA to simplify code
  * crypto: include DPDK driver stats in output
  * crypto: Pass packet burst to ESP
  * crypto: Move bad mbufs to end of context array
  * crypto: Pass a batch of packets to the PMD
  * crypto: Allocate crypto ops when crypto pkt buffer is set up
  * crypto: pass batches of packets to ESP encrypt functions
  * crypto: Pass batches of packets to ESP decrypt functions
  * crypto: Remove debug error messages in some places
  * crypto: pass errors from PMD operations to higher layers
  * crypto: remove unnecessary check & error
  * crypto: Add error counters for failures
  * crypto: Set action to drop if packet has not been processed
  * crypto: Prefetch batches of context pointers for processing
  * crypto: Fetch data in first mbuf into L2 cache
  * crypto: Prefetch contexts into L2 cache
  * crypto: add inline implementation to grow buffer
  * crypto: Invoke rte_pktmbuf_lastseg only for multi-seg pkts

  [ Paul Atkins ]

 -- Paul Atkins <paul.atkins@intl.att.com>  Wed, 21 Oct 2020 09:14:31 +0100

vyatta-dataplane (3.11.46) unstable; urgency=medium

  [ Gavin Shearer ]
  * fal acl: use rule number attr instead of priority in rules

  [ Paul Atkins ]
  * Include shadow ring in buffer count calculations
  * Increase slowpath receive ring size

  [ Paul Atkins ]

 -- Paul Atkins <paul.atkins@intl.att.com>  Tue, 20 Oct 2020 10:07:06 +0100

vyatta-dataplane (3.11.45) unstable; urgency=medium

  [ Paul Atkins ]
  * portmonitor_cmds: remove the code to handle out of order cfg

  [ Charles (Chas) Williams ]
  * ptp: handle unavailable interface vlan mappings (Bugfix: VRVDR-53372)

  [ Paul Atkins ]

 -- Paul Atkins <paul.atkins@intl.att.com>  Fri, 16 Oct 2020 09:52:15 +0100

vyatta-dataplane (3.11.44) unstable; urgency=medium

  [ Nicholas Brown ]
  * Clarify UT path redirection code

  [ Ian Wilson ]
  * npf: Rename 'typedef enum TCP_STATES' to 'enum tcp_session state'
  * npf: Rename npf_tcpstate_t to struct npf_tcp_window
  * npf: Replace nst_tcpst with nst_tcp_win in npf_state_t
  * npf: Pack enum dp_session_state so that is used 1 byte instead of 2
  * npf: Add npf_state_tcp2gen to determine generic state from tcp state
  * npf: Pack enum npf_proto_idx.  Use the enum instead of a uint8_t
  * npf: Add separate log functions for TCP and everything else
  * npf: Add separate state change functions for TCP and everything else
  * npf: Add separate state pack update functions for TCP and other
  * npf: Add separate functions for connsync update/restore of session state
  * npf: Move spinlocks into npf_state_npf_pack_update_xxx fns
  * npf: Use separate state inspect functions for TCP, ICMP, and other
  * npf: Use separate connsync state update functions for TCP and other
  * npf: Add a union to npf_state_t for the different state types
  * npf: Add separate function for session close for TCP and other
  * npf: Rename npf_state_tcp_state_set and npf_state_generic_state_set
  * npf: Remove TCP session states that were outside the enum
  * npf: Change TCP sessions to use nst_tcp_state instead of nst_state
  * npf: Change TCP strict FSM to be a lookup table to return a boolean
  * npf: npf_state_update_session_state replaced
  * npf: npf_timeout_get replaced
  * npf: Session state stats defines replaced with inline functions
  * npf: npf_map_str_to_generic_state replaced with dp_session_name2state
  * npf: vrf creation moved from npf_timeout_set to cmd_npf_global_timeout
  * npf: non-TCP sessions changed to use nst_gen_state instead of nst_state
  * npf: union of nst_tcp_state and nst_gen_state removed from npf_state_t
  * npf: Changes to sess limit rproc to use generic session state
  * npf: Defines NPF_SET_SESSION_LOG_FLAG etc. replaced with functions
  * npf: Renamed functions that return session state name
  * npf: npf_pack_session_state changed to include union of state types
  * npf: 'struct session' pointer passed into npf_session_update_state
  * npf: npf_session_t pointer passed into npf_state_inspect
  * npf: npf_tcp_state_is_closed fn removed
  * npf: Changes to connsync functions to pack and update session state

  [ Nachiketa Prachanda ]
  * fix use after free on events unregistration
  * api: interface event notifications to plugins

  [ Paul Atkins ]

 -- Paul Atkins <paul.atkins@intl.att.com>  Wed, 14 Oct 2020 15:50:34 +0100

vyatta-dataplane (3.11.43) unstable; urgency=medium

  [ Charles (Chas) Williams ]
  * ptp: get sibling ifp and nexthop during iteration (Bugfix: VRVDR-53302)
  * ptp: prefer peers with reachability (Bugfix: VRVDR-53302)

  [ Paul Atkins ]
  * commands: remove the code to handle out of order cfg for poe

 -- Paul Atkins <paul.atkins@intl.att.com>  Wed, 14 Oct 2020 08:31:05 +0100

vyatta-dataplane (3.11.42) unstable; urgency=medium

  [ Ian Wilson ]
  * npf: Check ingress and egress features when deciding to return ACL stats
  * acl: Egress ACL in s/w path will not match dp originated IPv6 ND traffic
  * ipv6_originate_filter made static

  [ Paul Atkins ]

 -- Paul Atkins <paul.atkins@intl.att.com>  Tue, 13 Oct 2020 14:12:35 +0100

vyatta-dataplane (3.11.41) unstable; urgency=medium

  * vhost: remove the code to handle out of order cfg for vhost

 -- Paul Atkins <paul.atkins@intl.att.com>  Tue, 13 Oct 2020 10:34:16 +0100

vyatta-dataplane (3.11.40) unstable; urgency=medium

  [ Nicholas Brown ]
  * Remove no_extra_tests DEB_BUILD_OPTIONS
  * Add debian packaging directory to .gitignore
  * More specific include path libvyattafal pkgconfig

  [ Charles (Chas) Williams ]
  * ptp: refactor into ptp_peer_dst_lookup (Bugfix: VRVDR-53302)
  * ptp: refactor into ptp_peer_dst_resolve (Bugfix: VRVDR-53302)
  * ptp: group peers by IP address (Bugfix: VRVDR-53302)
  * ptp: refactor into ptp_peer_find_nexthop (Bugfix: VRVDR-53302)
  * ptp: select best route for peer (Bugfix: VRVDR-53302)

  [ Paul Atkins ]

 -- Paul Atkins <paul.atkins@intl.att.com>  Tue, 13 Oct 2020 09:56:41 +0100

vyatta-dataplane (3.11.39) unstable; urgency=medium

  [ Ramesh Devarajan ]
  * capture: Print dropped frames count

  [ Paul Atkins ]
  * capture: compare fal obj against FAL_NULL_OBJECT_ID instead of NULL

 -- Paul Atkins <paul.atkins@intl.att.com>  Thu, 08 Oct 2020 11:30:41 +0100

vyatta-dataplane (3.11.38) unstable; urgency=medium

  [ Charles (Chas) Williams ]
  * dpdk: add ConnectX-6 support to vplane-uio

  [ Paul Atkins ]
  * backplane: add comment about why command replay is needed
  * backplane: check that the FILE ptr is set in the command handler
  * rt_commands: remove the code to handle out of order cfg for garp
  * commands: remove the code to handle out of order cfg for switchport

 -- Paul Atkins <paul.atkins@intl.att.com>  Wed, 07 Oct 2020 08:54:45 +0100

vyatta-dataplane (3.11.37) unstable; urgency=medium

  [ Nicholas Brown ]
  * Update exported symbols from fal test plugin
  * Use visibility attribute for symbols
  * Use __FOR_EXPORT instead of __externally_visible

  [ Robert Shearman ]
  * mpls: fix crash when displaying PD subset data
  * pd_show: allow showing objects in state full as well
  * mpls: fix output of PD subset state (Fixes: VRVDR-53208)

  [ Ian Wilson ]
  * ut: Add test for sw acl with fragmented IPv4 pkt on output
  * ut: Add test for sw acl with fragmented IPv6 pkt on output
  * npf: Set address family in ruleset when grouper is not initialized

  [ Paul Atkins ]

 -- Paul Atkins <paul.atkins@intl.att.com>  Fri, 02 Oct 2020 14:54:03 +0100

vyatta-dataplane (3.11.36) unstable; urgency=medium

  [ Ian Wilson ]
  * ut: dpt_udp and dpt_tcp enhanced to support IPv6
  * ut: Basic ingress software ACL tests enhanced to include TCP and UDP
  * ut: Add egress software ACL tests
  * ut: Add tests for sw ACLs on the ip_lookup_and_originate output path
  * ut: Add tests for sw ACLs for pkts originated from the router (spath)
  * Create ipv4-out-spath pipeline node
  * Create ipv6-out-spath pipeline node

  [ Paul Atkins ]

 -- Paul Atkins <paul.atkins@intl.att.com>  Thu, 01 Oct 2020 08:34:29 +0100

vyatta-dataplane (3.11.35) unstable; urgency=medium

  * Revert "dp_test: remove undefined functions from headers"
  * Revert "ut: remove unused code in dp_test_npf_sess_lib"

 -- Paul Atkins <paul.atkins@intl.att.com>  Tue, 29 Sep 2020 11:28:22 +0100

vyatta-dataplane (3.11.34) unstable; urgency=medium

  [ Nicholas Brown ]
  * Treat ndpi dependency like other dependencies
  * Use pkgconfig macro variables for protobuf
  * Move all test code to single directory

  [ Nachiketa Prachanda ]
  * dp_test: remove undefined functions from headers
  * rename dpt_session_counters
  * dp_test: export dpt_session_counters function

  [ Paul Atkins ]
  * npf: remove unused code from alg/alg_apt.c
  * npf: remove unused code from cgnat/cgn_session.c
  * npf: remove unused code from cgnat/cgn_sess_state.c
  * npf: remove unused code from cgnat/cgn_log.c
  * npf: remove unused code from cgnat/cgn_policy.c
  * npf: remove unused code from config/npf_attach_point.c
  * npf: remove unused code from config/pmf_att_rlgrp.c
  * npf: remove unused code from config/pmf_parse.c
  * npf: remove unused code from dpi/npf_typedb.c
  * npf: remove unused code from nat/nat_pool_event.c
  * npf: remove unused code from zones/npf_zone_private.c
  * npf: remove unused code from npf_vrf.c
  * npf: remove unused code from npf_tblset.c
  * npf: remove unused code from npf_cache.c
  * npf: remove unused code from npf_nat.c
  * npf: remove unused code from npf_nat64.c
  * npf: remove unused code from npf_processor.c
  * npf: remove unused code from npf_state_tcp.c
  * npf: remove unused code from npf_disassemble.c
  * npf: remove unused code from npf_session.c

 -- Paul Atkins <paul.atkins@intl.att.com>  Tue, 29 Sep 2020 09:07:41 +0100

vyatta-dataplane (3.11.33) unstable; urgency=medium

  [ Nicholas Brown ]
  * remove config for cpputest
  * Don't check DPDK port size
  * Require a recent openssl version
  * Don't set cpu arch in attempt to match DPDK
  * PACKAGE_VERSION is already defined in build_config.h

  [ Paul Atkins ]

 -- Paul Atkins <paul.atkins@intl.att.com>  Mon, 28 Sep 2020 10:12:48 +0100

vyatta-dataplane (3.11.32) unstable; urgency=medium

  [ Charles (Chas) Williams ]
  * debian: cleanup .postinst script (Bugfix: VRVDR-53193)

  [ Paul Atkins ]

 -- Paul Atkins <paul.atkins@intl.att.com>  Fri, 25 Sep 2020 08:14:15 +0100

vyatta-dataplane (3.11.31) unstable; urgency=medium

  [ Robert Shearman ]
  * if: remove unnecessary name hash insert during hwport init
  * if: move allocation of DPDK ethernet interfaces to dpdk_eth_if.c
    (Closes: VRVDR-53058)

  [ Paul Atkins ]

 -- Paul Atkins <paul.atkins@intl.att.com>  Thu, 24 Sep 2020 15:29:41 +0100

vyatta-dataplane (3.11.30) unstable; urgency=medium

  [ Srinivas Narayan ]
  * crypto: set ICV offset correctly for multi-segment packets
  * crypto: Initialize status to avoid spurious drops

  [ Paul Atkins ]

 -- Paul Atkins <paul.atkins@intl.att.com>  Thu, 24 Sep 2020 15:05:14 +0100

vyatta-dataplane (3.11.29) unstable; urgency=medium

  [ Paul Aitken ]
  * DPI: fix appFW "ten packets" functionality
  * DPI: make appFW cognisant of engine ID

  [ Ian Wilson ]
  * npf: Initialisation of config ht moved out of npf_make_rule
  * npf: Parse special ACL group-attribute rule if present
  * npf: Skip ruleset inspection for address-family if not enabled on group
  * ut: Add simple software ACL tests

  [ Paul Atkins ]

 -- Paul Atkins <paul.atkins@intl.att.com>  Mon, 21 Sep 2020 07:55:22 +0100

vyatta-dataplane (3.11.28) unstable; urgency=medium

  [ Paul Atkins ]
  * ipv6: remove unused code from nd6_nbr.c
  * if: remove unused code from if.c
  * if: remove unused code from bridge/bridge_port.c
  * crypto: remove unused code from crypto_policy.c
  * crypto: remove unused code from crypto_engine.c
  * commands: remove unused code from commands.c
  * arp: remove unused code from arp.c

  [ Ian Wilson ]
  * npf: Filter and sort sessions by NAT translation address or port

  [ Paul Atkins ]

 -- Paul Atkins <paul.atkins@intl.att.com>  Fri, 18 Sep 2020 16:43:48 +0100

vyatta-dataplane (3.11.27) unstable; urgency=medium

  * commands: remove the code to handle out of order cfg for speed
  * storm_ctl: remove the code to handle out of order cfg

 -- Paul Atkins <paul.atkins@intl.att.com>  Thu, 17 Sep 2020 13:11:51 +0100

vyatta-dataplane (3.11.26) unstable; urgency=medium

  * ut: remove dp_test_lib_cmd as the code in it is not used
  * ut: remove unused code in dp_test_netlink_state.c
  * ut: remove unused code in dp_test_qos_lib.c
  * ut: remove unused code in dp_test_str.c
  * ut: remove unused code in dp_test_console.c
  * ut: remove unused code in dp_test_lib.c
  * ut: remove unused code in dp_test_lib_intf.c

 -- Paul Atkins <paul.atkins@intl.att.com>  Wed, 16 Sep 2020 09:40:24 +0100

vyatta-dataplane (3.11.25) unstable; urgency=medium

  * npf: remove the code in src/npf/alg/apt as it is not used
  * ut: remove unused code in dp_test_npf_alg_sip_lib
  * ut: remove unused code in dp_test_npf_alg_sip_call
  * ut: remove unused code in dp_test_npf_alg_sip_parse
  * ut: remove unused code in dp_test_npf_alg_lib
  * ut: remove unused code in dp_test_npf_lib
  * ut: remove unused code in dp_test_npf_sess_lib
  * ut: remove unused code in dp_test_session_internal_lib
  * ut: remove unused code in dp_test_npf_nat_lib
  * ut: remove unused code in dp_test_npf_fw_lib
  * ut: remove unused code in dp_test_npf_portmap_lib

 -- Paul Atkins <paul.atkins@intl.att.com>  Tue, 15 Sep 2020 13:41:22 +0100

vyatta-dataplane (3.11.24) unstable; urgency=medium

  [ Paul Aitken ]
  * NPF: prevent possible null deref

  [ Gavin Shearer ]
  * cgn: add locking when sending logs ZMQ

  [ Paul Atkins ]

 -- Paul Atkins <paul.atkins@intl.att.com>  Tue, 15 Sep 2020 13:37:16 +0100

vyatta-dataplane (3.11.23) unstable; urgency=medium

  * zmq_dp: remove unused code
  * dealer: remove unused code
  * ut: remove unused code in dp_test_crypto_utils
  * ut: remove unused code in dp_test_lib_intf
  * ut: remove unused code in dp_test_netlink_state
  * ut: remove unused code in dp_test_qos_lib
  * vxlan: remove unused code
  * vti: remove unused code
  * qos_sched: remove unused code
  * nsh: remove unused code

 -- Paul Atkins <paul.atkins@intl.att.com>  Mon, 14 Sep 2020 14:14:45 +0100

vyatta-dataplane (3.11.22) unstable; urgency=medium

  [ Gavin Shearer ]
  * npf: ensure cache ptr set if grouper/rule processing
  * npf: check IPv4/v6 proto before accessing cached protocol
  * npf: add check to npf_remark_dscp for non-IP packets
  * npf: update npf_cache_all() to not convert failures to success
  * npf: init cache IP addresses pointer to NULL for embedded pkts
  * npf: enable test for a bad embedded ICMP error packet
  * npf: remove double space from "from  npf"

  [ Philip Downey ]
  * MCAST Avoid deferencing unitialised fal RFP object (Fixes: VRVDR-46304)

  [ Thomas Kiely ]
  * Debug keyword "flow-cache" missing
  * Make MAC limit debugs conditional

  [ Paul Atkins ]
  * mpls: track pd state when updating label table entry update
  * ut: add mpls test for sending existing route update

 -- Paul Atkins <paul.atkins@intl.att.com>  Mon, 14 Sep 2020 13:42:54 +0100

vyatta-dataplane (3.11.21) unstable; urgency=medium

  [ Paul Atkins ]
  * netlink: vrf_link_create should return NULL not false on failure

  [ Robert Shearman ]
  * fal: fix generation of next-hop router interface attribute
    (Fixes: VRVDR-52948)

  [ Ian Wilson ]
  * npf: Unused function npf_json_nat_session removed
  * npf: Return rule details in firewall and NAT session json

  [ Paul Atkins ]

 -- Paul Atkins <paul.atkins@intl.att.com>  Fri, 11 Sep 2020 08:37:49 +0100

vyatta-dataplane (3.11.20) unstable; urgency=medium

  [ Paul Atkins ]
  * crypto: policy_rule_find_by_tag should return NULL not false

  [ Gavin Shearer ]
  * cpp: request that the burst rate is set to 100ms

  [ Manohar Rapeti ]
  * qos: enhanced "qos show platform" (Bugfix: VRVDR-52788)
  * qos: possible accessing of freed pointer (Bugfix: VRVDR-52788)
  * qos: Indentation fix (Bugfix: VRVDR-52788)

  [ Ian Wilson ]
  * ut: Renamed npf ICMP tests
  * ut: Added test for ICMP pkts with corrupted embedded packet

  [ Paul Atkins ]

 -- Paul Atkins <paul.atkins@intl.att.com>  Thu, 10 Sep 2020 09:36:33 +0100

vyatta-dataplane (3.11.19) unstable; urgency=medium

  * 3.10.70
  * ut: remove mac limit tests that removes profile while in use
  * ut: dp_test_npf_json_get_portmap_port leaking json array
  * controller: cleanup all requests on shutdown
  * ut: fix mem leak in the qos class tests
  * ut: free the packet descriptors in the session tests
  * ut: cleanup json array after use in sess lib

 -- Paul Atkins <paul.atkins@intl.att.com>  Wed, 09 Sep 2020 08:43:39 +0100

vyatta-dataplane (3.11.18) unstable; urgency=medium

  [ aroberts ]
  * Don't allow a child shaper to exceed 99.6% of parent rate

  [ Manohar Rapeti ]
  * qos: mem leak in dataplane UT (Bugfix: VRVDR-49730)
  * qos: uninitialised value (Bugfix: VRVDR-49730)

  [ Paul Atkins ]

 -- Paul Atkins <paul.atkins@intl.att.com>  Tue, 08 Sep 2020 08:38:25 +0100

vyatta-dataplane (3.11.17) unstable; urgency=medium

  [ aroberts ]
  * Add 100G support for Qos shaper commands
  * Add dependency with 64bit qos structure in dpdk

  [ Paul Atkins ]

 -- Paul Atkins <paul.atkins@intl.att.com>  Fri, 04 Sep 2020 09:54:23 +0100

vyatta-dataplane (3.11.16) unstable; urgency=medium

  [ Robert Shearman ]
  * dpdk-eth: avoid duplicate link up/link down logs (Fixes: VRVDR-52606)

  [ Paul Atkins ]

 -- Paul Atkins <paul.atkins@intl.att.com>  Thu, 03 Sep 2020 16:15:43 +0100

vyatta-dataplane (3.11.15) unstable; urgency=medium

  [ Shweta Choudaha ]
  * portmonitor: add and replay multiple cfg command

  [ Ian Wilson ]
  * npf: Rename npf_pack_npf_state to npf_pack_session_state
  * npf: Rename npf_pack_session_stats to npf_pack_dp_sess_stats

  [ Charles (Chas) Williams ]
  * ptp: add additional-path support (Bugfix: VRVDR-48480)

  [ Ian Wilson ]
  * npf: Rename struct npf_pack_npf_nat to struct npf_pack_nat
  * npf: Change prefix in npf_pack_dp_session from 'dps_' to 'pds_'
  * npf: Rename npf_pack_sentry to npf_pack_sentry_packet
  * npf: Use 'pns' for prefix and pointer variable for npf_pack_npf_session
  * npf: Naturally align npf_tcpstate_t and npf_state_t
  * npf: Rename npf_pack_npf_nat64 to npf_pack_nat64
  * npf: Prefix npf_pack_message_hdr objects with 'pmh_'
  * npf: Add packed attribute to 'enum session_pack_type'
  * npf: Prefix npf_pack_session_hdr objects with 'psh_'
  * session: Pack enum session_feature_type and re-arrange session_feature
  * ut: Add function to fetch session counters
  * ut: Tests connsync for a firewall UDP session
  * ut: Tests connsync for a firewall TCP session with TCP strict enabled

  [ Robert Shearman ]
  * 3.10.69

  [ Paul Atkins ]
  * flow_cache: initialise the flow_cache_hash_key to 0
  * ut: modify the stack trace for the urcu resize valgrind suppression
  * ut: return -EOPNOTSUPP in the test fal code in ...l2_get_attrs
  * rte_acl: free the name when calling npf_rte_acl_destroy
  * ut: add a valgrind suppression for rte_cpu_get_flag_enabled
  * ut: add more wildcards to the grouper suppression to catch all calls
  * ut: free the contexts created in the npf_apt tests

  [ Robert Shearman ]
  * include: standardise FAL interface index parameter naming
  * include: standardise FAL object parameter naming (Fixes: VRVDR-52849)

  [ Paul Atkins ]

 -- Paul Atkins <paul.atkins@intl.att.com>  Thu, 03 Sep 2020 13:36:47 +0100

vyatta-dataplane (3.11.14) unstable; urgency=medium

  [ Mandeep Rohilla ]
  * BFD: Switch attribute to get Local Discriminator shift

  [ Srinivas Narayan ]
  * crypto: cut over non-combined ciphers to rte infra
  * crypto: Handle failures in session setup gracefully
  * crypto: set up correct default for aead_algo
  * crypto: remove references to cipher_name
  * crypto: remove references to md_name
  * crypto: Remove unnecessary storage of auth alg name
  * crypto: Define separate structure for openssl info
  * crypto: pass openssl setup decision to SA setup function
  * crypto: Remove openssl implementation for aes-gcm
  * crypto: define block sizes
  * crypto: Make iv generation and storage common operations
  * crypto: Move openssl fields to separate structure
  * crypto: include dpdk device id and name in vplsh output
  * crypto: Add error messages in failure path
  * crypto: reset pmd id in array of ids by dev type
  * crypto: Make dev-id value check specific
  * crypto: separate definitions for cipher & digest key sizes

  [ Karthik Murugesan ]
  * vxlan: Added null check to avoid null-pointer dereference

  [ Charles (Chas) Williams ]
  * Fix potentially offensive language
  * Fix potentially offensive language in CGNAT

 -- Robert Shearman <robert.shearman@att.com>  Mon, 24 Aug 2020 17:46:44 +0100

vyatta-dataplane (3.11.13) unstable; urgency=medium

  [ Vinicius Soares ]
  * npf: Moved parser auxiliary static functions to the top of the file
  * npf: Added argument to auxiliary parser function that specifies a delimiter
  * npf: Added support for 'auto-per-action' counter type for ACL rules.
  * npf: Added support for 'auto-per-action' counter type for ACL rules.

  [ Paul Atkins ]

 -- Paul Atkins <paul.atkins@intl.att.com>  Fri, 21 Aug 2020 18:13:12 +0100

vyatta-dataplane (3.11.12) unstable; urgency=medium

  [ Paul Atkins ]
  * 3.10.67

  [ Paul Aitken ]
  * DPI: app groups: avoid null deref

  [ Paul Atkins ]
  * 3.10.68

  [ Robert Shearman ]
  * route_v6: fix nexthop retrieval for promotion during route delete
  * route: fix nexthop retrieval for promotion during route delete
    (Fixes: VRVDR-52609)

  [ Srinivas Narayan ]
  * crypto: store crypto device id in SA for faster access
  * crypto: create session pools and queue pairs for PMD
  * crypto: set up session in driver
  * crypto: Pass crypto op using packet metadata
  * crypto: Make openssl encrypt/decrypt function public
  * crypto: set up infrastructure to invoke PMD
  * crypto: cut over to rte PMD infra
  * crypto: set up crypto op for AES-GCM

  [ Paul Atkins ]
  * debian: fix wording in changelog

  [ Srinivas Narayan ]
  * crypto: minimize dependency on SA
  * crypto: set session direction at the time of SA creation
  * crypto: Make crypto_pkt_ctx visible to other crypto modules
  * crypto: Add packet metadata fields to crypto_pkt_ctx
  * crypto: store SA in crypto packet context
  * crypto: store bytes processed in crypto packet context
  * crypto: refactor esp_input_inner
  * crypto: re-factor esp_output_inner
  * crypto: consolidate esp input functions
  * crypto: consolidate esp_output functions
  * crypto: increment output error only on encrypt op
  * crypto: streamline post-decrypt processing
  * crypto: Refactor post-decrypt VTI handling
  * crypto: re-factor post-decrypt VFP handling
  * crypto: refactor post-decrypt overlay VRF handling
  * crypto: refactor all post-decrypt handling
  * crypto: enable burst processing for esp_input
  * crypto: Enable burst processing for esp_output

  [ Paul Atkins ]

 -- Paul Atkins <paul.atkins@intl.att.com>  Fri, 21 Aug 2020 17:51:18 +0100

vyatta-dataplane (3.11.11) unstable; urgency=medium

  [ Paul Atkins ]
  * gre: don't double free mbuf if using a gre tunnel to ourself

  [ Ian Wilson ]
  * npf: Change npf to use dataplane session states for UDP etc.
  * npf: Store generic session state in the session
  * npf: Set the alg bit in ALG parent sessions
  * npf: Add the se_alg feature boolean to the connsync structure
  * npf: Change the feature uint8_ts to bits in npf_pack_dp_session
  * npf: Replace se_nat bit with se_snat and se_dnat bits in the session
  * npf: Add se_in and se_out bits to the session
  * npf: Add se_app bit to the session to mark dpi sessions
  * npf: Add function to calculate session time-to-expire for json
  * npf: Return generic ALG json for each session
  * npf: Return specific ALG json for each session
  * npf: Naturally align struct npf_pack_dp_session
  * npf: Remove se_etime from connsync session structure
  * ut: Add test functions to create and send udp, tcp, or icmp NATd pkts
  * session: Add command to return list of items from the dataplane sessions
  * npf: Add address family filter to session list command
  * npf: Add filters to session list command for ID, proto, intf and direction
  * npf: Add filters to session list cmd for src and dest addr and port
  * npf: Add filters to session list cmd for features
  * npf: Separate the existing session show filter from the json
  * npf: Add handler for "show dataplane sessions" command
  * npf: Add handler for "show dataplane sessions summary" command
  * npf: Add handler for "clear dataplane sessions" command
  * ut: Rename the npf snat test cases
  * npf: Add a flag to the session to denote that is being used as a fw session

  [ Paul Atkins ]
  * flow_cache: move flow_cache_empty_table higher in file
  * flow_cache: teardown the flow cache on shutdown
  * flow_cache: don't init the flow cache multiple times per core
  * ut: don't leak the ifname in the addport_request

  [ aroberts ]
  * Reinstall a mark-map if a resource group changes

  [ Paul Atkins ]

 -- Paul Atkins <paul.atkins@intl.att.com>  Wed, 19 Aug 2020 09:54:14 +0100

vyatta-dataplane (3.11.10) unstable; urgency=medium

  [ Srinivas Narayan ]
  * crypto: Convert lengths to uint8_t in preparation for move
  * crypto: Avoid dependency on openssl definitions
  * crypto: Re-arrange fields for better performance
  * crypto: create DPDK infrastructure pools
  * crypto: Add DPDK versions of encryption & auth algorithms
  * crypto: clean up openssl functions
  * crypto: determine PMD type based on algorithms
  * crypto: provide function to determine next crypto core
  * crypto: Create DPDK crypto PMD

  [ Paul Atkins ]

 -- Paul Atkins <paul.atkins@intl.att.com>  Tue, 18 Aug 2020 08:29:42 +0100

vyatta-dataplane (3.11.9) unstable; urgency=medium

  [ aroberts ]
  * Don't allow a child shaper to exceed 99.6% of parent rate

  [ Paul Atkins ]
  * 3.10.63

  [ Ian Wilson ]
  * npf: Increment session stats if session matched, and the pkt is not dropped

  [ Paul Atkins ]
  * 3.10.64

  [ Gavin Shearer ]
  * ippf: fix issue of corrupted first byte of IPv6 address to match

  [ Paul Atkins ]
  * 3.10.65

  [ Robert Shearman ]
  * if: move vlan_if_get_stats to common interface code
  * gre: add support for retrieving FAL stats

  [ Paul Atkins ]
  * 3.10.66

  [ Brian Russell ]
  * qos: specify designator for the priority local queue
  * qos: uprev protocol versions

  [ Paul Atkins ]

 -- Paul Atkins <paul.atkins@intl.att.com>  Mon, 17 Aug 2020 15:44:18 +0100

vyatta-dataplane (3.11.8) unstable; urgency=medium

  [ Robert Shearman ]
  * fal_plugin: add object model for MPLS
  * fal_plugin: add FAL object for VRFs
  * fal_plugin: add attributes for MPLS TTL mode (Closes: VRVDR-52435)
  * fal: add next hop label attributes
  * nh_common: add FAL programming helpers
  * route: make use of FAL nh_common helpers
  * route_v6: make use of FAL nh_common helpers
  * mpls: signal FAL create/update/delete of MPLS routes
  * fal: signal use of next hop groups
  * fal: translate IPv6 nexthops with IPv4 mapped addresses to IPv4 nexthop
  * tests: test IPv6 labeled routes via attached IPv4 nexthops
  * vrf: create and use FAL VRF object
  * fal: support MPLS deagg routes
  * mpls: add support for dumping one MPLS route
  * mpls: add support for signalling change to TTL mode to FAL
    (Closes: VRVDR-52436)

  [ Paul Atkins ]

 -- Paul Atkins <paul.atkins@intl.att.com>  Thu, 13 Aug 2020 15:09:49 +0100

vyatta-dataplane (3.11.7) unstable; urgency=medium

  [ Robert Shearman ]
  * controller: extend timeout for adding a port (Fixes: VRVDR-52458)

  [ Paul Atkins ]
  * 3.10.58

  [ Karthik Murugesan ]
  * vxlan: Added null check to avoid null-pointer dereference

  [ Paul Atkins ]
  * 3.10.59

  [ Paul Aitken ]
  * DPI: add application group database
  * DPI: application resource groups
  * DPI: application resource group parsing
  * DPI: new APIs for application resource groups
  * DPI: add application resource groups to app firewall
  * DPI: add application resource groups to Makefile

  [ Paul Atkins ]
  * 3.10.60

  [ Karthik Murugesan ]
  * ptp: Added support for G.8275.1 profiles

  [ Shweta Choudaha ]
  * Mirror: Add support for source vlan config
  * Mirror: Add support to show vlan info for src intf

  [ Manohar Rapeti ]
  * if: Spurious error logs messages (Bugfix: VRVDR-52346)

  [ Brian Russell ]
  * qos: don't enable dscp mapping if designation in use
  * qos: allocate a priority local designation

  [ Paul Atkins ]
  * 3.10.61

  [ Brian Russell ]
  * qos: extend mark-map to include dp

  [ Paul Atkins ]
  * 3.10.62

 -- Paul Atkins <paul.atkins@intl.att.com>  Thu, 13 Aug 2020 14:29:20 +0100

vyatta-dataplane (3.11.6) unstable; urgency=medium

  [ Gavin Shearer ]
  * cpp: add support for PIM and IP multicast

  [ Paul Atkins ]

 -- Paul Atkins <paul.atkins@intl.att.com>  Wed, 05 Aug 2020 16:23:14 +0100

vyatta-dataplane (3.11.5) unstable; urgency=medium

  [ Brian Russell ]
  * qos: restore protocol version 10

  [ Rishi Narain ]
  * SyncE: Allowing ESMC frame flow from vyatta-dataplane
  * SyncE: New feature support

  [ Ramkumar Ganapathysubramanian ]
  * Removed unnecessary error logs in L3 Interface attribute set

  [ Paul Atkins ]
  * dp_event: reorder some of the dp_events in the enum
  * event: add a public event notifier for vrf create/delete events
  * 3.10.56

  [ Charles (Chas) Williams ]
  * netvsc: increase driver limits (Bugfix: VRVDR-52360)
  * ptp: check switch nexthop interface is reachable (Bugfix: VRVDR-52447)

  [ Paul Atkins ]
  * 3.10.57

 -- Paul Atkins <paul.atkins@intl.att.com>  Wed, 05 Aug 2020 10:01:32 +0100

vyatta-dataplane (3.11.4) unstable; urgency=medium

  [ Paul Atkins ]
  * 3.10.54
  * Jenkins: change master branch target to be DANOS:Glasgow

  [ Simon Barber ]
  * Convert return string of vplsh led blink cmd to json

  [ Paul Aitken ]
  * dataplane abort due to short string in rte_jhash

  [ Ramkumar Ganapathysubramanian ]
  * Adding support for DSCP or PCP value in QoS egress-map

  [ Paul Aitken ]
  * DPI: Inconsistent use of protocol in DPI output
  * Avoid buffer overrun in sip_alg_hash

  [ Robert Shearman ]
  * 3.10.55

 -- Robert Shearman <robert.shearman@att.com>  Tue, 28 Jul 2020 09:43:59 +0100

vyatta-dataplane (3.11.3) unstable; urgency=medium

  [ Robert Shearman ]
  * fal: check for conditions that violate FAL route API contract
  * lpm: pass pd_state by reference in walk callback
  * route: update dependent routes when interface FAL L3 state changes
  * route6: update dependent routes when interface FAL L3 state changes
    (Fixes: VRVDR-50303)

  [ Paul Atkins ]
  * 3.10.52

  [ Robert Shearman ]
  * nh_common: skip over backup next-hops when fixing up protected tracking
    (Fixes: VRVDR-52257)
  * ut: add symbols for router-interface FAL object in test FAL
  * ut: test PIC edge with a gateway being used by both primary & backup

  [ Ian Wilson ]
  * npf: Add npf return code counters
  * npf: Add commands to show return code counters
  * npf: Add mechanism to filter return code show output dependent on type
  * npf: Add commands to clear return code counters
  * ut: Add function to fetch and print npf return code counts
  * npf: Change nat64 to use nat64_decision_t instead of npf_decision_t
  * npf: Increment return code counters in npf_hook_track
  * npf: Change npf_cache_all to return either a 0 or a negative return code
  * npf: Change the function used by npf_cache_all to return a return code
  * npf: Add return codes to npf_cache_all
  * npf: Add param to npf_get_cache to allow return code to be returned
  * npf: Add return codes to npf state functions
  * npf: Add return codes to npf_hook_track calls to session functions
  * npf: Add return codes to the function to rewrite l3 and l4 fields
  * npf: Add return code to npf_icmpv4_err_nat
  * npf: Change nat64 common functions to have a single return point
  * npf: Add return codes to the nat64 map and convert functions
  * npf: Add return codes to nat64
  * npf: Add optional pointer, rcp, to npf_hook_notrack parameters
  * npf: Increment l2 return code counters in bridging
  * npf: Add single return point in local firewall functions
  * npf: Increment return code counts for local firewall
  * npf: Increment return code counts for ACL firewall
  * npf: Return select detailed return code stats for nat64

  [ Paul Atkins ]
  * 3.10.53

  [ Robert Shearman ]
  * storm_ctl: fix write to heap after free when deleting an instance
    (Fixes: VRVDR-52115)
  * tests: add test for storm-control out of order profile delete
  * Makefile.am: reduce dependencies of fal_plugin_test_la

  [ Charles (Chas) Williams ]
  * main: handle sparse port configurations (Bugfix: VRVDR-49805)
  * netvsc: set more reasonable queue lengths (Bugfix: VRVDR-49805)

  [ Paul Atkins ]

 -- Paul Atkins <paul.atkins@intl.att.com>  Fri, 24 Jul 2020 16:13:59 +0100

vyatta-dataplane (3.11.2) unstable; urgency=medium

  [ bs775m ]
  * fal_plugin :add attributes for enb/dis pause frame
  * vyatta-datapath:add support for enb/dis pauseframe

  [ Charles (Chas) Williams ]
  * Correct enumeration declaration

  [ Paul Atkins ]

 -- Paul Atkins <paul.atkins@intl.att.com>  Fri, 24 Jul 2020 09:12:29 +0100

vyatta-dataplane (3.11.1) unstable; urgency=medium

  [ Mandeep Rohilla ]
  * BFD: Add support for querying max interval values supported

  [ Paul Atkins ]

 -- Paul Atkins <paul.atkins@intl.att.com>  Mon, 20 Jul 2020 21:45:59 +0100

vyatta-dataplane (3.10.70) unstable; urgency=medium

  [ aroberts ]
  * Don't allow a child shaper to exceed 99.6% of parent rate

  [ Paul Atkins ]

 -- Paul Atkins <paul.atkins@intl.att.com>  Fri, 04 Sep 2020 10:15:04 +0100

vyatta-dataplane (3.10.69) unstable; urgency=medium

  [ Charles (Chas) Williams ]
  * ptp: add additional-path support (Bugfix: VRVDR-48480)

 -- Robert Shearman <robert.shearman@att.com>  Tue, 01 Sep 2020 11:42:50 +0100

vyatta-dataplane (3.10.68) unstable; urgency=medium

  [ Paul Aitken ]
  * DPI: app groups: avoid null deref

  [ Paul Atkins ]

 -- Paul Atkins <paul.atkins@intl.att.com>  Wed, 19 Aug 2020 11:43:55 +0100

vyatta-dataplane (3.10.67) unstable; urgency=medium

  * gre: don't double free mbuf if using a gre tunnel to ourself

 -- Paul Atkins <paul.atkins@intl.att.com>  Wed, 19 Aug 2020 08:37:29 +0100

vyatta-dataplane (3.10.66) unstable; urgency=medium

  [ Robert Shearman ]
  * if: move vlan_if_get_stats to common interface code
  * gre: add support for retrieving FAL stats

  [ Paul Atkins ]

 -- Paul Atkins <paul.atkins@intl.att.com>  Mon, 17 Aug 2020 10:14:51 +0100

vyatta-dataplane (3.10.65) unstable; urgency=medium

  [ Gavin Shearer ]
  * ippf: fix issue of corrupted first byte of IPv6 address to match

  [ Paul Atkins ]

 -- Paul Atkins <paul.atkins@intl.att.com>  Mon, 17 Aug 2020 09:44:06 +0100

vyatta-dataplane (3.10.64) unstable; urgency=medium

  [ Ian Wilson ]
  * npf: Increment session stats if session matched, and the pkt is not dropped

  [ Paul Atkins ]

 -- Paul Atkins <paul.atkins@intl.att.com>  Fri, 14 Aug 2020 10:29:11 +0100

vyatta-dataplane (3.10.63) unstable; urgency=medium

  [ aroberts ]
  * Don't allow a child shaper to exceed 99.6% of parent rate

  [ Paul Atkins ]

 -- Paul Atkins <paul.atkins@intl.att.com>  Fri, 14 Aug 2020 10:26:41 +0100

vyatta-dataplane (3.10.62) unstable; urgency=medium

  [ Brian Russell ]
  * qos: extend mark-map to include dp

  [ Paul Atkins ]

 -- Paul Atkins <paul.atkins@intl.att.com>  Thu, 13 Aug 2020 10:17:11 +0100

vyatta-dataplane (3.10.61) unstable; urgency=medium

  [ Brian Russell ]
  * qos: don't enable dscp mapping if designation in use
  * qos: allocate a priority local designation

  [ Paul Atkins ]

 -- Paul Atkins <paul.atkins@intl.att.com>  Mon, 10 Aug 2020 14:46:43 +0100

vyatta-dataplane (3.10.60) unstable; urgency=medium

  [ Paul Aitken ]
  * DPI: add application group database
  * DPI: application resource groups
  * DPI: application resource group parsing
  * DPI: new APIs for application resource groups
  * DPI: add application resource groups to app firewall
  * DPI: add application resource groups to Makefile

  [ Paul Atkins ]

 -- Paul Atkins <paul.atkins@intl.att.com>  Thu, 06 Aug 2020 13:15:51 +0100

vyatta-dataplane (3.10.59) unstable; urgency=medium

  [ Karthik Murugesan ]
  * vxlan: Added null check to avoid null-pointer dereference

  [ Paul Atkins ]

 -- Paul Atkins <paul.atkins@intl.att.com>  Thu, 06 Aug 2020 08:46:48 +0100

vyatta-dataplane (3.10.58) unstable; urgency=medium

  [ Robert Shearman ]
  * controller: extend timeout for adding a port (Fixes: VRVDR-52458)

  [ Paul Atkins ]

 -- Paul Atkins <paul.atkins@intl.att.com>  Wed, 05 Aug 2020 16:25:22 +0100

vyatta-dataplane (3.10.57) unstable; urgency=medium

  [ Charles (Chas) Williams ]
  * ptp: check switch nexthop interface is reachable (Bugfix: VRVDR-52447)

  [ Paul Atkins ]

 -- Paul Atkins <paul.atkins@intl.att.com>  Wed, 05 Aug 2020 09:26:54 +0100

vyatta-dataplane (3.10.56) unstable; urgency=medium

  * dp_event: reorder some of the dp_events in the enum
  * event: add a public event notifier for vrf create/delete events

 -- Paul Atkins <paul.atkins@intl.att.com>  Tue, 04 Aug 2020 15:41:08 +0100

vyatta-dataplane (3.10.55) unstable; urgency=medium

  [ Paul Atkins ]
  * Jenkins: change master branch target to be DANOS:Glasgow

  [ Simon Barber ]
  * Convert return string of vplsh led blink cmd to json

  [ Paul Aitken ]
  * dataplane abort due to short string in rte_jhash
  * DPI: Inconsistent use of protocol in DPI output
  * Avoid buffer overrun in sip_alg_hash

 -- Robert Shearman <robert.shearman@att.com>  Tue, 28 Jul 2020 09:31:32 +0100

vyatta-dataplane (3.10.54) unstable; urgency=medium

  [ Robert Shearman ]
  * storm_ctl: fix write to heap after free when deleting an instance
    (Fixes: VRVDR-52115)
  * tests: add test for storm-control out of order profile delete
  * Makefile.am: reduce dependencies of fal_plugin_test_la

  [ Paul Atkins ]

 -- Paul Atkins <paul.atkins@intl.att.com>  Fri, 24 Jul 2020 09:51:57 +0100

vyatta-dataplane (3.10.53) unstable; urgency=medium

  [ Robert Shearman ]
  * nh_common: skip over backup next-hops when fixing up protected tracking
    (Fixes: VRVDR-52257)
  * ut: add symbols for router-interface FAL object in test FAL
  * ut: test PIC edge with a gateway being used by both primary & backup

  [ Ian Wilson ]
  * npf: Add npf return code counters
  * npf: Add commands to show return code counters
  * npf: Add mechanism to filter return code show output dependent on type
  * npf: Add commands to clear return code counters
  * ut: Add function to fetch and print npf return code counts
  * npf: Change nat64 to use nat64_decision_t instead of npf_decision_t
  * npf: Increment return code counters in npf_hook_track
  * npf: Change npf_cache_all to return either a 0 or a negative return code
  * npf: Change the function used by npf_cache_all to return a return code
  * npf: Add return codes to npf_cache_all
  * npf: Add param to npf_get_cache to allow return code to be returned
  * npf: Add return codes to npf state functions
  * npf: Add return codes to npf_hook_track calls to session functions
  * npf: Add return codes to the function to rewrite l3 and l4 fields
  * npf: Add return code to npf_icmpv4_err_nat
  * npf: Change nat64 common functions to have a single return point
  * npf: Add return codes to the nat64 map and convert functions
  * npf: Add return codes to nat64
  * npf: Add optional pointer, rcp, to npf_hook_notrack parameters
  * npf: Increment l2 return code counters in bridging
  * npf: Add single return point in local firewall functions
  * npf: Increment return code counts for local firewall
  * npf: Increment return code counts for ACL firewall
  * npf: Return select detailed return code stats for nat64

  [ Paul Atkins ]

 -- Paul Atkins <paul.atkins@intl.att.com>  Wed, 22 Jul 2020 10:10:23 +0100

vyatta-dataplane (3.10.52) unstable; urgency=medium

  [ Robert Shearman ]
  * fal: check for conditions that violate FAL route API contract
  * lpm: pass pd_state by reference in walk callback
  * route: update dependent routes when interface FAL L3 state changes
  * route6: update dependent routes when interface FAL L3 state changes
    (Fixes: VRVDR-50303)

  [ Paul Atkins ]

 -- Paul Atkins <paul.atkins@intl.att.com>  Tue, 21 Jul 2020 07:47:56 +0100

vyatta-dataplane (3.10.51) unstable; urgency=medium

  [ Mandeep Rohilla ]
  * BFD: Add support for querying max interval values supported

  [ Paul Atkins ]

 -- Paul Atkins <paul.atkins@intl.att.com>  Mon, 20 Jul 2020 21:23:09 +0100

vyatta-dataplane (3.10.50) unstable; urgency=medium

  * sanitizer: set ASAN_OPTIONS when sanitizer is used

 -- Paul Atkins <paul.atkins@intl.att.com>  Mon, 20 Jul 2020 13:36:11 +0100

vyatta-dataplane (3.10.49) unstable; urgency=medium

  [ Robert Shearman ]
  * shadow: remove the shadow port handler when an interface is freed
    (Fixes: VRVDR-52193)
  * shadow: use events for init/destroy
  * sample: fix the visit_after node declaration

  [ Paul Atkins ]

 -- Paul Atkins <paul.atkins@intl.att.com>  Mon, 20 Jul 2020 13:18:35 +0100

vyatta-dataplane (3.10.48) unstable; urgency=medium

  [ Robert Shearman ]
  * config: factor out and simplify PCI address parsing for backplane ports
  * config: parse management_port platform.conf attribute
  * dpdk-eth: add management port attribute to interface information

  [ Paul Atkins ]

 -- Paul Atkins <paul.atkins@intl.att.com>  Mon, 20 Jul 2020 08:46:22 +0100

vyatta-dataplane (3.10.47) unstable; urgency=medium

  [ Thomas Kiely ]
  * mac_limit: Remove temporary show keyword

  [ Charles (Chas) Williams ]
  * coverity: fix handling when an error is returned (Bugfix: VRVDR-52191)

  [ Robert Shearman ]
  * dpdk-eth: only remove a LAG port after the ifp using it has been freed
  * main: only close the ports after cleaning up interfaces (Fixes: VRVDR-52220)

  [ Paul Atkins ]
  * fal: provide alternate name for FAL_BFD_HW_MODE_CP_INDEPENDENT

 -- Paul Atkins <paul.atkins@intl.att.com>  Thu, 16 Jul 2020 12:02:27 +0100

vyatta-dataplane (3.10.46) unstable; urgency=medium

  [ Mike Manning ]
  * L2TPv3: Fails to be ping across tunnel using L2TPv3

  [ Robert Shearman ]
  * if: fix cleanup of DPDK ethernet interfaces (Fixes: VRVDR-52145)

  [ Paul Atkins ]
  * ut: add vars that tests can use to pass state to the fal

 -- Paul Atkins <paul.atkins@intl.att.com>  Fri, 10 Jul 2020 13:59:35 +0100

vyatta-dataplane (3.10.45) unstable; urgency=medium

  [ Nicholas Brown ]
  * Add a CODEOWNERS file

  [ Charles (Chas) Williams ]
  * vhost: fix netlink races with hotplug (Bugfix: VRVDR-50960)

  [ Paul Atkins ]

 -- Paul Atkins <paul.atkins@intl.att.com>  Wed, 08 Jul 2020 15:21:32 +0100

vyatta-dataplane (3.10.44) unstable; urgency=medium

  * main: allow the user to specify the platform_file location
  * ut: allow user to specify platform conf file

 -- Paul Atkins <paul.atkins@intl.att.com>  Tue, 07 Jul 2020 13:02:45 +0100

vyatta-dataplane (3.10.43) unstable; urgency=medium

  [ Nicholas Brown ]
  * Remove last mentions of valgrind build
  * Enable the address sanitizer as part of the jenkins build
  * use .checkpatch.conf

  [ Robert Shearman ]
  * dpdk-eth: check that ifp exists in linkwatch_change_mark_state
  * dpdk-eth: don't require ifp for updating queue state (Fixes: VRVDR-52109)

  [ Paul Atkins ]

 -- Paul Atkins <paul.atkins@intl.att.com>  Mon, 06 Jul 2020 13:29:50 +0100

vyatta-dataplane (3.10.42) unstable; urgency=medium

  [ Charles (Chas) Williams ]
  * lag: remove potentially offensive language (Bugfix: VRVDR-51820)
  * main: remove potentially offensive language (Bugfix: VRVDR-51820)
  * vrf: remove potentially offensive language (Bugfix: VRVDR-51820)
  * bridge: remove potentially offensive language (Bugfix: VRVDR-51820)
  * tests: remove potentially offensive language (Bugfix: VRVDR-51820)
  * session: remove potentially offensive language (Bugfix: VRVDR-51820)

  [ Paul Atkins ]

 -- Paul Atkins <paul.atkins@intl.att.com>  Fri, 03 Jul 2020 15:49:00 +0100

vyatta-dataplane (3.10.41) unstable; urgency=medium

  [ Robert Shearman ]
  * if: issue feature event for interface being created
  * mstp: defer creation of STP object until after bridge created in FAL
    (Fixes: VRVDR-52083)
  * bridge: fix duplicate FAL br_new_port notification (Fixes: VRVDR-52084)
  * ut: validate FAL contract for bridge-port objects

  [ Thomas Kiely ]
  * mac_limit: Rename "mac-count" command to "limit status"

  [ Brian Russell ]
  * qos: update fal global map when resource group changes

  [ Paul Atkins ]

 -- Paul Atkins <paul.atkins@intl.att.com>  Fri, 03 Jul 2020 14:22:05 +0100

vyatta-dataplane (3.10.40) unstable; urgency=medium

  [ harios ]
  * Fix done for nexthop as IPv4 mapped IPv6 address

  [ Robert Shearman ]
  * main: swap order of checks on closing ports (Fixes: VRVDR-52095)
  * if: make promiscuity apply to VLANs as well as MAC addresses
    (Fixes: VRVDR-52049)
  * capture: remove interface-type check for setting promiscuity

  [ Paul Atkins ]

 -- Paul Atkins <paul.atkins@intl.att.com>  Fri, 03 Jul 2020 09:06:51 +0100

vyatta-dataplane (3.10.39) unstable; urgency=medium

  [ Robert Shearman ]
  * ut: add dp1 prefix to switchports
  * devinfo: change if_port_info to not require an ifp
  * master: avoid needing ifp present when adding/deleting ports
  * if: classify backplane ports as dataplane interfaces
  * if: clean up life-cycle of DPDK ethernet interface objects
    (Closes: VRVDR-51844)
  * if: remove missed link & unspec address handling
  * if: remove missed IP address & netconf handling (Closes: VRVDR-51845)
  * if: remove unused hwport incomplete infra

  [ Paul Atkins ]

 -- Paul Atkins <paul.atkins@intl.att.com>  Thu, 02 Jul 2020 08:52:24 +0100

vyatta-dataplane (3.10.38) unstable; urgency=medium

  [ Robert Shearman ]
  * shadow: remove superfluous interface netlink state management

  [ Paul Atkins ]

 -- Paul Atkins <paul.atkins@intl.att.com>  Wed, 01 Jul 2020 13:24:13 +0100

vyatta-dataplane (3.10.37) unstable; urgency=medium

  [ Paul Aitken ]
  * DPI: add nDPI debugging
  * DPI: load optional nDPI protocols and categories

  [ Charles (Chas) Williams ]
  * unit tests: fix mbuf debuggging (Bugfix: VRVDR-51987)
  * crypto: fix mbuf debugging (Bugfix: VRVDR-51987)
  * mpls: reject short packets (Bugfix: VRVDR-51987)

  [ Paul Atkins ]

 -- Paul Atkins <paul.atkins@intl.att.com>  Wed, 01 Jul 2020 09:22:12 +0100

vyatta-dataplane (3.10.36) unstable; urgency=medium

  * control: add a comment to request new commands in protobuf format
  * dpdk_eth_if: don't dump ports that have been unplugged
  * if: in ifnet_byethname skip over unplugged interfaces
  * hotplug: mark the interface as unplugged at the start of processing
  * dpdk_eth_if: don't assume that info.driver_name is valid

 -- Paul Atkins <paul.atkins@intl.att.com>  Wed, 24 Jun 2020 09:07:45 +0100

vyatta-dataplane (3.10.35) unstable; urgency=medium

  [ Shweta Choudaha ]
  * Backplane:Shut DPDK bkplane ports post fal cleanup

  [ Paul Atkins ]

 -- Paul Atkins <paul.atkins@intl.att.com>  Fri, 19 Jun 2020 16:18:37 +0100

vyatta-dataplane (3.10.34) unstable; urgency=medium

  [ Ethan Li ]
  * bfd-hw: add FAL attribute for BFD hw running mode

  [ Nicholas Brown ]
  * sample plugin and test code only using public API
  * The test code for the sample plugin should also a plugin

  [ Ian Wilson ]
  * npf: Set custom timeout in dataplane session after session is created
  * npf: Add option to cache pkt without updating the cache grouper data
  * npf: Move _npf_cache_all_at in order to avoid forward reference

  [ Thomas Kiely ]
  * Avoid unnecessary unapply of mac limit feature

  [ Mandeep Rohilla ]
  * BR_VLAN_SET: Api to determine if vlan set is empty
  * BR_VLAN_SET UT: unit tests for the vlan set empty api

  [ Paul Atkins ]
  * ut: func to verify state based on pb show should use void *

 -- Paul Atkins <paul.atkins@intl.att.com>  Fri, 19 Jun 2020 09:02:21 +0100

vyatta-dataplane (3.10.33) unstable; urgency=medium

  [ Ian Wilson ]
  * cgnat: Several small cosmetic changes to cgnat
  * cgnat: Add 2-tuple sessn to hash table if it fails to be added directly
  * cgnat: Move 2-tuple session inspection code into separate function
  * cgnat: Block outbound flow if max-dest-per-session reached
  * cgnat: Block inbound packets if max-dest-per-session reached
  * cgnat: Increase maximum configurable max-dest-per-session to 128
  * ut: Fixup cgnat25 to expect an ICMP error
  * cgnat: Remove interface config store and replay mechanism
  * ut: Remove cgnat14 test for interface store and replay mechanism

  [ Paul Atkins ]

 -- Paul Atkins <paul.atkins@intl.att.com>  Tue, 16 Jun 2020 10:32:46 +0100

vyatta-dataplane (3.10.32) unstable; urgency=medium

  [ Mandeep Rohilla ]
  * DP_EVENT: Add new event for MTU change notifications
  * MTU: Register QoS's intereset in MTU change
  * MTU: Don't bounce the port when changing the MTU

  [ Paul Atkins ]

 -- Paul Atkins <paul.atkins@intl.att.com>  Fri, 12 Jun 2020 11:54:49 +0100

vyatta-dataplane (3.10.31) unstable; urgency=medium

  [ Ian Wilson ]
  * npf: Simplify and enhance the api for fetching address group json

  [ Paul Atkins ]

 -- Paul Atkins <paul.atkins@intl.att.com>  Fri, 12 Jun 2020 11:14:46 +0100

vyatta-dataplane (3.10.30) unstable; urgency=medium

  [ Robert Shearman ]
  * debian: don't suppress changelog generation
  * Pull JSON writer code out into a shared library (Fixes: VRVDR-51389)

  [ Paul Atkins ]

 -- Paul Atkins <paul.atkins@intl.att.com>  Tue, 09 Jun 2020 09:24:36 +0100

vyatta-dataplane (3.10.29) unstable; urgency=medium

  [ Srinivas Narayan ]
  * Check if next hop is non-NULL before de-referencing it

  [ Paul Atkins ]

 -- Paul Atkins <paul.atkins@intl.att.com>  Tue, 09 Jun 2020 08:40:38 +0100

vyatta-dataplane (3.10.28) unstable; urgency=medium

  [ Charles (Chas) Williams ]
  * conf: allow dev_flags to be filtered (Bugfix: VRVDR-48438)
  * ixgbe: do not use the LSC interrupt (Bugfix: VRVDR-48438)
  * ifconfig: allow inspection of the lsc status
  * vhost: do not wait forever for QMP (Bugfix: VRVDR-51099)

  [ Paul Atkins ]

 -- Paul Atkins <paul.atkins@intl.att.com>  Fri, 05 Jun 2020 10:16:49 +0100

vyatta-dataplane (3.10.27) unstable; urgency=medium

  [ Ian Wilson ]
  * nat64: Only dereference the session sentry once
  * nat64: Free memory before returning in nat64_create error case

  [ Robert Shearman ]
  * storm_ctl: avoid redundant FAL update when adding threshold for new type
  * storm_ctl: move fal_policer_modify_profile function down
  * storm_ctl: make threshold removal FAL state symmetric (Fixes: VRVDR-51406)

  [ Paul Atkins ]
  * lpm6: fix check for depth when removing /24

 -- Paul Atkins <paul.atkins@intl.att.com>  Thu, 04 Jun 2020 12:28:06 +0100

vyatta-dataplane (3.10.26) unstable; urgency=medium

  [ Mark Gillott ]
  * if: migrate hardware port completion to separate function
  * if: replace NEWPORT with INIPORT & ADDPORT (Fixes: VRVDR-46511)
  * if: postpone snapshot request until port initialisation complete
    (Fixes: VRVDR-46511)

  [ Paul Atkins ]

 -- Paul Atkins <paul.atkins@intl.att.com>  Fri, 29 May 2020 14:15:43 +0100

vyatta-dataplane (3.10.25) unstable; urgency=medium

  [ Paul Aitken ]
  * DPI: fix memleaks in dpi_ctor
  * DPI: make initialisation return errno

  [ Robert Shearman ]
  * ip_rt_protobuf: fix coverity resource leak reports (Fixes: VRVDR-51284)

  [ Ian Wilson ]
  * cgnat: Return NAT pool "full" (np_full) json to control plane

  [ ak487r ]
  * tests: remove ipv6 ND Solicitation tests for originating firewall

  [ Ian Wilson ]
  * cgnat: Max dest per session only allows powers of two

  [ Tom Kiely ]
  * MAC Limit: Add a new attr for mac limit on port/vlan
  * MAC Limit: Add a new log type flag for mac limiting feat
  * MAC Limit: Add support for creating MAC limiting profiles
  * MAC Limit: Add support mac limit entry based on port/vlan
  * MAC Limit: Apply mac limiting in the FAL
  * MAC Limit: Add hooks for applying mac limiting based on dp events
  * MAC Limit: Add support for show command
  * Add Unit Tests for MAC limiting feature.

  [ Paul Atkins ]

 -- Paul Atkins <paul.atkins@intl.att.com>  Fri, 29 May 2020 12:13:11 +0100

vyatta-dataplane (3.10.24) unstable; urgency=medium

  [ Paul Atkins ]
  * main: add a wrapper to unregister a thread with rcu
  * ip_forward: remove references to next_hop_v6

  [ Robert Shearman ]
  * route: set some missing address family types
  * route_v6: set some missing address family types
  * mpls: set some missing address family types

  [ Paul Atkins ]
  * main: make ASSERT_MASTER public

 -- Paul Atkins <paul.atkins@intl.att.com>  Fri, 22 May 2020 11:01:09 +0100

vyatta-dataplane (3.10.23) unstable; urgency=medium

  [ Paul Atkins ]
  * debian: define prefix in the libyattafal .pc file

  [ Paul Carson ]
  * Forward PPP CHAP traffic to PPP (Fixes: VRVDR-49231)

  [ Derek Fawcus ]
  * NPF: Use ICMP opcode defines, not magic values
  * NPF: Adjust ICMP opcode generation
  * NPF: Enable matching of ICMP classes in ncode
  * Update checkpath warnings in use

  [ Paul Atkins ]

 -- Paul Atkins <paul.atkins@intl.att.com>  Thu, 21 May 2020 10:40:12 +0100

vyatta-dataplane (3.10.22) unstable; urgency=medium

  [ Robert Shearman ]
  * debug_strip: add build-ids to package metadata
  * Generate -dbgsym packages per binary package (Fixes: VRVDR-50948)

  [ Shweta Choudaha ]
  * flow_cache: Use get_lcore_max to get max lcoreid

  [ Paul Atkins ]

 -- Paul Atkins <paul.atkins@intl.att.com>  Tue, 19 May 2020 10:59:05 +0100

vyatta-dataplane (3.10.21) unstable; urgency=medium

  [ Paul Atkins ]
  * nd6_nbr: when storing the v6 addr use sockaddr_storage not sockaddr

  [ Gavin Shearer ]
  * nat64: check rule group name of rule is set before accessing it

  [ Paul Atkins ]
  * main: make sure that we don't register rcu thread twice

  [ Charles (Chas) Williams ]
  * dpdk: get dev_info before closing (Bugfix: VRVDR-51041)

  [ Paul Atkins ]

 -- Paul Atkins <paul.atkins@intl.att.com>  Mon, 18 May 2020 19:29:08 +0100

vyatta-dataplane (3.10.20) unstable; urgency=medium

  [ Paul Aitken ]
  * DPI: new APIs to support application name database
  * DPI: new APIs to support application type database
  * DPI: new APIs for user-defined applications
  * DPI: new APIs to allow packet processing by nDPI
  * DPI: change --without-dpi to build without nDPI
  * DPI: add new files to makefile
  * DPI: remove redundant files
  * DPI: don't need to include DPI
  * DPI: remove Qosmos from dpi_internal.h, add new APIs
  * DPI: update app_cmds.c includes
  * DPI: dpi_public.c to call the engine-based APIs
  * DPI: update DPI rprocs to engine-based APIs
  * DPI: remove app database from npf_ext_app.c
  * DPI: update app FW DPI rprocs to use engine-based APIs
  * DPI: update L3 DPI pipeline to use engine-based APIs
  * DPI: add new engine-based APIs to dpi.c
  * DPI: add libndpi-dev build dependency

  [ Paul Atkins ]

 -- Paul Atkins <paul.atkins@intl.att.com>  Mon, 18 May 2020 15:32:27 +0100

vyatta-dataplane (3.10.19) unstable; urgency=medium

  [ ak487r ]
  * npf: add originating firewall
  * tests: add ipv4 tcp slowpath tests for originating firewall
  * tests: add ipv6 tcp slowpath tests for originating firewall
  * tests: add ipv4 icmp packet to big tests for originating firewall
  * tests: add ipv6 icmp packet to big tests for originating firewall
  * tests: add ipv6 ND Advertisement tests for originating firewall
  * tests: add ipv6 ND Solicitation tests for originating firewall
  * tests: add ipv4 echo reply by cgnat for originating firewall

  [ Paul Atkins ]
  * ut: fix issue with buffer size when comparing one-of
  * nh_common: change 1 to 1ull when using it to shift 64 bit numbers
  * nh_common: when updating map get the count from the bitmap
  * nh_common: on nh_map init leave space for unusable primaries
  * nh_common: use CMM macros when reading/modifying the usability flag
  * nh_common: reinit nh map contents if collisions when marking unusable
  * nh_common: let paths be marked usable and unusable
  * ut: tests for pic edge where a path is made usable
  * route6: display the next hop map for v6 routes
  * ut: remove extra whitespace in pic edge tests
  * ut: add an ipv6 pic edge test
  * route: register path_state functions with event infra for cleanup

 -- Paul Atkins <paul.atkins@intl.att.com>  Mon, 18 May 2020 13:56:55 +0100

vyatta-dataplane (3.10.18) unstable; urgency=medium

  [ Sanjay Iyer ]
  * hw-bfd: Add additional FAL attributes (Fixes: VRVDR-50399)

  [ Paul Atkins ]

 -- Paul Atkins <paul.atkins@intl.att.com>  Fri, 15 May 2020 17:24:01 +0100

vyatta-dataplane (3.10.17) unstable; urgency=medium

  [ Paul Atkins ]
  * nh_common: check if a nh is unusable before marking as unusable
  * nh_common: don't put an unusable nh into the map at init time
  * nh_common: add a bitmask to track usable next_hops
  * ut: allow for checking for one of many expected strings
  * ut: further tests for pic edge

  [ Gavin Shearer ]
  * nat: add support in apm for multiple port maps based on protocol
  * nat: rename fields in port_prot structure
  * nat: add passing in IP proto to apm port request fns
  * nat: update per-rule nat statistics to be per-protocol
  * nat: pass back in JSON the per-protocol rule used counts
  * nat: add warning if changing port pool for separate ICMP pool

  [ Paul Atkins ]

 -- Paul Atkins <paul.atkins@intl.att.com>  Fri, 15 May 2020 13:40:54 +0100

vyatta-dataplane (3.10.16) unstable; urgency=medium

  [ Robert Shearman ]
  * if: fix typo in ifop_uninit comment
  * bridge: issuing FAL delport notifications for members on bridge delete
    (Fixes: VRVDR-51123)

  [ Srinivas Narayan ]
  * npf: Add a flag to enable hash table linkage for rules
  * npf: add hash table linkage for rules

  [ Paul Atkins ]
  * nh_common: change api to mark path unusable to also allow usable

 -- Paul Atkins <paul.atkins@intl.att.com>  Fri, 15 May 2020 11:53:04 +0100

vyatta-dataplane (3.10.15) unstable; urgency=medium

  [ Dewi Morgan ]
  * dataplane: add dp_ifnet_admin_status api

  [ Paul Atkins ]
  * nh_common: when a next_hop is marked unusable update the fal
  * urcu: add an API to allow a thread to register with urcu
  * dpdk_linkwatch: on link down mark paths unusable

  [ Robert Shearman ]
  * fal: signal backup paths

  [ Paul Atkins ]

 -- Paul Atkins <paul.atkins@intl.att.com>  Wed, 13 May 2020 16:27:47 +0100

vyatta-dataplane (3.10.14) unstable; urgency=medium

  [ Srinivas Narayan ]
  * npf: Add flags to skip stats maintenance
  * npf: Skip stats allocation if NO_STATS flag is set
  * npf: Add NULL checks for rule stats where necessary
  * npf: Skip stats allocation for IPsec rulesets
  * npf: Use NO_STATS flag to optimize high level ops

  [ Simon Barber ]
  * Set the l3 length of Site-2-Site Packets for TX on spath

  [ Paul Atkins ]
  * ut: move the pic edge tests into dp_test_ip_pic_edge.c
  * nh_common: change the nexthop to have a struct_ip addr
  * nh_common: rename nexthop_create_copy
  * mpls: make nh_outlabels_copy copy all labels
  * nh_common: add a function to copy a next_hop and use instead of memcpy
  * nh_common: provide apis to help do a modify of an active next_hop_list
  * nh_common: store the number of primary paths in the next_hop_list
  * nh_common: store the protected next_hops in a 2 level hash
  * nh_common: use a nh_map when a next_hop_list has backup paths
  * route: Add an api to allow plugins to provide path state
  * nh_common: add a ptr back from the NH to the NH list
  * nh_common: update sw forwarding state when a NH becomes unusable
  * ut: ip pic edge tests
  * ut: ip pic edge tests with traffic
  * nh_common: fix typos in comments
  * nh_common: when tracking nexthops with backups, skip those with no ifp

 -- Paul Atkins <paul.atkins@intl.att.com>  Wed, 13 May 2020 08:43:08 +0100

vyatta-dataplane (3.10.13) unstable; urgency=medium

  [ Nicholas Brown ]
  * update autconf dpdk check to check for 19.11

  [ Robert Shearman ]
  * protobuf: fix typo in description of mpls_labels field

  [ Srinivas Narayan ]
  * flow-cache: Add API prototypes for flow-cache
  * flow-cache: Move crypto pkt buffer definition
  * flow-cache: Rename pr_cache* to flow_cache*
  * flow-cache: Rename variable used for flow_cache_entry
  * flow-cache: Move address union definition to make it re-usable
  * flow-cache: Migrate addresses to common definition
  * flow-cache: Enable support for IPv6
  * flow-cache: refactor common code invoking flow_cache_add
  * flow-cache: Decouple flow cache from crypto per-core block
  * flow-cache: use accessors for rule and context
  * flow-cache: add a bit to identify packets not matching any rule
  * flow-cache: Add support for caching negative matches
  * flow-cache: Create cache entries for cleartext packets
  * flow-cache: Skip further processing on cache match for cleartext packet
  * flow-cache: Avoid de-referencing policy rule unless present
  * flow-cache: Use rss hash if present in buffer
  * flow-cache: Add support for aging
  * flow-cache: refactor code to dump cache
  * flow-cache: Move flow-cache infra to separate module
  * flow-cache: Emit hit counts
  * flow-cache: split flow cache dump into smaller functions
  * flow-cache: Update comments to use 'flow cache'
  * flow-cache: rename crypto specific function & macro
  * flow-cache: Reorder fields to remove holes in structure

  [ Shweta Choudaha ]
  * backplane: use device max_mtu for backplane intf

  [ Paul Atkins ]

 -- Paul Atkins <paul.atkins@intl.att.com>  Tue, 12 May 2020 12:13:28 +0100

vyatta-dataplane (3.10.12) unstable; urgency=medium

  * debian: update dependency on vyatta-dpdk-swport

 -- Paul Atkins <paul.atkins@intl.att.com>  Mon, 11 May 2020 14:31:12 +0100

vyatta-dataplane (3.10.11) unstable; urgency=medium

  [ Brian Russell ]
  * qos: fix legacy map show

  [ Nicholas Brown ]
  * git ignore more debian package install directories
  * dataplane-dev does not have a dependency on the test binary

  [ Robert Shearman ]
  * route_v6: move handle_route6 function to ip_netlink.c
  * if: rename incomplete_route_add function
  * protobuf: add definition for route updates from the RIB
  * ip_rt_protobuf: add support for decoding protobuf route updates
  * tests: add support for protobuf route messages
  * ip_rt_protobuf: add support for installing backup paths
  * tests: add test for routes with backup paths
  * ecmp: move netlink handling to ip_netlink.c
  * ip_rt_protobuf: preserve display behaviour for MPLS deagg routes

  [ Paul Atkins ]

 -- Paul Atkins <paul.atkins@intl.att.com>  Mon, 11 May 2020 11:49:36 +0100

vyatta-dataplane (3.10.10) unstable; urgency=medium

  [ Mike Larson ]
  * Typo in include guard

  [ Shweta Choudaha ]
  * Add support for I40E X722 device

  [ Charles (Chas) Williams ]
  * dpdk: 19.11: struct ether_addr to struct rte_ether_addr
    (Bugfix: VRVDR-45636)
  * dpdk: 19.11; is_*_ether_addr to rte_is_*_ether_addr (Bugfix: VRVDR-45636)
  * dpdk: 19.11: e_RTE_METER_COLORS to RTE_COLORS (Bugfix: VRVDR-45636)
  * dpdk: 19.11: rename struct *_hdr to struct rte_*_hdr (Bugfix: VRVDR-45636)
  * dpdk: 19.11: ETHER_* to RTE_ETHER_* (Bugfix: VRVDR-45636)
  * dpdk: 19.11: add alignment to packed structs (Bugfix: VRVDR-45636)
  * dpdk: 19.11: fix swport unit tests (Bugfix: VRVDR-45636)
  * dpdk: 19.11: update build depdendencies (Bugfix: VRVDR-45636)

  [ Paul Atkins ]

 -- Paul Atkins <paul.atkins@intl.att.com>  Mon, 11 May 2020 09:13:58 +0100

vyatta-dataplane (3.10.9) unstable; urgency=medium

  [ Gavin Shearer ]
  * alg: ensure parent session active before linking child

  [ Paul Atkins ]
  * 3.9.108

  [ Charles (Chas) Williams ]
  * crypto: count burst buffer full as drops (Bugfix: VRVDR-50279)
  * crypto: count most errors as proto drops (Bugfix: VRVDR-50279)
  * crypto: eliminate macro usage (Bugfix: VRVDR-50279)
  * crypto: count packets against tunnel interface (Bugfix: VRVDR-50279)
  * crypto: do not count failed packets (Bugfix: VRVDR-50279)

  [ Paul Atkins ]
  * 3.9.109

  [ Mark Gillott ]
  * Register event operations only on first use (Fixes: VRVDR-50621)
  * Capture portmonitor replay errors (Fixes: VRVDR-50621)

  [ Paul Atkins ]
  * 3.9.110

  [ Charles (Chas) Williams ]
  * vhost: fix QMP communication (Bugfix: VRVDR-50745)

  [ Paul Atkins ]
  * 3.9.111

  [ Nicholas Brown ]
  * Add new public API dp_pipeline_is_feature_enabled_by_inst()

  [ Paul Atkins ]
  * 3.9.112

  [ Mark Gillott ]
  * pipeline: add initialiser to declaration of storage_ctx

  [ Nicholas Brown ]
  * Install test headers into the correct path from Makefile
  * dataplane_test in it's own package

  [ Gavin Shearer ]
  * nat64: make per-rule 'used' count be decremented
  * nat64: set full range for overload start/stop ports

  [ Mark Gillott ]
  * pcap: serialise access to capture console socket (Fixes: VRVDR-50937)

  [ Paul Atkins ]

 -- Paul Atkins <paul.atkins@intl.att.com>  Wed, 06 May 2020 14:13:12 +0100

vyatta-dataplane (3.10.8) unstable; urgency=medium

  [ Mike Larson ]
  * Add helper functions for protobuf

  [ Paul Atkins ]
  * nh_common: use a common version of nh_get_lables
  * nh_common: use a common version of nh_get_flags
  * mpls: use dp_nh_get_ifp instead of nh_get_if
  * nh_common: use a common version of nexthop_mp_select
  * route: add a family parameter to nexthop_select
  * route6: add a family parameter to nexthop6_select
  * crypto: crypto_policy_handle_packet_outbound_checks to use common nh
  * crypto: pr_feat_attach should use a single nh instead of a union
  * nh_common: use a common version of nexthop_select
  * nh: change nh_select so that it takes a family not a nh_type
  * nh: use nexthop_select instead of nh_select
  * mpls: make mpls_label_table_lookup return a next_hop ptr
  * mpls: make mpls_unlabeled_input return a struct next_hop *
  * mpls: modify mpls_oam_v4_lookup to use a next_hop instead of a union
  * mpls: change mpls_label_table_ins_lbl_internal to take a next_hop ptr
  * mpls: change mpls_label_table_insert_label to take a next_hop ptr
  * mpls: change mpls_label_table_add_reserved_labels to use a next_hop ptr
  * mpls: nh_fwd_mpls should take a struct next_hop ptr
  * mpls: change nh_eth_output_mpls to take a struct next_hop ptr
  * mpls: change nh_mpls_ip_fragment to take a struct next_hop ptr
  * mpls: change nh_mpls_forward to take a struct next_hop ptr
  * mpls: change mpls_labeled_forward to use a struct next_hop ptr
  * mpls: change mpls_unlabeled_forward to use a struct next_hop ptr
  * ecmp: change ecmp_mpls_create to return a struct next_hop ptr
  * mpls: change mpls_route_change to use a struct next_hop ptr
  * crypto: make crypto_policy_check_outbound take a struct next_hop **
  * l3_v4_ipsec: use struct next_hop instead of the nh union
  * l3_v6_ipsec: use struct next_hop instead of the nh union
  * shadow: use struct next_hop instead of the nh union nin spath_reader
  * nh: remove union next_hop_v4_or_v6_ptr as it is no longer used
  * crypto: tidy up code in crypto_policy_check_outbound
  * crypto: remove common code in crypto_policy_feat_attach_by_reqid
  * crypto: remove  common code in policy_bind_feat_attach
  * crypto: remove common code in policy_rule_to_json
  * shadow: commonise next_hop code in spath_reader
  * nh_common: make some of the nexthop functions static
  * nh: move the final funcs from nh.c and delete the file
  * mpls: move nh_fwd_ret into mpls_forward.c as that is the only user
  * nh: remove definition of NH_STRING_MAX as it is unused
  * mpls: remove duplicate code in mpls_route_change
  * nh_common: move enum nh_type into nh_common.h
  * nh_common: include mpls.h as it uses the outlabels defined there
  * nh_common: include ip_addr.h as it uses the ip_addr defined there
  * route: include if_llatbl.h as it use symbols defined there
  * l3_v4_encap: include if_llatbl.h as it use symbols defined there
  * nh: move enum nh_type to nh_common.h and remove nh.h
  * nh_common: rename next_hop_u to next_hop_list

 -- Paul Atkins <paul.atkins@intl.att.com>  Fri, 01 May 2020 10:11:41 +0100

vyatta-dataplane (3.10.7) unstable; urgency=medium

  [ Nicholas Brown ]
  * Git Ignore generated library files

  [ Robert Shearman ]
  * vlan_modify: fix json writing unwinding for no interfaces
    (Fixes: VRVDR-50839)
  * fal: add FAL next-hop attributes for PIC Edge (Closes: VRVDR-50739)
  * fal: add memory management functions
  * if: use RCU for interface fal_l3 field
  * storm_control: use RCU for instance sci_fal_obj array
  * tests: use FAL memory helpers in test plugin

  [ Paul Atkins ]

 -- Paul Atkins <paul.atkins@intl.att.com>  Fri, 01 May 2020 08:19:56 +0100

vyatta-dataplane (3.10.6) unstable; urgency=medium

  [ Paul Atkins ]
  * ut: change the size of the rings on the tx/rx interfaces
  * ut: provide apis for injecting and getting tx'ed packets
  * ut: add a new test for qos bursts

  [ Robert Shearman ]
  * vlan_modify: don't create filter chain unless there's an action we handle
    (Fixes: VRVDR-50709)
  * vlan_modify: remove some noisy log messages (Fixes: VRVDR-50711)

  [ Mike Larson ]
  * Protobuf support files need to be exported for plug-in
  * Move install location for protobuf generated files
  * Export more UT functions/headers
  * Update pkg-config path for dev
  * Set up dependency correctly for proto projects

  [ Paul Atkins ]
  * route: make the gateway in a next hop a union of v4/v6
  * route: change order of fields in struct next_hop_u
  * mpls: include stdbool.h as the header file uses bool
  * nh_common: add a new nh_common file to contain core nh code
  * route6: make the v6 route code use the common 'struct next_hop'
  * nh_common: move struct next_hop_u into nh_common.h
  * nh_common: remove struct next_hop_v6_u, use the v4/v6 version
  * nh_common: move the struct nexthop_hash_key to nh_common header file
  * route6: use the common nexthop_hash_key structure
  * nh_common: move struct nexthop_table into nh_common.h
  * route6: use the common nexthop table definition
  * nh_common: add code to allow registration per AF
  * nh_common: add common funcs to get/set ifp from nh
  * route6: move route_v6_init and route_v6_uninit lower in file
  * route: register hash functions with nh_common
  * route6: register hash functions with nh_common
  * route: don't use global nh_tbl var from nexthop_new
  * route: modify the debug in nexthop_reuse to add the af
  * nh_common: make the nexthop_lookup function common
  * route6: use the common nexthop_lookup function
  * fal: use a common version of next_hop_to_packet_action
  * fal: use a common version of next_hop_group_packet_action
  * fal: use a common version of next_hop_to_attr_list
  * fal: use a common version of fal_ip_new_next_hops
  * nh_common: use a common version of nexthop_reuse
  * nh_common: use a common version of nexthop_hash_insert
  * route6: pass an address family into nexthop6_new
  * route6: use NEXTHOP_HASH_TBL_SIZE instead of the v6 specific version
  * nh_common: use a common version of nexthop_alloc
  * nh_common: use a common version of nexthop_destroy
  * route6: change nexthop6_new to take a proto field
  * nh_common: use a common version of nexthop_new
  * route: modify nexthop_create to take a struct ip_addr for the gateway
  * route6: modify nexthop6_create to take a struct ip_addr for the gateway
  * nh_common: use a common version of nexthop_create
  * fal: use a common version of fal_ip_del_next_hops
  * nh_common: use a common version of nh_is_neigh_present
  * nh_common: use a common version of nh_is_neigh_created
  * nh_common: use a common version of nh_get_lle
  * route: add a family parameter to nexthop_put
  * route6: add a family parameter to nexthop6_put
  * nh_common: use a common version of nexthop_put
  * nh_common: use a common version of nexthop_create_copy
  * route: add a family parameter to nexthop_hash_del_add
  * route6: add a family parameter to nexthop6_hash_del_add
  * nh_common: use a common version of nexthop_hash_del_add
  * nh_common: use a common version of nh_is_connected
  * nh_common: use a common version of nh_is_local
  * nh_common: use a common version of nh_is_gw
  * route: add a family parameter to nh4_set_neigh_present
  * route6: add a family parameter to nh6_set_neigh_present
  * nh_common: use a common version of nh_set_neigh_present
  * route: add a family parameter to nh4_clear_neigh_present
  * route6: add a family parameter to nh6_clear_neigh_present
  * nh_common: use a common version of nh_clear_neigh_present
  * route: add a family parameter to nh4_set_neigh_created
  * route6: add a family parameter to nh6_set_neigh_created
  * nh_common: use a common version of nh_set_neigh_created
  * route: add a family parameter to nh4_clear_neigh_created
  * route6: add a family parameter to nh6_clear_neigh_created
  * nh_common: use a common version of nh_clear_neigh_created
  * nh_common: use a common version of nextu_nc_count
  * nh_common: use a common version of nextu_find_path_using_ifp
  * nh_common: use a common version of nextu_is_any_connected
  * route: add a family parameter to route_nh_replace
  * route: add a family parameter to route6_nh_replace
  * fal: move next_hop_group_packet_action higher in file
  * fal: use next_hop_group_packet_action when creating new ip nhs

 -- Paul Atkins <paul.atkins@intl.att.com>  Wed, 29 Apr 2020 08:42:25 +0100

vyatta-dataplane (3.10.5) unstable; urgency=medium

  [ Srinivas Narayan ]
  * Refactor use of grouper2 functions into separate module
  * rte-acl: determine ruleset size at creation time
  * rte-acl: Add packet matching abstraction
  * rte-acl: migrate ruleset to packet match abstraction API
  * rte-acl: Rename npf_grouper_cb_data and make it public
  * rte-acl: Add rte-acl based implementation of packet matching callbacks
  * rte-acl: Set up crypto callbacks for using rte-acl
  * rte-acl: Pass rule group as part of the context to match function
  * rte-acl: Add API to find rule in a group
  * rte-acl: Add API to determine if ruleset uses cache
  * rte-acl: Update crypto callback for match API
  * rte-acl: Use NPF cache only if ruleset requires it
  * rte-acl: skip using npf-cache if ruleset doesn't rely on it
  * rte-acl: Only invoke classifier for non-empty rulesets
  * rte-acl: Streamline call flow in npf_ruleset_inspect

  [ Paul Atkins ]

 -- Paul Atkins <paul.atkins@intl.att.com>  Mon, 27 Apr 2020 08:09:24 +0100

vyatta-dataplane (3.10.4) unstable; urgency=medium

  * Revert "Protobuf support files need to be exported for plug-in"
  * Revert "Move install location for protobuf generated files"
  * Revert "Export more UT functions/headers"
  * Revert "Update pkg-config path for dev"

 -- Paul Atkins <paul.atkins@intl.att.com>  Fri, 24 Apr 2020 09:18:28 +0100

vyatta-dataplane (3.10.3) unstable; urgency=medium

  [ Paul Atkins ]
  * ut: mark dp_test_crypto_perf_scale tests as DONT_RUN

  [ Mike Larson ]
  * Protobuf support files need to be exported for plug-in
  * Move install location for protobuf generated files
  * Export more UT functions/headers
  * Update pkg-config path for dev

  [ Paul Atkins ]

 -- Paul Atkins <paul.atkins@intl.att.com>  Fri, 24 Apr 2020 08:21:26 +0100

vyatta-dataplane (3.10.2) unstable; urgency=medium

  [ Mark Gillott ]
  * pcap: run FAL updates on master thread (Fixes: VRVDR-50581)

  [ Paul Atkins ]
  * 3.9.105

  [ Nicholas Brown ]
  * master branch is targeting 2005 release
  * Restore .gitlint file
  * Identify hidden files that should not be ignored

  [ Gavin Shearer ]
  * l3acl: don't commit rules to HW on event IF_FEAT_MODE_EVENT_L3_ENABLED

  [ Ian Wilson ]
  * cgnat: Obsolete some error counts, and add echo-req count to summary

  [ Nicholas Brown ]
  * Remove copyright and license assertion output

  [ Paul Atkins ]
  * ipv4_rsmbl: If we detect duplicate fragments then clean up properly
  * ipv4_rsmbl: check all previous frags to determine duplicates

  [ Srinivas Narayan ]
  * ipsec-ut: Update crypto UTs to support policy count verification
  * ipsec-ut: Force NPF cleanup at the end of s2s suites
  * ipsec-ut: Add NPF cleanup calls to multi-tunnel tests
  * ipsec-ut: Add a test to measure time to setup/teardown 500 tunnels
  * ipsec-ut: Increase poll interval for crypto policy display
  * crypto: Add 'brief' option to 'ipsec spd' command
  * crypto: Add total and live policy counts
  * ipsec-ut: Update UT to use 'brief' cmd and live policy count
  * UT: Add API to specify polling interval for json state
  * ipsec-ut: Update polling interval and count based on new API

  [ Paul Atkins ]
  * ipv4_rsmbl: drop fragment if it includes previously rx'ed bytes
  * ut: enhance the ipv4 duplicate fragment tests
  * ipv6_rsmbl: If we detect duplicate fragments then clean up properly
  * ipv6_rsmbl: check all previous frags to determine duplicates
  * ipv6_rsmbl: drop fragment if it includes previously rx'ed bytes
  * if: make if_output_features always inline
  * l2_vlan_mod: rename the vlan_mod pipline feature file
  * l2_vlan_mod: add a new pipeline node for egress vlan modify
  * portmonitor: add a new pipeline node for output portmonitor
  * capture: add a new pipeline node for output capture
  * if: split if_output into an internal and external version
  * if: remove if_output_features and call the feat point directly
  * if: make the pipeline call if_output_internal
  * 3.9.106

  [ Ian Wilson ]
  * npf: Optimal address-group show output including host addresses

  [ Robert Shearman ]
  * pipeline: use correct ifp for egress vlan modify feature
    (Fixes: VRVDR-50708)

  [ Paul Atkins ]
  * 3.9.107

 -- Paul Atkins <paul.atkins@intl.att.com>  Tue, 21 Apr 2020 09:40:00 +0100

vyatta-dataplane (3.10.1) unstable; urgency=medium

  [ Nicholas Brown ]
  * master-next branch is targeting danos project

  [ Srinivas Narayan ]
  * crypto: Increase force commit count to 2000

  [ Paul Atkins ]

 -- Paul Atkins <paul.atkins@intl.att.com>  Wed, 08 Apr 2020 13:36:41 +0100

vyatta-dataplane (3.9.112) unstable; urgency=medium

  [ Nicholas Brown ]
  * Add new public API dp_pipeline_is_feature_enabled_by_inst()

  [ Paul Atkins ]

 -- Paul Atkins <paul.atkins@intl.att.com>  Wed, 06 May 2020 09:18:57 +0100

vyatta-dataplane (3.9.111) unstable; urgency=medium

  [ Charles (Chas) Williams ]
  * vhost: fix QMP communication (Bugfix: VRVDR-50745)

  [ Paul Atkins ]

 -- Paul Atkins <paul.atkins@intl.att.com>  Wed, 22 Apr 2020 16:21:13 +0100

vyatta-dataplane (3.9.110) unstable; urgency=medium

  [ Mark Gillott ]
  * Register event operations only on first use (Fixes: VRVDR-50621)
  * Capture portmonitor replay errors (Fixes: VRVDR-50621)

  [ Paul Atkins ]

 -- Paul Atkins <paul.atkins@intl.att.com>  Tue, 21 Apr 2020 07:45:42 +0100

vyatta-dataplane (3.9.109) unstable; urgency=medium

  [ Charles (Chas) Williams ]
  * crypto: count burst buffer full as drops (Bugfix: VRVDR-50279)
  * crypto: count most errors as proto drops (Bugfix: VRVDR-50279)
  * crypto: eliminate macro usage (Bugfix: VRVDR-50279)
  * crypto: count packets against tunnel interface (Bugfix: VRVDR-50279)
  * crypto: do not count failed packets (Bugfix: VRVDR-50279)

  [ Paul Atkins ]

 -- Paul Atkins <paul.atkins@intl.att.com>  Tue, 21 Apr 2020 07:43:38 +0100

vyatta-dataplane (3.9.108) unstable; urgency=medium

  [ Gavin Shearer ]
  * alg: ensure parent session active before linking child

  [ Paul Atkins ]

 -- Paul Atkins <paul.atkins@intl.att.com>  Tue, 21 Apr 2020 07:42:23 +0100

vyatta-dataplane (3.9.107) unstable; urgency=medium

  [ Ian Wilson ]
  * npf: Optimal address-group show output including host addresses

  [ Robert Shearman ]
  * pipeline: use correct ifp for egress vlan modify feature
    (Fixes: VRVDR-50708)

  [ Paul Atkins ]

 -- Paul Atkins <paul.atkins@intl.att.com>  Fri, 17 Apr 2020 11:20:45 +0100

vyatta-dataplane (3.9.106) unstable; urgency=medium

  [ Nicholas Brown ]
  * master branch is targeting 2005 release
  * Restore .gitlint file
  * Identify hidden files that should not be ignored

  [ Gavin Shearer ]
  * l3acl: don't commit rules to HW on event IF_FEAT_MODE_EVENT_L3_ENABLED

  [ Ian Wilson ]
  * cgnat: Obsolete some error counts, and add echo-req count to summary

  [ Nicholas Brown ]
  * Remove copyright and license assertion output

  [ Paul Atkins ]
  * ipv4_rsmbl: If we detect duplicate fragments then clean up properly
  * ipv4_rsmbl: check all previous frags to determine duplicates
  * ipv4_rsmbl: drop fragment if it includes previously rx'ed bytes
  * ut: enhance the ipv4 duplicate fragment tests
  * ipv6_rsmbl: If we detect duplicate fragments then clean up properly
  * ipv6_rsmbl: check all previous frags to determine duplicates
  * ipv6_rsmbl: drop fragment if it includes previously rx'ed bytes
  * if: make if_output_features always inline
  * l2_vlan_mod: rename the vlan_mod pipline feature file
  * l2_vlan_mod: add a new pipeline node for egress vlan modify
  * portmonitor: add a new pipeline node for output portmonitor
  * capture: add a new pipeline node for output capture
  * if: split if_output into an internal and external version
  * if: remove if_output_features and call the feat point directly
  * if: make the pipeline call if_output_internal

 -- Paul Atkins <paul.atkins@intl.att.com>  Thu, 16 Apr 2020 12:34:30 +0100

vyatta-dataplane (3.9.105) unstable; urgency=medium

  [ Mark Gillott ]
  * pcap: run FAL updates on master thread (Fixes: VRVDR-50581)

  [ Paul Atkins ]

 -- Paul Atkins <paul.atkins@intl.att.com>  Wed, 08 Apr 2020 07:11:28 +0100

vyatta-dataplane (3.9.104) unstable; urgency=medium

  * DANOS Import master

 -- Nicholas Brown <nick.brown@att.com>  Tue, 07 Apr 2020 13:26:26 +0100

vyatta-dataplane (3.7.86.1.4) unstable; urgency=medium

  * DANOS Import

 -- Paul Atkins <paul.atkins@intl.att.com>  Fri, 08 Nov 2019 16:27:29 +0000<|MERGE_RESOLUTION|>--- conflicted
+++ resolved
@@ -1,4 +1,3 @@
-<<<<<<< HEAD
 vyatta-dataplane (3.14.8) unstable; urgency=medium
 
   [ Cian O'Sullivan ]
@@ -181,7 +180,7 @@
   * UT: Added UT for MPLS ICMP Originated firewall
 
  -- Srinivas Narayan <narayan@vyatta.att-mail.com>  Thu, 08 Jul 2021 17:49:37 +0100
-=======
+
 vyatta-dataplane (3.13.35) unstable; urgency=medium
 
   [ Daniel Gollub ]
@@ -201,7 +200,6 @@
   * Changes to SFP disabling behaviour
 
  -- Srinivas Narayan <narayan@vyatta.att-mail.com>  Fri, 06 Aug 2021 13:00:19 +0100
->>>>>>> efd728df
 
 vyatta-dataplane (3.13.34) unstable; urgency=medium
 
