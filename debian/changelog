<<<<<<< HEAD
vyatta-dataplane (3.12.2) unstable; urgency=medium

  [ Nicholas Brown ]
  * Remove no_extra_tests DEB_BUILD_OPTIONS
  * Add debian packaging directory to .gitignore
  * More specific include path libvyattafal pkgconfig

  [ Charles (Chas) Williams ]
  * ptp: refactor into ptp_peer_dst_lookup (Bugfix: VRVDR-53302)
  * ptp: refactor into ptp_peer_dst_resolve (Bugfix: VRVDR-53302)
  * ptp: group peers by IP address (Bugfix: VRVDR-53302)
  * ptp: refactor into ptp_peer_find_nexthop (Bugfix: VRVDR-53302)
  * ptp: select best route for peer (Bugfix: VRVDR-53302)

  [ Paul Atkins ]
  * 3.11.40
  * vhost: remove the code to handle out of order cfg for vhost
  * 3.11.41

  [ Ian Wilson ]
  * npf: Check ingress and egress features when deciding to return ACL stats
  * acl: Egress ACL in s/w path will not match dp originated IPv6 ND traffic
  * ipv6_originate_filter made static

  [ Paul Atkins ]
  * 3.11.42

  [ Charles (Chas) Williams ]
  * ptp: get sibling ifp and nexthop during iteration (Bugfix: VRVDR-53302)
  * ptp: prefer peers with reachability (Bugfix: VRVDR-53302)

  [ Paul Atkins ]
  * commands: remove the code to handle out of order cfg for poe
  * 3.11.43

 -- Paul Atkins <paul.atkins@intl.att.com>  Wed, 14 Oct 2020 10:02:17 +0100

vyatta-dataplane (3.12.1) unstable; urgency=medium

  [ Robert Shearman ]
  * protobuf: add Path message fields for recursive labels

  [ Paul Atkins ]

 -- Paul Atkins <paul.atkins@intl.att.com>  Mon, 12 Oct 2020 09:20:52 +0100
=======
vyatta-dataplane (3.11.47) unstable; urgency=medium

  [ Srinivas Narayan ]
  * crypto: store out_ethertype in context
  * crypto: store out_hdr_len in context
  * crypto: re-order fields in crypto_pkt_ctx
  * crypto: store udp encap length in SA to simplify code
  * crypto: include DPDK driver stats in output
  * crypto: Pass packet burst to ESP
  * crypto: Move bad mbufs to end of context array
  * crypto: Pass a batch of packets to the PMD
  * crypto: Allocate crypto ops when crypto pkt buffer is set up
  * crypto: pass batches of packets to ESP encrypt functions
  * crypto: Pass batches of packets to ESP decrypt functions
  * crypto: Remove debug error messages in some places
  * crypto: pass errors from PMD operations to higher layers
  * crypto: remove unnecessary check & error
  * crypto: Add error counters for failures
  * crypto: Set action to drop if packet has not been processed
  * crypto: Prefetch batches of context pointers for processing
  * crypto: Fetch data in first mbuf into L2 cache
  * crypto: Prefetch contexts into L2 cache
  * crypto: add inline implementation to grow buffer
  * crypto: Invoke rte_pktmbuf_lastseg only for multi-seg pkts

  [ Paul Atkins ]

 -- Paul Atkins <paul.atkins@intl.att.com>  Wed, 21 Oct 2020 09:14:31 +0100
>>>>>>> bdc44e4e

vyatta-dataplane (3.11.46) unstable; urgency=medium

  [ Gavin Shearer ]
  * fal acl: use rule number attr instead of priority in rules

<<<<<<< HEAD
  [ Paul Atkins ]

 -- Paul Atkins <paul.atkins@intl.att.com>  Fri, 16 Oct 2020 15:26:35 +0100
=======
  [ Srinivas Narayan ]
  * Include shadow ring in buffer count calculations
  * Increase slowpath receive ring size

  [ Paul Atkins ]

 -- Paul Atkins <paul.atkins@intl.att.com>  Tue, 20 Oct 2020 10:07:06 +0100
>>>>>>> bdc44e4e

vyatta-dataplane (3.11.45) unstable; urgency=medium

  [ Paul Atkins ]
  * portmonitor_cmds: remove the code to handle out of order cfg

  [ Charles (Chas) Williams ]
  * ptp: handle unavailable interface vlan mappings (Bugfix: VRVDR-53372)

  [ Paul Atkins ]

 -- Paul Atkins <paul.atkins@intl.att.com>  Fri, 16 Oct 2020 09:52:15 +0100

vyatta-dataplane (3.11.44) unstable; urgency=medium

  [ Nicholas Brown ]
  * Clarify UT path redirection code

  [ Ian Wilson ]
  * npf: Rename 'typedef enum TCP_STATES' to 'enum tcp_session state'
  * npf: Rename npf_tcpstate_t to struct npf_tcp_window
  * npf: Replace nst_tcpst with nst_tcp_win in npf_state_t
  * npf: Pack enum dp_session_state so that is used 1 byte instead of 2
  * npf: Add npf_state_tcp2gen to determine generic state from tcp state
  * npf: Pack enum npf_proto_idx.  Use the enum instead of a uint8_t
  * npf: Add separate log functions for TCP and everything else
  * npf: Add separate state change functions for TCP and everything else
  * npf: Add separate state pack update functions for TCP and other
  * npf: Add separate functions for connsync update/restore of session state
  * npf: Move spinlocks into npf_state_npf_pack_update_xxx fns
  * npf: Use separate state inspect functions for TCP, ICMP, and other
  * npf: Use separate connsync state update functions for TCP and other
  * npf: Add a union to npf_state_t for the different state types
  * npf: Add separate function for session close for TCP and other
  * npf: Rename npf_state_tcp_state_set and npf_state_generic_state_set
  * npf: Remove TCP session states that were outside the enum
  * npf: Change TCP sessions to use nst_tcp_state instead of nst_state
  * npf: Change TCP strict FSM to be a lookup table to return a boolean
  * npf: npf_state_update_session_state replaced
  * npf: npf_timeout_get replaced
  * npf: Session state stats defines replaced with inline functions
  * npf: npf_map_str_to_generic_state replaced with dp_session_name2state
  * npf: vrf creation moved from npf_timeout_set to cmd_npf_global_timeout
  * npf: non-TCP sessions changed to use nst_gen_state instead of nst_state
  * npf: union of nst_tcp_state and nst_gen_state removed from npf_state_t
  * npf: Changes to sess limit rproc to use generic session state
  * npf: Defines NPF_SET_SESSION_LOG_FLAG etc. replaced with functions
  * npf: Renamed functions that return session state name
  * npf: npf_pack_session_state changed to include union of state types
  * npf: 'struct session' pointer passed into npf_session_update_state
  * npf: npf_session_t pointer passed into npf_state_inspect
  * npf: npf_tcp_state_is_closed fn removed
  * npf: Changes to connsync functions to pack and update session state

  [ Nachiketa Prachanda ]
  * fix use after free on events unregistration
  * api: interface event notifications to plugins

  [ Paul Atkins ]

 -- Paul Atkins <paul.atkins@intl.att.com>  Wed, 14 Oct 2020 15:50:34 +0100

vyatta-dataplane (3.11.43) unstable; urgency=medium

  [ Charles (Chas) Williams ]
  * ptp: get sibling ifp and nexthop during iteration (Bugfix: VRVDR-53302)
  * ptp: prefer peers with reachability (Bugfix: VRVDR-53302)

  [ Paul Atkins ]
  * commands: remove the code to handle out of order cfg for poe

 -- Paul Atkins <paul.atkins@intl.att.com>  Wed, 14 Oct 2020 08:31:05 +0100

vyatta-dataplane (3.11.42) unstable; urgency=medium

  [ Ian Wilson ]
  * npf: Check ingress and egress features when deciding to return ACL stats
  * acl: Egress ACL in s/w path will not match dp originated IPv6 ND traffic
  * ipv6_originate_filter made static

  [ Paul Atkins ]

 -- Paul Atkins <paul.atkins@intl.att.com>  Tue, 13 Oct 2020 14:12:35 +0100

vyatta-dataplane (3.11.41) unstable; urgency=medium

  * vhost: remove the code to handle out of order cfg for vhost

 -- Paul Atkins <paul.atkins@intl.att.com>  Tue, 13 Oct 2020 10:34:16 +0100

vyatta-dataplane (3.11.40) unstable; urgency=medium

  [ Nicholas Brown ]
  * Remove no_extra_tests DEB_BUILD_OPTIONS
  * Add debian packaging directory to .gitignore
  * More specific include path libvyattafal pkgconfig

  [ Charles (Chas) Williams ]
  * ptp: refactor into ptp_peer_dst_lookup (Bugfix: VRVDR-53302)
  * ptp: refactor into ptp_peer_dst_resolve (Bugfix: VRVDR-53302)
  * ptp: group peers by IP address (Bugfix: VRVDR-53302)
  * ptp: refactor into ptp_peer_find_nexthop (Bugfix: VRVDR-53302)
  * ptp: select best route for peer (Bugfix: VRVDR-53302)

  [ Paul Atkins ]

 -- Paul Atkins <paul.atkins@intl.att.com>  Tue, 13 Oct 2020 09:56:41 +0100

vyatta-dataplane (3.11.39) unstable; urgency=medium

  [ Ramesh Devarajan ]
  * capture: Print dropped frames count

  [ Paul Atkins ]
  * capture: compare fal obj against FAL_NULL_OBJECT_ID instead of NULL

 -- Paul Atkins <paul.atkins@intl.att.com>  Thu, 08 Oct 2020 11:30:41 +0100

vyatta-dataplane (3.11.38) unstable; urgency=medium

  [ Charles (Chas) Williams ]
  * dpdk: add ConnectX-6 support to vplane-uio

  [ Paul Atkins ]
  * backplane: add comment about why command replay is needed
  * backplane: check that the FILE ptr is set in the command handler
  * rt_commands: remove the code to handle out of order cfg for garp
  * commands: remove the code to handle out of order cfg for switchport

 -- Paul Atkins <paul.atkins@intl.att.com>  Wed, 07 Oct 2020 08:54:45 +0100

vyatta-dataplane (3.11.37) unstable; urgency=medium

  [ Nicholas Brown ]
  * Update exported symbols from fal test plugin
  * Use visibility attribute for symbols
  * Use __FOR_EXPORT instead of __externally_visible

  [ Robert Shearman ]
  * mpls: fix crash when displaying PD subset data
  * pd_show: allow showing objects in state full as well
  * mpls: fix output of PD subset state (Fixes: VRVDR-53208)

  [ Ian Wilson ]
  * ut: Add test for sw acl with fragmented IPv4 pkt on output
  * ut: Add test for sw acl with fragmented IPv6 pkt on output
  * npf: Set address family in ruleset when grouper is not initialized

  [ Paul Atkins ]

 -- Paul Atkins <paul.atkins@intl.att.com>  Fri, 02 Oct 2020 14:54:03 +0100

vyatta-dataplane (3.11.36) unstable; urgency=medium

  [ Ian Wilson ]
  * ut: dpt_udp and dpt_tcp enhanced to support IPv6
  * ut: Basic ingress software ACL tests enhanced to include TCP and UDP
  * ut: Add egress software ACL tests
  * ut: Add tests for sw ACLs on the ip_lookup_and_originate output path
  * ut: Add tests for sw ACLs for pkts originated from the router (spath)
  * Create ipv4-out-spath pipeline node
  * Create ipv6-out-spath pipeline node

  [ Paul Atkins ]

 -- Paul Atkins <paul.atkins@intl.att.com>  Thu, 01 Oct 2020 08:34:29 +0100

vyatta-dataplane (3.11.35) unstable; urgency=medium

  * Revert "dp_test: remove undefined functions from headers"
  * Revert "ut: remove unused code in dp_test_npf_sess_lib"

 -- Paul Atkins <paul.atkins@intl.att.com>  Tue, 29 Sep 2020 11:28:22 +0100

vyatta-dataplane (3.11.34) unstable; urgency=medium

  [ Nicholas Brown ]
  * Treat ndpi dependency like other dependencies
  * Use pkgconfig macro variables for protobuf
  * Move all test code to single directory

  [ Nachiketa Prachanda ]
  * dp_test: remove undefined functions from headers
  * rename dpt_session_counters
  * dp_test: export dpt_session_counters function

  [ Paul Atkins ]
  * npf: remove unused code from alg/alg_apt.c
  * npf: remove unused code from cgnat/cgn_session.c
  * npf: remove unused code from cgnat/cgn_sess_state.c
  * npf: remove unused code from cgnat/cgn_log.c
  * npf: remove unused code from cgnat/cgn_policy.c
  * npf: remove unused code from config/npf_attach_point.c
  * npf: remove unused code from config/pmf_att_rlgrp.c
  * npf: remove unused code from config/pmf_parse.c
  * npf: remove unused code from dpi/npf_typedb.c
  * npf: remove unused code from nat/nat_pool_event.c
  * npf: remove unused code from zones/npf_zone_private.c
  * npf: remove unused code from npf_vrf.c
  * npf: remove unused code from npf_tblset.c
  * npf: remove unused code from npf_cache.c
  * npf: remove unused code from npf_nat.c
  * npf: remove unused code from npf_nat64.c
  * npf: remove unused code from npf_processor.c
  * npf: remove unused code from npf_state_tcp.c
  * npf: remove unused code from npf_disassemble.c
  * npf: remove unused code from npf_session.c

 -- Paul Atkins <paul.atkins@intl.att.com>  Tue, 29 Sep 2020 09:07:41 +0100

vyatta-dataplane (3.11.33) unstable; urgency=medium

  [ Nicholas Brown ]
  * remove config for cpputest
  * Don't check DPDK port size
  * Require a recent openssl version
  * Don't set cpu arch in attempt to match DPDK
  * PACKAGE_VERSION is already defined in build_config.h

  [ Paul Atkins ]

 -- Paul Atkins <paul.atkins@intl.att.com>  Mon, 28 Sep 2020 10:12:48 +0100

vyatta-dataplane (3.11.32) unstable; urgency=medium

  [ Charles (Chas) Williams ]
  * debian: cleanup .postinst script (Bugfix: VRVDR-53193)

  [ Paul Atkins ]

 -- Paul Atkins <paul.atkins@intl.att.com>  Fri, 25 Sep 2020 08:14:15 +0100

vyatta-dataplane (3.11.31) unstable; urgency=medium

  [ Robert Shearman ]
  * if: remove unnecessary name hash insert during hwport init
  * if: move allocation of DPDK ethernet interfaces to dpdk_eth_if.c
    (Closes: VRVDR-53058)

  [ Paul Atkins ]

 -- Paul Atkins <paul.atkins@intl.att.com>  Thu, 24 Sep 2020 15:29:41 +0100

vyatta-dataplane (3.11.30) unstable; urgency=medium

  [ Srinivas Narayan ]
  * crypto: set ICV offset correctly for multi-segment packets
  * crypto: Initialize status to avoid spurious drops

  [ Paul Atkins ]

 -- Paul Atkins <paul.atkins@intl.att.com>  Thu, 24 Sep 2020 15:05:14 +0100

vyatta-dataplane (3.11.29) unstable; urgency=medium

  [ Paul Aitken ]
  * DPI: fix appFW "ten packets" functionality
  * DPI: make appFW cognisant of engine ID

  [ Ian Wilson ]
  * npf: Initialisation of config ht moved out of npf_make_rule
  * npf: Parse special ACL group-attribute rule if present
  * npf: Skip ruleset inspection for address-family if not enabled on group
  * ut: Add simple software ACL tests

  [ Paul Atkins ]

 -- Paul Atkins <paul.atkins@intl.att.com>  Mon, 21 Sep 2020 07:55:22 +0100

vyatta-dataplane (3.11.28) unstable; urgency=medium

  [ Paul Atkins ]
  * ipv6: remove unused code from nd6_nbr.c
  * if: remove unused code from if.c
  * if: remove unused code from bridge/bridge_port.c
  * crypto: remove unused code from crypto_policy.c
  * crypto: remove unused code from crypto_engine.c
  * commands: remove unused code from commands.c
  * arp: remove unused code from arp.c

  [ Ian Wilson ]
  * npf: Filter and sort sessions by NAT translation address or port

  [ Paul Atkins ]

 -- Paul Atkins <paul.atkins@intl.att.com>  Fri, 18 Sep 2020 16:43:48 +0100

vyatta-dataplane (3.11.27) unstable; urgency=medium

  * commands: remove the code to handle out of order cfg for speed
  * storm_ctl: remove the code to handle out of order cfg

 -- Paul Atkins <paul.atkins@intl.att.com>  Thu, 17 Sep 2020 13:11:51 +0100

vyatta-dataplane (3.11.26) unstable; urgency=medium

  * ut: remove dp_test_lib_cmd as the code in it is not used
  * ut: remove unused code in dp_test_netlink_state.c
  * ut: remove unused code in dp_test_qos_lib.c
  * ut: remove unused code in dp_test_str.c
  * ut: remove unused code in dp_test_console.c
  * ut: remove unused code in dp_test_lib.c
  * ut: remove unused code in dp_test_lib_intf.c

 -- Paul Atkins <paul.atkins@intl.att.com>  Wed, 16 Sep 2020 09:40:24 +0100

vyatta-dataplane (3.11.25) unstable; urgency=medium

  * npf: remove the code in src/npf/alg/apt as it is not used
  * ut: remove unused code in dp_test_npf_alg_sip_lib
  * ut: remove unused code in dp_test_npf_alg_sip_call
  * ut: remove unused code in dp_test_npf_alg_sip_parse
  * ut: remove unused code in dp_test_npf_alg_lib
  * ut: remove unused code in dp_test_npf_lib
  * ut: remove unused code in dp_test_npf_sess_lib
  * ut: remove unused code in dp_test_session_internal_lib
  * ut: remove unused code in dp_test_npf_nat_lib
  * ut: remove unused code in dp_test_npf_fw_lib
  * ut: remove unused code in dp_test_npf_portmap_lib

 -- Paul Atkins <paul.atkins@intl.att.com>  Tue, 15 Sep 2020 13:41:22 +0100

vyatta-dataplane (3.11.24) unstable; urgency=medium

  [ Paul Aitken ]
  * NPF: prevent possible null deref

  [ Gavin Shearer ]
  * cgn: add locking when sending logs ZMQ

  [ Paul Atkins ]

 -- Paul Atkins <paul.atkins@intl.att.com>  Tue, 15 Sep 2020 13:37:16 +0100

vyatta-dataplane (3.11.23) unstable; urgency=medium

  * zmq_dp: remove unused code
  * dealer: remove unused code
  * ut: remove unused code in dp_test_crypto_utils
  * ut: remove unused code in dp_test_lib_intf
  * ut: remove unused code in dp_test_netlink_state
  * ut: remove unused code in dp_test_qos_lib
  * vxlan: remove unused code
  * vti: remove unused code
  * qos_sched: remove unused code
  * nsh: remove unused code

 -- Paul Atkins <paul.atkins@intl.att.com>  Mon, 14 Sep 2020 14:14:45 +0100

vyatta-dataplane (3.11.22) unstable; urgency=medium

  [ Gavin Shearer ]
  * npf: ensure cache ptr set if grouper/rule processing
  * npf: check IPv4/v6 proto before accessing cached protocol
  * npf: add check to npf_remark_dscp for non-IP packets
  * npf: update npf_cache_all() to not convert failures to success
  * npf: init cache IP addresses pointer to NULL for embedded pkts
  * npf: enable test for a bad embedded ICMP error packet
  * npf: remove double space from "from  npf"

  [ Philip Downey ]
  * MCAST Avoid deferencing unitialised fal RFP object (Fixes: VRVDR-46304)

  [ Thomas Kiely ]
  * Debug keyword "flow-cache" missing
  * Make MAC limit debugs conditional

  [ Paul Atkins ]
  * mpls: track pd state when updating label table entry update
  * ut: add mpls test for sending existing route update

 -- Paul Atkins <paul.atkins@intl.att.com>  Mon, 14 Sep 2020 13:42:54 +0100

vyatta-dataplane (3.11.21) unstable; urgency=medium

  [ Paul Atkins ]
  * netlink: vrf_link_create should return NULL not false on failure

  [ Robert Shearman ]
  * fal: fix generation of next-hop router interface attribute
    (Fixes: VRVDR-52948)

  [ Ian Wilson ]
  * npf: Unused function npf_json_nat_session removed
  * npf: Return rule details in firewall and NAT session json

  [ Paul Atkins ]

 -- Paul Atkins <paul.atkins@intl.att.com>  Fri, 11 Sep 2020 08:37:49 +0100

vyatta-dataplane (3.11.20) unstable; urgency=medium

  [ Paul Atkins ]
  * crypto: policy_rule_find_by_tag should return NULL not false

  [ Gavin Shearer ]
  * cpp: request that the burst rate is set to 100ms

  [ Manohar Rapeti ]
  * qos: enhanced "qos show platform" (Bugfix: VRVDR-52788)
  * qos: possible accessing of freed pointer (Bugfix: VRVDR-52788)
  * qos: Indentation fix (Bugfix: VRVDR-52788)

  [ Ian Wilson ]
  * ut: Renamed npf ICMP tests
  * ut: Added test for ICMP pkts with corrupted embedded packet

  [ Paul Atkins ]

 -- Paul Atkins <paul.atkins@intl.att.com>  Thu, 10 Sep 2020 09:36:33 +0100

vyatta-dataplane (3.11.19) unstable; urgency=medium

  * 3.10.70
  * ut: remove mac limit tests that removes profile while in use
  * ut: dp_test_npf_json_get_portmap_port leaking json array
  * controller: cleanup all requests on shutdown
  * ut: fix mem leak in the qos class tests
  * ut: free the packet descriptors in the session tests
  * ut: cleanup json array after use in sess lib

 -- Paul Atkins <paul.atkins@intl.att.com>  Wed, 09 Sep 2020 08:43:39 +0100

vyatta-dataplane (3.11.18) unstable; urgency=medium

  [ aroberts ]
  * Don't allow a child shaper to exceed 99.6% of parent rate

  [ Manohar Rapeti ]
  * qos: mem leak in dataplane UT (Bugfix: VRVDR-49730)
  * qos: uninitialised value (Bugfix: VRVDR-49730)

  [ Paul Atkins ]

 -- Paul Atkins <paul.atkins@intl.att.com>  Tue, 08 Sep 2020 08:38:25 +0100

vyatta-dataplane (3.11.17) unstable; urgency=medium

  [ aroberts ]
  * Add 100G support for Qos shaper commands
  * Add dependency with 64bit qos structure in dpdk

  [ Paul Atkins ]

 -- Paul Atkins <paul.atkins@intl.att.com>  Fri, 04 Sep 2020 09:54:23 +0100

vyatta-dataplane (3.11.16) unstable; urgency=medium

  [ Robert Shearman ]
  * dpdk-eth: avoid duplicate link up/link down logs (Fixes: VRVDR-52606)

  [ Paul Atkins ]

 -- Paul Atkins <paul.atkins@intl.att.com>  Thu, 03 Sep 2020 16:15:43 +0100

vyatta-dataplane (3.11.15) unstable; urgency=medium

  [ Shweta Choudaha ]
  * portmonitor: add and replay multiple cfg command

  [ Ian Wilson ]
  * npf: Rename npf_pack_npf_state to npf_pack_session_state
  * npf: Rename npf_pack_session_stats to npf_pack_dp_sess_stats

  [ Charles (Chas) Williams ]
  * ptp: add additional-path support (Bugfix: VRVDR-48480)

  [ Ian Wilson ]
  * npf: Rename struct npf_pack_npf_nat to struct npf_pack_nat
  * npf: Change prefix in npf_pack_dp_session from 'dps_' to 'pds_'
  * npf: Rename npf_pack_sentry to npf_pack_sentry_packet
  * npf: Use 'pns' for prefix and pointer variable for npf_pack_npf_session
  * npf: Naturally align npf_tcpstate_t and npf_state_t
  * npf: Rename npf_pack_npf_nat64 to npf_pack_nat64
  * npf: Prefix npf_pack_message_hdr objects with 'pmh_'
  * npf: Add packed attribute to 'enum session_pack_type'
  * npf: Prefix npf_pack_session_hdr objects with 'psh_'
  * session: Pack enum session_feature_type and re-arrange session_feature
  * ut: Add function to fetch session counters
  * ut: Tests connsync for a firewall UDP session
  * ut: Tests connsync for a firewall TCP session with TCP strict enabled

  [ Robert Shearman ]
  * 3.10.69

  [ Paul Atkins ]
  * flow_cache: initialise the flow_cache_hash_key to 0
  * ut: modify the stack trace for the urcu resize valgrind suppression
  * ut: return -EOPNOTSUPP in the test fal code in ...l2_get_attrs
  * rte_acl: free the name when calling npf_rte_acl_destroy
  * ut: add a valgrind suppression for rte_cpu_get_flag_enabled
  * ut: add more wildcards to the grouper suppression to catch all calls
  * ut: free the contexts created in the npf_apt tests

  [ Robert Shearman ]
  * include: standardise FAL interface index parameter naming
  * include: standardise FAL object parameter naming (Fixes: VRVDR-52849)

  [ Paul Atkins ]

 -- Paul Atkins <paul.atkins@intl.att.com>  Thu, 03 Sep 2020 13:36:47 +0100

vyatta-dataplane (3.11.14) unstable; urgency=medium

  [ Mandeep Rohilla ]
  * BFD: Switch attribute to get Local Discriminator shift

  [ Srinivas Narayan ]
  * crypto: cut over non-combined ciphers to rte infra
  * crypto: Handle failures in session setup gracefully
  * crypto: set up correct default for aead_algo
  * crypto: remove references to cipher_name
  * crypto: remove references to md_name
  * crypto: Remove unnecessary storage of auth alg name
  * crypto: Define separate structure for openssl info
  * crypto: pass openssl setup decision to SA setup function
  * crypto: Remove openssl implementation for aes-gcm
  * crypto: define block sizes
  * crypto: Make iv generation and storage common operations
  * crypto: Move openssl fields to separate structure
  * crypto: include dpdk device id and name in vplsh output
  * crypto: Add error messages in failure path
  * crypto: reset pmd id in array of ids by dev type
  * crypto: Make dev-id value check specific
  * crypto: separate definitions for cipher & digest key sizes

  [ Karthik Murugesan ]
  * vxlan: Added null check to avoid null-pointer dereference

  [ Charles (Chas) Williams ]
  * Fix potentially offensive language
  * Fix potentially offensive language in CGNAT

 -- Robert Shearman <robert.shearman@att.com>  Mon, 24 Aug 2020 17:46:44 +0100

vyatta-dataplane (3.11.13) unstable; urgency=medium

  [ Vinicius Soares ]
  * npf: Moved parser auxiliary static functions to the top of the file
  * npf: Added argument to auxiliary parser function that specifies a delimiter
  * npf: Added support for 'auto-per-action' counter type for ACL rules.
  * npf: Added support for 'auto-per-action' counter type for ACL rules.

  [ Paul Atkins ]

 -- Paul Atkins <paul.atkins@intl.att.com>  Fri, 21 Aug 2020 18:13:12 +0100

vyatta-dataplane (3.11.12) unstable; urgency=medium

  [ Paul Atkins ]
  * 3.10.67

  [ Paul Aitken ]
  * DPI: app groups: avoid null deref

  [ Paul Atkins ]
  * 3.10.68

  [ Robert Shearman ]
  * route_v6: fix nexthop retrieval for promotion during route delete
  * route: fix nexthop retrieval for promotion during route delete
    (Fixes: VRVDR-52609)

  [ Srinivas Narayan ]
  * crypto: store crypto device id in SA for faster access
  * crypto: create session pools and queue pairs for PMD
  * crypto: set up session in driver
  * crypto: Pass crypto op using packet metadata
  * crypto: Make openssl encrypt/decrypt function public
  * crypto: set up infrastructure to invoke PMD
  * crypto: cut over to rte PMD infra
  * crypto: set up crypto op for AES-GCM

  [ Paul Atkins ]
  * debian: fix wording in changelog

  [ Srinivas Narayan ]
  * crypto: minimize dependency on SA
  * crypto: set session direction at the time of SA creation
  * crypto: Make crypto_pkt_ctx visible to other crypto modules
  * crypto: Add packet metadata fields to crypto_pkt_ctx
  * crypto: store SA in crypto packet context
  * crypto: store bytes processed in crypto packet context
  * crypto: refactor esp_input_inner
  * crypto: re-factor esp_output_inner
  * crypto: consolidate esp input functions
  * crypto: consolidate esp_output functions
  * crypto: increment output error only on encrypt op
  * crypto: streamline post-decrypt processing
  * crypto: Refactor post-decrypt VTI handling
  * crypto: re-factor post-decrypt VFP handling
  * crypto: refactor post-decrypt overlay VRF handling
  * crypto: refactor all post-decrypt handling
  * crypto: enable burst processing for esp_input
  * crypto: Enable burst processing for esp_output

  [ Paul Atkins ]

 -- Paul Atkins <paul.atkins@intl.att.com>  Fri, 21 Aug 2020 17:51:18 +0100

vyatta-dataplane (3.11.11) unstable; urgency=medium

  [ Paul Atkins ]
  * gre: don't double free mbuf if using a gre tunnel to ourself

  [ Ian Wilson ]
  * npf: Change npf to use dataplane session states for UDP etc.
  * npf: Store generic session state in the session
  * npf: Set the alg bit in ALG parent sessions
  * npf: Add the se_alg feature boolean to the connsync structure
  * npf: Change the feature uint8_ts to bits in npf_pack_dp_session
  * npf: Replace se_nat bit with se_snat and se_dnat bits in the session
  * npf: Add se_in and se_out bits to the session
  * npf: Add se_app bit to the session to mark dpi sessions
  * npf: Add function to calculate session time-to-expire for json
  * npf: Return generic ALG json for each session
  * npf: Return specific ALG json for each session
  * npf: Naturally align struct npf_pack_dp_session
  * npf: Remove se_etime from connsync session structure
  * ut: Add test functions to create and send udp, tcp, or icmp NATd pkts
  * session: Add command to return list of items from the dataplane sessions
  * npf: Add address family filter to session list command
  * npf: Add filters to session list command for ID, proto, intf and direction
  * npf: Add filters to session list cmd for src and dest addr and port
  * npf: Add filters to session list cmd for features
  * npf: Separate the existing session show filter from the json
  * npf: Add handler for "show dataplane sessions" command
  * npf: Add handler for "show dataplane sessions summary" command
  * npf: Add handler for "clear dataplane sessions" command
  * ut: Rename the npf snat test cases
  * npf: Add a flag to the session to denote that is being used as a fw session

  [ Paul Atkins ]
  * flow_cache: move flow_cache_empty_table higher in file
  * flow_cache: teardown the flow cache on shutdown
  * flow_cache: don't init the flow cache multiple times per core
  * ut: don't leak the ifname in the addport_request

  [ aroberts ]
  * Reinstall a mark-map if a resource group changes

  [ Paul Atkins ]

 -- Paul Atkins <paul.atkins@intl.att.com>  Wed, 19 Aug 2020 09:54:14 +0100

vyatta-dataplane (3.11.10) unstable; urgency=medium

  [ Srinivas Narayan ]
  * crypto: Convert lengths to uint8_t in preparation for move
  * crypto: Avoid dependency on openssl definitions
  * crypto: Re-arrange fields for better performance
  * crypto: create DPDK infrastructure pools
  * crypto: Add DPDK versions of encryption & auth algorithms
  * crypto: clean up openssl functions
  * crypto: determine PMD type based on algorithms
  * crypto: provide function to determine next crypto core
  * crypto: Create DPDK crypto PMD

  [ Paul Atkins ]

 -- Paul Atkins <paul.atkins@intl.att.com>  Tue, 18 Aug 2020 08:29:42 +0100

vyatta-dataplane (3.11.9) unstable; urgency=medium

  [ aroberts ]
  * Don't allow a child shaper to exceed 99.6% of parent rate

  [ Paul Atkins ]
  * 3.10.63

  [ Ian Wilson ]
  * npf: Increment session stats if session matched, and the pkt is not dropped

  [ Paul Atkins ]
  * 3.10.64

  [ Gavin Shearer ]
  * ippf: fix issue of corrupted first byte of IPv6 address to match

  [ Paul Atkins ]
  * 3.10.65

  [ Robert Shearman ]
  * if: move vlan_if_get_stats to common interface code
  * gre: add support for retrieving FAL stats

  [ Paul Atkins ]
  * 3.10.66

  [ Brian Russell ]
  * qos: specify designator for the priority local queue
  * qos: uprev protocol versions

  [ Paul Atkins ]

 -- Paul Atkins <paul.atkins@intl.att.com>  Mon, 17 Aug 2020 15:44:18 +0100

vyatta-dataplane (3.11.8) unstable; urgency=medium

  [ Robert Shearman ]
  * fal_plugin: add object model for MPLS
  * fal_plugin: add FAL object for VRFs
  * fal_plugin: add attributes for MPLS TTL mode (Closes: VRVDR-52435)
  * fal: add next hop label attributes
  * nh_common: add FAL programming helpers
  * route: make use of FAL nh_common helpers
  * route_v6: make use of FAL nh_common helpers
  * mpls: signal FAL create/update/delete of MPLS routes
  * fal: signal use of next hop groups
  * fal: translate IPv6 nexthops with IPv4 mapped addresses to IPv4 nexthop
  * tests: test IPv6 labeled routes via attached IPv4 nexthops
  * vrf: create and use FAL VRF object
  * fal: support MPLS deagg routes
  * mpls: add support for dumping one MPLS route
  * mpls: add support for signalling change to TTL mode to FAL
    (Closes: VRVDR-52436)

  [ Paul Atkins ]

 -- Paul Atkins <paul.atkins@intl.att.com>  Thu, 13 Aug 2020 15:09:49 +0100

vyatta-dataplane (3.11.7) unstable; urgency=medium

  [ Robert Shearman ]
  * controller: extend timeout for adding a port (Fixes: VRVDR-52458)

  [ Paul Atkins ]
  * 3.10.58

  [ Karthik Murugesan ]
  * vxlan: Added null check to avoid null-pointer dereference

  [ Paul Atkins ]
  * 3.10.59

  [ Paul Aitken ]
  * DPI: add application group database
  * DPI: application resource groups
  * DPI: application resource group parsing
  * DPI: new APIs for application resource groups
  * DPI: add application resource groups to app firewall
  * DPI: add application resource groups to Makefile

  [ Paul Atkins ]
  * 3.10.60

  [ Karthik Murugesan ]
  * ptp: Added support for G.8275.1 profiles

  [ Shweta Choudaha ]
  * Mirror: Add support for source vlan config
  * Mirror: Add support to show vlan info for src intf

  [ Manohar Rapeti ]
  * if: Spurious error logs messages (Bugfix: VRVDR-52346)

  [ Brian Russell ]
  * qos: don't enable dscp mapping if designation in use
  * qos: allocate a priority local designation

  [ Paul Atkins ]
  * 3.10.61

  [ Brian Russell ]
  * qos: extend mark-map to include dp

  [ Paul Atkins ]
  * 3.10.62

 -- Paul Atkins <paul.atkins@intl.att.com>  Thu, 13 Aug 2020 14:29:20 +0100

vyatta-dataplane (3.11.6) unstable; urgency=medium

  [ Gavin Shearer ]
  * cpp: add support for PIM and IP multicast

  [ Paul Atkins ]

 -- Paul Atkins <paul.atkins@intl.att.com>  Wed, 05 Aug 2020 16:23:14 +0100

vyatta-dataplane (3.11.5) unstable; urgency=medium

  [ Brian Russell ]
  * qos: restore protocol version 10

  [ Rishi Narain ]
  * SyncE: Allowing ESMC frame flow from vyatta-dataplane
  * SyncE: New feature support

  [ Ramkumar Ganapathysubramanian ]
  * Removed unnecessary error logs in L3 Interface attribute set

  [ Paul Atkins ]
  * dp_event: reorder some of the dp_events in the enum
  * event: add a public event notifier for vrf create/delete events
  * 3.10.56

  [ Charles (Chas) Williams ]
  * netvsc: increase driver limits (Bugfix: VRVDR-52360)
  * ptp: check switch nexthop interface is reachable (Bugfix: VRVDR-52447)

  [ Paul Atkins ]
  * 3.10.57

 -- Paul Atkins <paul.atkins@intl.att.com>  Wed, 05 Aug 2020 10:01:32 +0100

vyatta-dataplane (3.11.4) unstable; urgency=medium

  [ Paul Atkins ]
  * 3.10.54
  * Jenkins: change master branch target to be DANOS:Glasgow

  [ Simon Barber ]
  * Convert return string of vplsh led blink cmd to json

  [ Paul Aitken ]
  * dataplane abort due to short string in rte_jhash

  [ Ramkumar Ganapathysubramanian ]
  * Adding support for DSCP or PCP value in QoS egress-map

  [ Paul Aitken ]
  * DPI: Inconsistent use of protocol in DPI output
  * Avoid buffer overrun in sip_alg_hash

  [ Robert Shearman ]
  * 3.10.55

 -- Robert Shearman <robert.shearman@att.com>  Tue, 28 Jul 2020 09:43:59 +0100

vyatta-dataplane (3.11.3) unstable; urgency=medium

  [ Robert Shearman ]
  * fal: check for conditions that violate FAL route API contract
  * lpm: pass pd_state by reference in walk callback
  * route: update dependent routes when interface FAL L3 state changes
  * route6: update dependent routes when interface FAL L3 state changes
    (Fixes: VRVDR-50303)

  [ Paul Atkins ]
  * 3.10.52

  [ Robert Shearman ]
  * nh_common: skip over backup next-hops when fixing up protected tracking
    (Fixes: VRVDR-52257)
  * ut: add symbols for router-interface FAL object in test FAL
  * ut: test PIC edge with a gateway being used by both primary & backup

  [ Ian Wilson ]
  * npf: Add npf return code counters
  * npf: Add commands to show return code counters
  * npf: Add mechanism to filter return code show output dependent on type
  * npf: Add commands to clear return code counters
  * ut: Add function to fetch and print npf return code counts
  * npf: Change nat64 to use nat64_decision_t instead of npf_decision_t
  * npf: Increment return code counters in npf_hook_track
  * npf: Change npf_cache_all to return either a 0 or a negative return code
  * npf: Change the function used by npf_cache_all to return a return code
  * npf: Add return codes to npf_cache_all
  * npf: Add param to npf_get_cache to allow return code to be returned
  * npf: Add return codes to npf state functions
  * npf: Add return codes to npf_hook_track calls to session functions
  * npf: Add return codes to the function to rewrite l3 and l4 fields
  * npf: Add return code to npf_icmpv4_err_nat
  * npf: Change nat64 common functions to have a single return point
  * npf: Add return codes to the nat64 map and convert functions
  * npf: Add return codes to nat64
  * npf: Add optional pointer, rcp, to npf_hook_notrack parameters
  * npf: Increment l2 return code counters in bridging
  * npf: Add single return point in local firewall functions
  * npf: Increment return code counts for local firewall
  * npf: Increment return code counts for ACL firewall
  * npf: Return select detailed return code stats for nat64

  [ Paul Atkins ]
  * 3.10.53

  [ Robert Shearman ]
  * storm_ctl: fix write to heap after free when deleting an instance
    (Fixes: VRVDR-52115)
  * tests: add test for storm-control out of order profile delete
  * Makefile.am: reduce dependencies of fal_plugin_test_la

  [ Charles (Chas) Williams ]
  * main: handle sparse port configurations (Bugfix: VRVDR-49805)
  * netvsc: set more reasonable queue lengths (Bugfix: VRVDR-49805)

  [ Paul Atkins ]

 -- Paul Atkins <paul.atkins@intl.att.com>  Fri, 24 Jul 2020 16:13:59 +0100

vyatta-dataplane (3.11.2) unstable; urgency=medium

  [ bs775m ]
  * fal_plugin :add attributes for enb/dis pause frame
  * vyatta-datapath:add support for enb/dis pauseframe

  [ Charles (Chas) Williams ]
  * Correct enumeration declaration

  [ Paul Atkins ]

 -- Paul Atkins <paul.atkins@intl.att.com>  Fri, 24 Jul 2020 09:12:29 +0100

vyatta-dataplane (3.11.1) unstable; urgency=medium

  [ Mandeep Rohilla ]
  * BFD: Add support for querying max interval values supported

  [ Paul Atkins ]

 -- Paul Atkins <paul.atkins@intl.att.com>  Mon, 20 Jul 2020 21:45:59 +0100

vyatta-dataplane (3.10.70) unstable; urgency=medium

  [ aroberts ]
  * Don't allow a child shaper to exceed 99.6% of parent rate

  [ Paul Atkins ]

 -- Paul Atkins <paul.atkins@intl.att.com>  Fri, 04 Sep 2020 10:15:04 +0100

vyatta-dataplane (3.10.69) unstable; urgency=medium

  [ Charles (Chas) Williams ]
  * ptp: add additional-path support (Bugfix: VRVDR-48480)

 -- Robert Shearman <robert.shearman@att.com>  Tue, 01 Sep 2020 11:42:50 +0100

vyatta-dataplane (3.10.68) unstable; urgency=medium

  [ Paul Aitken ]
  * DPI: app groups: avoid null deref

  [ Paul Atkins ]

 -- Paul Atkins <paul.atkins@intl.att.com>  Wed, 19 Aug 2020 11:43:55 +0100

vyatta-dataplane (3.10.67) unstable; urgency=medium

  * gre: don't double free mbuf if using a gre tunnel to ourself

 -- Paul Atkins <paul.atkins@intl.att.com>  Wed, 19 Aug 2020 08:37:29 +0100

vyatta-dataplane (3.10.66) unstable; urgency=medium

  [ Robert Shearman ]
  * if: move vlan_if_get_stats to common interface code
  * gre: add support for retrieving FAL stats

  [ Paul Atkins ]

 -- Paul Atkins <paul.atkins@intl.att.com>  Mon, 17 Aug 2020 10:14:51 +0100

vyatta-dataplane (3.10.65) unstable; urgency=medium

  [ Gavin Shearer ]
  * ippf: fix issue of corrupted first byte of IPv6 address to match

  [ Paul Atkins ]

 -- Paul Atkins <paul.atkins@intl.att.com>  Mon, 17 Aug 2020 09:44:06 +0100

vyatta-dataplane (3.10.64) unstable; urgency=medium

  [ Ian Wilson ]
  * npf: Increment session stats if session matched, and the pkt is not dropped

  [ Paul Atkins ]

 -- Paul Atkins <paul.atkins@intl.att.com>  Fri, 14 Aug 2020 10:29:11 +0100

vyatta-dataplane (3.10.63) unstable; urgency=medium

  [ aroberts ]
  * Don't allow a child shaper to exceed 99.6% of parent rate

  [ Paul Atkins ]

 -- Paul Atkins <paul.atkins@intl.att.com>  Fri, 14 Aug 2020 10:26:41 +0100

vyatta-dataplane (3.10.62) unstable; urgency=medium

  [ Brian Russell ]
  * qos: extend mark-map to include dp

  [ Paul Atkins ]

 -- Paul Atkins <paul.atkins@intl.att.com>  Thu, 13 Aug 2020 10:17:11 +0100

vyatta-dataplane (3.10.61) unstable; urgency=medium

  [ Brian Russell ]
  * qos: don't enable dscp mapping if designation in use
  * qos: allocate a priority local designation

  [ Paul Atkins ]

 -- Paul Atkins <paul.atkins@intl.att.com>  Mon, 10 Aug 2020 14:46:43 +0100

vyatta-dataplane (3.10.60) unstable; urgency=medium

  [ Paul Aitken ]
  * DPI: add application group database
  * DPI: application resource groups
  * DPI: application resource group parsing
  * DPI: new APIs for application resource groups
  * DPI: add application resource groups to app firewall
  * DPI: add application resource groups to Makefile

  [ Paul Atkins ]

 -- Paul Atkins <paul.atkins@intl.att.com>  Thu, 06 Aug 2020 13:15:51 +0100

vyatta-dataplane (3.10.59) unstable; urgency=medium

  [ Karthik Murugesan ]
  * vxlan: Added null check to avoid null-pointer dereference

  [ Paul Atkins ]

 -- Paul Atkins <paul.atkins@intl.att.com>  Thu, 06 Aug 2020 08:46:48 +0100

vyatta-dataplane (3.10.58) unstable; urgency=medium

  [ Robert Shearman ]
  * controller: extend timeout for adding a port (Fixes: VRVDR-52458)

  [ Paul Atkins ]

 -- Paul Atkins <paul.atkins@intl.att.com>  Wed, 05 Aug 2020 16:25:22 +0100

vyatta-dataplane (3.10.57) unstable; urgency=medium

  [ Charles (Chas) Williams ]
  * ptp: check switch nexthop interface is reachable (Bugfix: VRVDR-52447)

  [ Paul Atkins ]

 -- Paul Atkins <paul.atkins@intl.att.com>  Wed, 05 Aug 2020 09:26:54 +0100

vyatta-dataplane (3.10.56) unstable; urgency=medium

  * dp_event: reorder some of the dp_events in the enum
  * event: add a public event notifier for vrf create/delete events

 -- Paul Atkins <paul.atkins@intl.att.com>  Tue, 04 Aug 2020 15:41:08 +0100

vyatta-dataplane (3.10.55) unstable; urgency=medium

  [ Paul Atkins ]
  * Jenkins: change master branch target to be DANOS:Glasgow

  [ Simon Barber ]
  * Convert return string of vplsh led blink cmd to json

  [ Paul Aitken ]
  * dataplane abort due to short string in rte_jhash
  * DPI: Inconsistent use of protocol in DPI output
  * Avoid buffer overrun in sip_alg_hash

 -- Robert Shearman <robert.shearman@att.com>  Tue, 28 Jul 2020 09:31:32 +0100

vyatta-dataplane (3.10.54) unstable; urgency=medium

  [ Robert Shearman ]
  * storm_ctl: fix write to heap after free when deleting an instance
    (Fixes: VRVDR-52115)
  * tests: add test for storm-control out of order profile delete
  * Makefile.am: reduce dependencies of fal_plugin_test_la

  [ Paul Atkins ]

 -- Paul Atkins <paul.atkins@intl.att.com>  Fri, 24 Jul 2020 09:51:57 +0100

vyatta-dataplane (3.10.53) unstable; urgency=medium

  [ Robert Shearman ]
  * nh_common: skip over backup next-hops when fixing up protected tracking
    (Fixes: VRVDR-52257)
  * ut: add symbols for router-interface FAL object in test FAL
  * ut: test PIC edge with a gateway being used by both primary & backup

  [ Ian Wilson ]
  * npf: Add npf return code counters
  * npf: Add commands to show return code counters
  * npf: Add mechanism to filter return code show output dependent on type
  * npf: Add commands to clear return code counters
  * ut: Add function to fetch and print npf return code counts
  * npf: Change nat64 to use nat64_decision_t instead of npf_decision_t
  * npf: Increment return code counters in npf_hook_track
  * npf: Change npf_cache_all to return either a 0 or a negative return code
  * npf: Change the function used by npf_cache_all to return a return code
  * npf: Add return codes to npf_cache_all
  * npf: Add param to npf_get_cache to allow return code to be returned
  * npf: Add return codes to npf state functions
  * npf: Add return codes to npf_hook_track calls to session functions
  * npf: Add return codes to the function to rewrite l3 and l4 fields
  * npf: Add return code to npf_icmpv4_err_nat
  * npf: Change nat64 common functions to have a single return point
  * npf: Add return codes to the nat64 map and convert functions
  * npf: Add return codes to nat64
  * npf: Add optional pointer, rcp, to npf_hook_notrack parameters
  * npf: Increment l2 return code counters in bridging
  * npf: Add single return point in local firewall functions
  * npf: Increment return code counts for local firewall
  * npf: Increment return code counts for ACL firewall
  * npf: Return select detailed return code stats for nat64

  [ Paul Atkins ]

 -- Paul Atkins <paul.atkins@intl.att.com>  Wed, 22 Jul 2020 10:10:23 +0100

vyatta-dataplane (3.10.52) unstable; urgency=medium

  [ Robert Shearman ]
  * fal: check for conditions that violate FAL route API contract
  * lpm: pass pd_state by reference in walk callback
  * route: update dependent routes when interface FAL L3 state changes
  * route6: update dependent routes when interface FAL L3 state changes
    (Fixes: VRVDR-50303)

  [ Paul Atkins ]

 -- Paul Atkins <paul.atkins@intl.att.com>  Tue, 21 Jul 2020 07:47:56 +0100

vyatta-dataplane (3.10.51) unstable; urgency=medium

  [ Mandeep Rohilla ]
  * BFD: Add support for querying max interval values supported

  [ Paul Atkins ]

 -- Paul Atkins <paul.atkins@intl.att.com>  Mon, 20 Jul 2020 21:23:09 +0100

vyatta-dataplane (3.10.50) unstable; urgency=medium

  * sanitizer: set ASAN_OPTIONS when sanitizer is used

 -- Paul Atkins <paul.atkins@intl.att.com>  Mon, 20 Jul 2020 13:36:11 +0100

vyatta-dataplane (3.10.49) unstable; urgency=medium

  [ Robert Shearman ]
  * shadow: remove the shadow port handler when an interface is freed
    (Fixes: VRVDR-52193)
  * shadow: use events for init/destroy
  * sample: fix the visit_after node declaration

  [ Paul Atkins ]

 -- Paul Atkins <paul.atkins@intl.att.com>  Mon, 20 Jul 2020 13:18:35 +0100

vyatta-dataplane (3.10.48) unstable; urgency=medium

  [ Robert Shearman ]
  * config: factor out and simplify PCI address parsing for backplane ports
  * config: parse management_port platform.conf attribute
  * dpdk-eth: add management port attribute to interface information

  [ Paul Atkins ]

 -- Paul Atkins <paul.atkins@intl.att.com>  Mon, 20 Jul 2020 08:46:22 +0100

vyatta-dataplane (3.10.47) unstable; urgency=medium

  [ Thomas Kiely ]
  * mac_limit: Remove temporary show keyword

  [ Charles (Chas) Williams ]
  * coverity: fix handling when an error is returned (Bugfix: VRVDR-52191)

  [ Robert Shearman ]
  * dpdk-eth: only remove a LAG port after the ifp using it has been freed
  * main: only close the ports after cleaning up interfaces (Fixes: VRVDR-52220)

  [ Paul Atkins ]
  * fal: provide alternate name for FAL_BFD_HW_MODE_CP_INDEPENDENT

 -- Paul Atkins <paul.atkins@intl.att.com>  Thu, 16 Jul 2020 12:02:27 +0100

vyatta-dataplane (3.10.46) unstable; urgency=medium

  [ Mike Manning ]
  * L2TPv3: Fails to be ping across tunnel using L2TPv3

  [ Robert Shearman ]
  * if: fix cleanup of DPDK ethernet interfaces (Fixes: VRVDR-52145)

  [ Paul Atkins ]
  * ut: add vars that tests can use to pass state to the fal

 -- Paul Atkins <paul.atkins@intl.att.com>  Fri, 10 Jul 2020 13:59:35 +0100

vyatta-dataplane (3.10.45) unstable; urgency=medium

  [ Nicholas Brown ]
  * Add a CODEOWNERS file

  [ Charles (Chas) Williams ]
  * vhost: fix netlink races with hotplug (Bugfix: VRVDR-50960)

  [ Paul Atkins ]

 -- Paul Atkins <paul.atkins@intl.att.com>  Wed, 08 Jul 2020 15:21:32 +0100

vyatta-dataplane (3.10.44) unstable; urgency=medium

  * main: allow the user to specify the platform_file location
  * ut: allow user to specify platform conf file

 -- Paul Atkins <paul.atkins@intl.att.com>  Tue, 07 Jul 2020 13:02:45 +0100

vyatta-dataplane (3.10.43) unstable; urgency=medium

  [ Nicholas Brown ]
  * Remove last mentions of valgrind build
  * Enable the address sanitizer as part of the jenkins build
  * use .checkpatch.conf

  [ Robert Shearman ]
  * dpdk-eth: check that ifp exists in linkwatch_change_mark_state
  * dpdk-eth: don't require ifp for updating queue state (Fixes: VRVDR-52109)

  [ Paul Atkins ]

 -- Paul Atkins <paul.atkins@intl.att.com>  Mon, 06 Jul 2020 13:29:50 +0100

vyatta-dataplane (3.10.42) unstable; urgency=medium

  [ Charles (Chas) Williams ]
  * lag: remove potentially offensive language (Bugfix: VRVDR-51820)
  * main: remove potentially offensive language (Bugfix: VRVDR-51820)
  * vrf: remove potentially offensive language (Bugfix: VRVDR-51820)
  * bridge: remove potentially offensive language (Bugfix: VRVDR-51820)
  * tests: remove potentially offensive language (Bugfix: VRVDR-51820)
  * session: remove potentially offensive language (Bugfix: VRVDR-51820)

  [ Paul Atkins ]

 -- Paul Atkins <paul.atkins@intl.att.com>  Fri, 03 Jul 2020 15:49:00 +0100

vyatta-dataplane (3.10.41) unstable; urgency=medium

  [ Robert Shearman ]
  * if: issue feature event for interface being created
  * mstp: defer creation of STP object until after bridge created in FAL
    (Fixes: VRVDR-52083)
  * bridge: fix duplicate FAL br_new_port notification (Fixes: VRVDR-52084)
  * ut: validate FAL contract for bridge-port objects

  [ Thomas Kiely ]
  * mac_limit: Rename "mac-count" command to "limit status"

  [ Brian Russell ]
  * qos: update fal global map when resource group changes

  [ Paul Atkins ]

 -- Paul Atkins <paul.atkins@intl.att.com>  Fri, 03 Jul 2020 14:22:05 +0100

vyatta-dataplane (3.10.40) unstable; urgency=medium

  [ harios ]
  * Fix done for nexthop as IPv4 mapped IPv6 address

  [ Robert Shearman ]
  * main: swap order of checks on closing ports (Fixes: VRVDR-52095)
  * if: make promiscuity apply to VLANs as well as MAC addresses
    (Fixes: VRVDR-52049)
  * capture: remove interface-type check for setting promiscuity

  [ Paul Atkins ]

 -- Paul Atkins <paul.atkins@intl.att.com>  Fri, 03 Jul 2020 09:06:51 +0100

vyatta-dataplane (3.10.39) unstable; urgency=medium

  [ Robert Shearman ]
  * ut: add dp1 prefix to switchports
  * devinfo: change if_port_info to not require an ifp
  * master: avoid needing ifp present when adding/deleting ports
  * if: classify backplane ports as dataplane interfaces
  * if: clean up life-cycle of DPDK ethernet interface objects
    (Closes: VRVDR-51844)
  * if: remove missed link & unspec address handling
  * if: remove missed IP address & netconf handling (Closes: VRVDR-51845)
  * if: remove unused hwport incomplete infra

  [ Paul Atkins ]

 -- Paul Atkins <paul.atkins@intl.att.com>  Thu, 02 Jul 2020 08:52:24 +0100

vyatta-dataplane (3.10.38) unstable; urgency=medium

  [ Robert Shearman ]
  * shadow: remove superfluous interface netlink state management

  [ Paul Atkins ]

 -- Paul Atkins <paul.atkins@intl.att.com>  Wed, 01 Jul 2020 13:24:13 +0100

vyatta-dataplane (3.10.37) unstable; urgency=medium

  [ Paul Aitken ]
  * DPI: add nDPI debugging
  * DPI: load optional nDPI protocols and categories

  [ Charles (Chas) Williams ]
  * unit tests: fix mbuf debuggging (Bugfix: VRVDR-51987)
  * crypto: fix mbuf debugging (Bugfix: VRVDR-51987)
  * mpls: reject short packets (Bugfix: VRVDR-51987)

  [ Paul Atkins ]

 -- Paul Atkins <paul.atkins@intl.att.com>  Wed, 01 Jul 2020 09:22:12 +0100

vyatta-dataplane (3.10.36) unstable; urgency=medium

  * control: add a comment to request new commands in protobuf format
  * dpdk_eth_if: don't dump ports that have been unplugged
  * if: in ifnet_byethname skip over unplugged interfaces
  * hotplug: mark the interface as unplugged at the start of processing
  * dpdk_eth_if: don't assume that info.driver_name is valid

 -- Paul Atkins <paul.atkins@intl.att.com>  Wed, 24 Jun 2020 09:07:45 +0100

vyatta-dataplane (3.10.35) unstable; urgency=medium

  [ Shweta Choudaha ]
  * Backplane:Shut DPDK bkplane ports post fal cleanup

  [ Paul Atkins ]

 -- Paul Atkins <paul.atkins@intl.att.com>  Fri, 19 Jun 2020 16:18:37 +0100

vyatta-dataplane (3.10.34) unstable; urgency=medium

  [ Ethan Li ]
  * bfd-hw: add FAL attribute for BFD hw running mode

  [ Nicholas Brown ]
  * sample plugin and test code only using public API
  * The test code for the sample plugin should also a plugin

  [ Ian Wilson ]
  * npf: Set custom timeout in dataplane session after session is created
  * npf: Add option to cache pkt without updating the cache grouper data
  * npf: Move _npf_cache_all_at in order to avoid forward reference

  [ Thomas Kiely ]
  * Avoid unnecessary unapply of mac limit feature

  [ Mandeep Rohilla ]
  * BR_VLAN_SET: Api to determine if vlan set is empty
  * BR_VLAN_SET UT: unit tests for the vlan set empty api

  [ Paul Atkins ]
  * ut: func to verify state based on pb show should use void *

 -- Paul Atkins <paul.atkins@intl.att.com>  Fri, 19 Jun 2020 09:02:21 +0100

vyatta-dataplane (3.10.33) unstable; urgency=medium

  [ Ian Wilson ]
  * cgnat: Several small cosmetic changes to cgnat
  * cgnat: Add 2-tuple sessn to hash table if it fails to be added directly
  * cgnat: Move 2-tuple session inspection code into separate function
  * cgnat: Block outbound flow if max-dest-per-session reached
  * cgnat: Block inbound packets if max-dest-per-session reached
  * cgnat: Increase maximum configurable max-dest-per-session to 128
  * ut: Fixup cgnat25 to expect an ICMP error
  * cgnat: Remove interface config store and replay mechanism
  * ut: Remove cgnat14 test for interface store and replay mechanism

  [ Paul Atkins ]

 -- Paul Atkins <paul.atkins@intl.att.com>  Tue, 16 Jun 2020 10:32:46 +0100

vyatta-dataplane (3.10.32) unstable; urgency=medium

  [ Mandeep Rohilla ]
  * DP_EVENT: Add new event for MTU change notifications
  * MTU: Register QoS's intereset in MTU change
  * MTU: Don't bounce the port when changing the MTU

  [ Paul Atkins ]

 -- Paul Atkins <paul.atkins@intl.att.com>  Fri, 12 Jun 2020 11:54:49 +0100

vyatta-dataplane (3.10.31) unstable; urgency=medium

  [ Ian Wilson ]
  * npf: Simplify and enhance the api for fetching address group json

  [ Paul Atkins ]

 -- Paul Atkins <paul.atkins@intl.att.com>  Fri, 12 Jun 2020 11:14:46 +0100

vyatta-dataplane (3.10.30) unstable; urgency=medium

  [ Robert Shearman ]
  * debian: don't suppress changelog generation
  * Pull JSON writer code out into a shared library (Fixes: VRVDR-51389)

  [ Paul Atkins ]

 -- Paul Atkins <paul.atkins@intl.att.com>  Tue, 09 Jun 2020 09:24:36 +0100

vyatta-dataplane (3.10.29) unstable; urgency=medium

  [ Srinivas Narayan ]
  * Check if next hop is non-NULL before de-referencing it

  [ Paul Atkins ]

 -- Paul Atkins <paul.atkins@intl.att.com>  Tue, 09 Jun 2020 08:40:38 +0100

vyatta-dataplane (3.10.28) unstable; urgency=medium

  [ Charles (Chas) Williams ]
  * conf: allow dev_flags to be filtered (Bugfix: VRVDR-48438)
  * ixgbe: do not use the LSC interrupt (Bugfix: VRVDR-48438)
  * ifconfig: allow inspection of the lsc status
  * vhost: do not wait forever for QMP (Bugfix: VRVDR-51099)

  [ Paul Atkins ]

 -- Paul Atkins <paul.atkins@intl.att.com>  Fri, 05 Jun 2020 10:16:49 +0100

vyatta-dataplane (3.10.27) unstable; urgency=medium

  [ Ian Wilson ]
  * nat64: Only dereference the session sentry once
  * nat64: Free memory before returning in nat64_create error case

  [ Robert Shearman ]
  * storm_ctl: avoid redundant FAL update when adding threshold for new type
  * storm_ctl: move fal_policer_modify_profile function down
  * storm_ctl: make threshold removal FAL state symmetric (Fixes: VRVDR-51406)

  [ Paul Atkins ]
  * lpm6: fix check for depth when removing /24

 -- Paul Atkins <paul.atkins@intl.att.com>  Thu, 04 Jun 2020 12:28:06 +0100

vyatta-dataplane (3.10.26) unstable; urgency=medium

  [ Mark Gillott ]
  * if: migrate hardware port completion to separate function
  * if: replace NEWPORT with INIPORT & ADDPORT (Fixes: VRVDR-46511)
  * if: postpone snapshot request until port initialisation complete
    (Fixes: VRVDR-46511)

  [ Paul Atkins ]

 -- Paul Atkins <paul.atkins@intl.att.com>  Fri, 29 May 2020 14:15:43 +0100

vyatta-dataplane (3.10.25) unstable; urgency=medium

  [ Paul Aitken ]
  * DPI: fix memleaks in dpi_ctor
  * DPI: make initialisation return errno

  [ Robert Shearman ]
  * ip_rt_protobuf: fix coverity resource leak reports (Fixes: VRVDR-51284)

  [ Ian Wilson ]
  * cgnat: Return NAT pool "full" (np_full) json to control plane

  [ ak487r ]
  * tests: remove ipv6 ND Solicitation tests for originating firewall

  [ Ian Wilson ]
  * cgnat: Max dest per session only allows powers of two

  [ Tom Kiely ]
  * MAC Limit: Add a new attr for mac limit on port/vlan
  * MAC Limit: Add a new log type flag for mac limiting feat
  * MAC Limit: Add support for creating MAC limiting profiles
  * MAC Limit: Add support mac limit entry based on port/vlan
  * MAC Limit: Apply mac limiting in the FAL
  * MAC Limit: Add hooks for applying mac limiting based on dp events
  * MAC Limit: Add support for show command
  * Add Unit Tests for MAC limiting feature.

  [ Paul Atkins ]

 -- Paul Atkins <paul.atkins@intl.att.com>  Fri, 29 May 2020 12:13:11 +0100

vyatta-dataplane (3.10.24) unstable; urgency=medium

  [ Paul Atkins ]
  * main: add a wrapper to unregister a thread with rcu
  * ip_forward: remove references to next_hop_v6

  [ Robert Shearman ]
  * route: set some missing address family types
  * route_v6: set some missing address family types
  * mpls: set some missing address family types

  [ Paul Atkins ]
  * main: make ASSERT_MASTER public

 -- Paul Atkins <paul.atkins@intl.att.com>  Fri, 22 May 2020 11:01:09 +0100

vyatta-dataplane (3.10.23) unstable; urgency=medium

  [ Paul Atkins ]
  * debian: define prefix in the libyattafal .pc file

  [ Paul Carson ]
  * Forward PPP CHAP traffic to PPP (Fixes: VRVDR-49231)

  [ Derek Fawcus ]
  * NPF: Use ICMP opcode defines, not magic values
  * NPF: Adjust ICMP opcode generation
  * NPF: Enable matching of ICMP classes in ncode
  * Update checkpath warnings in use

  [ Paul Atkins ]

 -- Paul Atkins <paul.atkins@intl.att.com>  Thu, 21 May 2020 10:40:12 +0100

vyatta-dataplane (3.10.22) unstable; urgency=medium

  [ Robert Shearman ]
  * debug_strip: add build-ids to package metadata
  * Generate -dbgsym packages per binary package (Fixes: VRVDR-50948)

  [ Shweta Choudaha ]
  * flow_cache: Use get_lcore_max to get max lcoreid

  [ Paul Atkins ]

 -- Paul Atkins <paul.atkins@intl.att.com>  Tue, 19 May 2020 10:59:05 +0100

vyatta-dataplane (3.10.21) unstable; urgency=medium

  [ Paul Atkins ]
  * nd6_nbr: when storing the v6 addr use sockaddr_storage not sockaddr

  [ Gavin Shearer ]
  * nat64: check rule group name of rule is set before accessing it

  [ Paul Atkins ]
  * main: make sure that we don't register rcu thread twice

  [ Charles (Chas) Williams ]
  * dpdk: get dev_info before closing (Bugfix: VRVDR-51041)

  [ Paul Atkins ]

 -- Paul Atkins <paul.atkins@intl.att.com>  Mon, 18 May 2020 19:29:08 +0100

vyatta-dataplane (3.10.20) unstable; urgency=medium

  [ Paul Aitken ]
  * DPI: new APIs to support application name database
  * DPI: new APIs to support application type database
  * DPI: new APIs for user-defined applications
  * DPI: new APIs to allow packet processing by nDPI
  * DPI: change --without-dpi to build without nDPI
  * DPI: add new files to makefile
  * DPI: remove redundant files
  * DPI: don't need to include DPI
  * DPI: remove Qosmos from dpi_internal.h, add new APIs
  * DPI: update app_cmds.c includes
  * DPI: dpi_public.c to call the engine-based APIs
  * DPI: update DPI rprocs to engine-based APIs
  * DPI: remove app database from npf_ext_app.c
  * DPI: update app FW DPI rprocs to use engine-based APIs
  * DPI: update L3 DPI pipeline to use engine-based APIs
  * DPI: add new engine-based APIs to dpi.c
  * DPI: add libndpi-dev build dependency

  [ Paul Atkins ]

 -- Paul Atkins <paul.atkins@intl.att.com>  Mon, 18 May 2020 15:32:27 +0100

vyatta-dataplane (3.10.19) unstable; urgency=medium

  [ ak487r ]
  * npf: add originating firewall
  * tests: add ipv4 tcp slowpath tests for originating firewall
  * tests: add ipv6 tcp slowpath tests for originating firewall
  * tests: add ipv4 icmp packet to big tests for originating firewall
  * tests: add ipv6 icmp packet to big tests for originating firewall
  * tests: add ipv6 ND Advertisement tests for originating firewall
  * tests: add ipv6 ND Solicitation tests for originating firewall
  * tests: add ipv4 echo reply by cgnat for originating firewall

  [ Paul Atkins ]
  * ut: fix issue with buffer size when comparing one-of
  * nh_common: change 1 to 1ull when using it to shift 64 bit numbers
  * nh_common: when updating map get the count from the bitmap
  * nh_common: on nh_map init leave space for unusable primaries
  * nh_common: use CMM macros when reading/modifying the usability flag
  * nh_common: reinit nh map contents if collisions when marking unusable
  * nh_common: let paths be marked usable and unusable
  * ut: tests for pic edge where a path is made usable
  * route6: display the next hop map for v6 routes
  * ut: remove extra whitespace in pic edge tests
  * ut: add an ipv6 pic edge test
  * route: register path_state functions with event infra for cleanup

 -- Paul Atkins <paul.atkins@intl.att.com>  Mon, 18 May 2020 13:56:55 +0100

vyatta-dataplane (3.10.18) unstable; urgency=medium

  [ Sanjay Iyer ]
  * hw-bfd: Add additional FAL attributes (Fixes: VRVDR-50399)

  [ Paul Atkins ]

 -- Paul Atkins <paul.atkins@intl.att.com>  Fri, 15 May 2020 17:24:01 +0100

vyatta-dataplane (3.10.17) unstable; urgency=medium

  [ Paul Atkins ]
  * nh_common: check if a nh is unusable before marking as unusable
  * nh_common: don't put an unusable nh into the map at init time
  * nh_common: add a bitmask to track usable next_hops
  * ut: allow for checking for one of many expected strings
  * ut: further tests for pic edge

  [ Gavin Shearer ]
  * nat: add support in apm for multiple port maps based on protocol
  * nat: rename fields in port_prot structure
  * nat: add passing in IP proto to apm port request fns
  * nat: update per-rule nat statistics to be per-protocol
  * nat: pass back in JSON the per-protocol rule used counts
  * nat: add warning if changing port pool for separate ICMP pool

  [ Paul Atkins ]

 -- Paul Atkins <paul.atkins@intl.att.com>  Fri, 15 May 2020 13:40:54 +0100

vyatta-dataplane (3.10.16) unstable; urgency=medium

  [ Robert Shearman ]
  * if: fix typo in ifop_uninit comment
  * bridge: issuing FAL delport notifications for members on bridge delete
    (Fixes: VRVDR-51123)

  [ Srinivas Narayan ]
  * npf: Add a flag to enable hash table linkage for rules
  * npf: add hash table linkage for rules

  [ Paul Atkins ]
  * nh_common: change api to mark path unusable to also allow usable

 -- Paul Atkins <paul.atkins@intl.att.com>  Fri, 15 May 2020 11:53:04 +0100

vyatta-dataplane (3.10.15) unstable; urgency=medium

  [ Dewi Morgan ]
  * dataplane: add dp_ifnet_admin_status api

  [ Paul Atkins ]
  * nh_common: when a next_hop is marked unusable update the fal
  * urcu: add an API to allow a thread to register with urcu
  * dpdk_linkwatch: on link down mark paths unusable

  [ Robert Shearman ]
  * fal: signal backup paths

  [ Paul Atkins ]

 -- Paul Atkins <paul.atkins@intl.att.com>  Wed, 13 May 2020 16:27:47 +0100

vyatta-dataplane (3.10.14) unstable; urgency=medium

  [ Srinivas Narayan ]
  * npf: Add flags to skip stats maintenance
  * npf: Skip stats allocation if NO_STATS flag is set
  * npf: Add NULL checks for rule stats where necessary
  * npf: Skip stats allocation for IPsec rulesets
  * npf: Use NO_STATS flag to optimize high level ops

  [ Simon Barber ]
  * Set the l3 length of Site-2-Site Packets for TX on spath

  [ Paul Atkins ]
  * ut: move the pic edge tests into dp_test_ip_pic_edge.c
  * nh_common: change the nexthop to have a struct_ip addr
  * nh_common: rename nexthop_create_copy
  * mpls: make nh_outlabels_copy copy all labels
  * nh_common: add a function to copy a next_hop and use instead of memcpy
  * nh_common: provide apis to help do a modify of an active next_hop_list
  * nh_common: store the number of primary paths in the next_hop_list
  * nh_common: store the protected next_hops in a 2 level hash
  * nh_common: use a nh_map when a next_hop_list has backup paths
  * route: Add an api to allow plugins to provide path state
  * nh_common: add a ptr back from the NH to the NH list
  * nh_common: update sw forwarding state when a NH becomes unusable
  * ut: ip pic edge tests
  * ut: ip pic edge tests with traffic
  * nh_common: fix typos in comments
  * nh_common: when tracking nexthops with backups, skip those with no ifp

 -- Paul Atkins <paul.atkins@intl.att.com>  Wed, 13 May 2020 08:43:08 +0100

vyatta-dataplane (3.10.13) unstable; urgency=medium

  [ Nicholas Brown ]
  * update autconf dpdk check to check for 19.11

  [ Robert Shearman ]
  * protobuf: fix typo in description of mpls_labels field

  [ Srinivas Narayan ]
  * flow-cache: Add API prototypes for flow-cache
  * flow-cache: Move crypto pkt buffer definition
  * flow-cache: Rename pr_cache* to flow_cache*
  * flow-cache: Rename variable used for flow_cache_entry
  * flow-cache: Move address union definition to make it re-usable
  * flow-cache: Migrate addresses to common definition
  * flow-cache: Enable support for IPv6
  * flow-cache: refactor common code invoking flow_cache_add
  * flow-cache: Decouple flow cache from crypto per-core block
  * flow-cache: use accessors for rule and context
  * flow-cache: add a bit to identify packets not matching any rule
  * flow-cache: Add support for caching negative matches
  * flow-cache: Create cache entries for cleartext packets
  * flow-cache: Skip further processing on cache match for cleartext packet
  * flow-cache: Avoid de-referencing policy rule unless present
  * flow-cache: Use rss hash if present in buffer
  * flow-cache: Add support for aging
  * flow-cache: refactor code to dump cache
  * flow-cache: Move flow-cache infra to separate module
  * flow-cache: Emit hit counts
  * flow-cache: split flow cache dump into smaller functions
  * flow-cache: Update comments to use 'flow cache'
  * flow-cache: rename crypto specific function & macro
  * flow-cache: Reorder fields to remove holes in structure

  [ Shweta Choudaha ]
  * backplane: use device max_mtu for backplane intf

  [ Paul Atkins ]

 -- Paul Atkins <paul.atkins@intl.att.com>  Tue, 12 May 2020 12:13:28 +0100

vyatta-dataplane (3.10.12) unstable; urgency=medium

  * debian: update dependency on vyatta-dpdk-swport

 -- Paul Atkins <paul.atkins@intl.att.com>  Mon, 11 May 2020 14:31:12 +0100

vyatta-dataplane (3.10.11) unstable; urgency=medium

  [ Brian Russell ]
  * qos: fix legacy map show

  [ Nicholas Brown ]
  * git ignore more debian package install directories
  * dataplane-dev does not have a dependency on the test binary

  [ Robert Shearman ]
  * route_v6: move handle_route6 function to ip_netlink.c
  * if: rename incomplete_route_add function
  * protobuf: add definition for route updates from the RIB
  * ip_rt_protobuf: add support for decoding protobuf route updates
  * tests: add support for protobuf route messages
  * ip_rt_protobuf: add support for installing backup paths
  * tests: add test for routes with backup paths
  * ecmp: move netlink handling to ip_netlink.c
  * ip_rt_protobuf: preserve display behaviour for MPLS deagg routes

  [ Paul Atkins ]

 -- Paul Atkins <paul.atkins@intl.att.com>  Mon, 11 May 2020 11:49:36 +0100

vyatta-dataplane (3.10.10) unstable; urgency=medium

  [ Mike Larson ]
  * Typo in include guard

  [ Shweta Choudaha ]
  * Add support for I40E X722 device

  [ Charles (Chas) Williams ]
  * dpdk: 19.11: struct ether_addr to struct rte_ether_addr
    (Bugfix: VRVDR-45636)
  * dpdk: 19.11; is_*_ether_addr to rte_is_*_ether_addr (Bugfix: VRVDR-45636)
  * dpdk: 19.11: e_RTE_METER_COLORS to RTE_COLORS (Bugfix: VRVDR-45636)
  * dpdk: 19.11: rename struct *_hdr to struct rte_*_hdr (Bugfix: VRVDR-45636)
  * dpdk: 19.11: ETHER_* to RTE_ETHER_* (Bugfix: VRVDR-45636)
  * dpdk: 19.11: add alignment to packed structs (Bugfix: VRVDR-45636)
  * dpdk: 19.11: fix swport unit tests (Bugfix: VRVDR-45636)
  * dpdk: 19.11: update build depdendencies (Bugfix: VRVDR-45636)

  [ Paul Atkins ]

 -- Paul Atkins <paul.atkins@intl.att.com>  Mon, 11 May 2020 09:13:58 +0100

vyatta-dataplane (3.10.9) unstable; urgency=medium

  [ Gavin Shearer ]
  * alg: ensure parent session active before linking child

  [ Paul Atkins ]
  * 3.9.108

  [ Charles (Chas) Williams ]
  * crypto: count burst buffer full as drops (Bugfix: VRVDR-50279)
  * crypto: count most errors as proto drops (Bugfix: VRVDR-50279)
  * crypto: eliminate macro usage (Bugfix: VRVDR-50279)
  * crypto: count packets against tunnel interface (Bugfix: VRVDR-50279)
  * crypto: do not count failed packets (Bugfix: VRVDR-50279)

  [ Paul Atkins ]
  * 3.9.109

  [ Mark Gillott ]
  * Register event operations only on first use (Fixes: VRVDR-50621)
  * Capture portmonitor replay errors (Fixes: VRVDR-50621)

  [ Paul Atkins ]
  * 3.9.110

  [ Charles (Chas) Williams ]
  * vhost: fix QMP communication (Bugfix: VRVDR-50745)

  [ Paul Atkins ]
  * 3.9.111

  [ Nicholas Brown ]
  * Add new public API dp_pipeline_is_feature_enabled_by_inst()

  [ Paul Atkins ]
  * 3.9.112

  [ Mark Gillott ]
  * pipeline: add initialiser to declaration of storage_ctx

  [ Nicholas Brown ]
  * Install test headers into the correct path from Makefile
  * dataplane_test in it's own package

  [ Gavin Shearer ]
  * nat64: make per-rule 'used' count be decremented
  * nat64: set full range for overload start/stop ports

  [ Mark Gillott ]
  * pcap: serialise access to capture console socket (Fixes: VRVDR-50937)

  [ Paul Atkins ]

 -- Paul Atkins <paul.atkins@intl.att.com>  Wed, 06 May 2020 14:13:12 +0100

vyatta-dataplane (3.10.8) unstable; urgency=medium

  [ Mike Larson ]
  * Add helper functions for protobuf

  [ Paul Atkins ]
  * nh_common: use a common version of nh_get_lables
  * nh_common: use a common version of nh_get_flags
  * mpls: use dp_nh_get_ifp instead of nh_get_if
  * nh_common: use a common version of nexthop_mp_select
  * route: add a family parameter to nexthop_select
  * route6: add a family parameter to nexthop6_select
  * crypto: crypto_policy_handle_packet_outbound_checks to use common nh
  * crypto: pr_feat_attach should use a single nh instead of a union
  * nh_common: use a common version of nexthop_select
  * nh: change nh_select so that it takes a family not a nh_type
  * nh: use nexthop_select instead of nh_select
  * mpls: make mpls_label_table_lookup return a next_hop ptr
  * mpls: make mpls_unlabeled_input return a struct next_hop *
  * mpls: modify mpls_oam_v4_lookup to use a next_hop instead of a union
  * mpls: change mpls_label_table_ins_lbl_internal to take a next_hop ptr
  * mpls: change mpls_label_table_insert_label to take a next_hop ptr
  * mpls: change mpls_label_table_add_reserved_labels to use a next_hop ptr
  * mpls: nh_fwd_mpls should take a struct next_hop ptr
  * mpls: change nh_eth_output_mpls to take a struct next_hop ptr
  * mpls: change nh_mpls_ip_fragment to take a struct next_hop ptr
  * mpls: change nh_mpls_forward to take a struct next_hop ptr
  * mpls: change mpls_labeled_forward to use a struct next_hop ptr
  * mpls: change mpls_unlabeled_forward to use a struct next_hop ptr
  * ecmp: change ecmp_mpls_create to return a struct next_hop ptr
  * mpls: change mpls_route_change to use a struct next_hop ptr
  * crypto: make crypto_policy_check_outbound take a struct next_hop **
  * l3_v4_ipsec: use struct next_hop instead of the nh union
  * l3_v6_ipsec: use struct next_hop instead of the nh union
  * shadow: use struct next_hop instead of the nh union nin spath_reader
  * nh: remove union next_hop_v4_or_v6_ptr as it is no longer used
  * crypto: tidy up code in crypto_policy_check_outbound
  * crypto: remove common code in crypto_policy_feat_attach_by_reqid
  * crypto: remove  common code in policy_bind_feat_attach
  * crypto: remove common code in policy_rule_to_json
  * shadow: commonise next_hop code in spath_reader
  * nh_common: make some of the nexthop functions static
  * nh: move the final funcs from nh.c and delete the file
  * mpls: move nh_fwd_ret into mpls_forward.c as that is the only user
  * nh: remove definition of NH_STRING_MAX as it is unused
  * mpls: remove duplicate code in mpls_route_change
  * nh_common: move enum nh_type into nh_common.h
  * nh_common: include mpls.h as it uses the outlabels defined there
  * nh_common: include ip_addr.h as it uses the ip_addr defined there
  * route: include if_llatbl.h as it use symbols defined there
  * l3_v4_encap: include if_llatbl.h as it use symbols defined there
  * nh: move enum nh_type to nh_common.h and remove nh.h
  * nh_common: rename next_hop_u to next_hop_list

 -- Paul Atkins <paul.atkins@intl.att.com>  Fri, 01 May 2020 10:11:41 +0100

vyatta-dataplane (3.10.7) unstable; urgency=medium

  [ Nicholas Brown ]
  * Git Ignore generated library files

  [ Robert Shearman ]
  * vlan_modify: fix json writing unwinding for no interfaces
    (Fixes: VRVDR-50839)
  * fal: add FAL next-hop attributes for PIC Edge (Closes: VRVDR-50739)
  * fal: add memory management functions
  * if: use RCU for interface fal_l3 field
  * storm_control: use RCU for instance sci_fal_obj array
  * tests: use FAL memory helpers in test plugin

  [ Paul Atkins ]

 -- Paul Atkins <paul.atkins@intl.att.com>  Fri, 01 May 2020 08:19:56 +0100

vyatta-dataplane (3.10.6) unstable; urgency=medium

  [ Paul Atkins ]
  * ut: change the size of the rings on the tx/rx interfaces
  * ut: provide apis for injecting and getting tx'ed packets
  * ut: add a new test for qos bursts

  [ Robert Shearman ]
  * vlan_modify: don't create filter chain unless there's an action we handle
    (Fixes: VRVDR-50709)
  * vlan_modify: remove some noisy log messages (Fixes: VRVDR-50711)

  [ Mike Larson ]
  * Protobuf support files need to be exported for plug-in
  * Move install location for protobuf generated files
  * Export more UT functions/headers
  * Update pkg-config path for dev
  * Set up dependency correctly for proto projects

  [ Paul Atkins ]
  * route: make the gateway in a next hop a union of v4/v6
  * route: change order of fields in struct next_hop_u
  * mpls: include stdbool.h as the header file uses bool
  * nh_common: add a new nh_common file to contain core nh code
  * route6: make the v6 route code use the common 'struct next_hop'
  * nh_common: move struct next_hop_u into nh_common.h
  * nh_common: remove struct next_hop_v6_u, use the v4/v6 version
  * nh_common: move the struct nexthop_hash_key to nh_common header file
  * route6: use the common nexthop_hash_key structure
  * nh_common: move struct nexthop_table into nh_common.h
  * route6: use the common nexthop table definition
  * nh_common: add code to allow registration per AF
  * nh_common: add common funcs to get/set ifp from nh
  * route6: move route_v6_init and route_v6_uninit lower in file
  * route: register hash functions with nh_common
  * route6: register hash functions with nh_common
  * route: don't use global nh_tbl var from nexthop_new
  * route: modify the debug in nexthop_reuse to add the af
  * nh_common: make the nexthop_lookup function common
  * route6: use the common nexthop_lookup function
  * fal: use a common version of next_hop_to_packet_action
  * fal: use a common version of next_hop_group_packet_action
  * fal: use a common version of next_hop_to_attr_list
  * fal: use a common version of fal_ip_new_next_hops
  * nh_common: use a common version of nexthop_reuse
  * nh_common: use a common version of nexthop_hash_insert
  * route6: pass an address family into nexthop6_new
  * route6: use NEXTHOP_HASH_TBL_SIZE instead of the v6 specific version
  * nh_common: use a common version of nexthop_alloc
  * nh_common: use a common version of nexthop_destroy
  * route6: change nexthop6_new to take a proto field
  * nh_common: use a common version of nexthop_new
  * route: modify nexthop_create to take a struct ip_addr for the gateway
  * route6: modify nexthop6_create to take a struct ip_addr for the gateway
  * nh_common: use a common version of nexthop_create
  * fal: use a common version of fal_ip_del_next_hops
  * nh_common: use a common version of nh_is_neigh_present
  * nh_common: use a common version of nh_is_neigh_created
  * nh_common: use a common version of nh_get_lle
  * route: add a family parameter to nexthop_put
  * route6: add a family parameter to nexthop6_put
  * nh_common: use a common version of nexthop_put
  * nh_common: use a common version of nexthop_create_copy
  * route: add a family parameter to nexthop_hash_del_add
  * route6: add a family parameter to nexthop6_hash_del_add
  * nh_common: use a common version of nexthop_hash_del_add
  * nh_common: use a common version of nh_is_connected
  * nh_common: use a common version of nh_is_local
  * nh_common: use a common version of nh_is_gw
  * route: add a family parameter to nh4_set_neigh_present
  * route6: add a family parameter to nh6_set_neigh_present
  * nh_common: use a common version of nh_set_neigh_present
  * route: add a family parameter to nh4_clear_neigh_present
  * route6: add a family parameter to nh6_clear_neigh_present
  * nh_common: use a common version of nh_clear_neigh_present
  * route: add a family parameter to nh4_set_neigh_created
  * route6: add a family parameter to nh6_set_neigh_created
  * nh_common: use a common version of nh_set_neigh_created
  * route: add a family parameter to nh4_clear_neigh_created
  * route6: add a family parameter to nh6_clear_neigh_created
  * nh_common: use a common version of nh_clear_neigh_created
  * nh_common: use a common version of nextu_nc_count
  * nh_common: use a common version of nextu_find_path_using_ifp
  * nh_common: use a common version of nextu_is_any_connected
  * route: add a family parameter to route_nh_replace
  * route: add a family parameter to route6_nh_replace
  * fal: move next_hop_group_packet_action higher in file
  * fal: use next_hop_group_packet_action when creating new ip nhs

 -- Paul Atkins <paul.atkins@intl.att.com>  Wed, 29 Apr 2020 08:42:25 +0100

vyatta-dataplane (3.10.5) unstable; urgency=medium

  [ Srinivas Narayan ]
  * Refactor use of grouper2 functions into separate module
  * rte-acl: determine ruleset size at creation time
  * rte-acl: Add packet matching abstraction
  * rte-acl: migrate ruleset to packet match abstraction API
  * rte-acl: Rename npf_grouper_cb_data and make it public
  * rte-acl: Add rte-acl based implementation of packet matching callbacks
  * rte-acl: Set up crypto callbacks for using rte-acl
  * rte-acl: Pass rule group as part of the context to match function
  * rte-acl: Add API to find rule in a group
  * rte-acl: Add API to determine if ruleset uses cache
  * rte-acl: Update crypto callback for match API
  * rte-acl: Use NPF cache only if ruleset requires it
  * rte-acl: skip using npf-cache if ruleset doesn't rely on it
  * rte-acl: Only invoke classifier for non-empty rulesets
  * rte-acl: Streamline call flow in npf_ruleset_inspect

  [ Paul Atkins ]

 -- Paul Atkins <paul.atkins@intl.att.com>  Mon, 27 Apr 2020 08:09:24 +0100

vyatta-dataplane (3.10.4) unstable; urgency=medium

  * Revert "Protobuf support files need to be exported for plug-in"
  * Revert "Move install location for protobuf generated files"
  * Revert "Export more UT functions/headers"
  * Revert "Update pkg-config path for dev"

 -- Paul Atkins <paul.atkins@intl.att.com>  Fri, 24 Apr 2020 09:18:28 +0100

vyatta-dataplane (3.10.3) unstable; urgency=medium

  [ Paul Atkins ]
  * ut: mark dp_test_crypto_perf_scale tests as DONT_RUN

  [ Mike Larson ]
  * Protobuf support files need to be exported for plug-in
  * Move install location for protobuf generated files
  * Export more UT functions/headers
  * Update pkg-config path for dev

  [ Paul Atkins ]

 -- Paul Atkins <paul.atkins@intl.att.com>  Fri, 24 Apr 2020 08:21:26 +0100

vyatta-dataplane (3.10.2) unstable; urgency=medium

  [ Mark Gillott ]
  * pcap: run FAL updates on master thread (Fixes: VRVDR-50581)

  [ Paul Atkins ]
  * 3.9.105

  [ Nicholas Brown ]
  * master branch is targeting 2005 release
  * Restore .gitlint file
  * Identify hidden files that should not be ignored

  [ Gavin Shearer ]
  * l3acl: don't commit rules to HW on event IF_FEAT_MODE_EVENT_L3_ENABLED

  [ Ian Wilson ]
  * cgnat: Obsolete some error counts, and add echo-req count to summary

  [ Nicholas Brown ]
  * Remove copyright and license assertion output

  [ Paul Atkins ]
  * ipv4_rsmbl: If we detect duplicate fragments then clean up properly
  * ipv4_rsmbl: check all previous frags to determine duplicates

  [ Srinivas Narayan ]
  * ipsec-ut: Update crypto UTs to support policy count verification
  * ipsec-ut: Force NPF cleanup at the end of s2s suites
  * ipsec-ut: Add NPF cleanup calls to multi-tunnel tests
  * ipsec-ut: Add a test to measure time to setup/teardown 500 tunnels
  * ipsec-ut: Increase poll interval for crypto policy display
  * crypto: Add 'brief' option to 'ipsec spd' command
  * crypto: Add total and live policy counts
  * ipsec-ut: Update UT to use 'brief' cmd and live policy count
  * UT: Add API to specify polling interval for json state
  * ipsec-ut: Update polling interval and count based on new API

  [ Paul Atkins ]
  * ipv4_rsmbl: drop fragment if it includes previously rx'ed bytes
  * ut: enhance the ipv4 duplicate fragment tests
  * ipv6_rsmbl: If we detect duplicate fragments then clean up properly
  * ipv6_rsmbl: check all previous frags to determine duplicates
  * ipv6_rsmbl: drop fragment if it includes previously rx'ed bytes
  * if: make if_output_features always inline
  * l2_vlan_mod: rename the vlan_mod pipline feature file
  * l2_vlan_mod: add a new pipeline node for egress vlan modify
  * portmonitor: add a new pipeline node for output portmonitor
  * capture: add a new pipeline node for output capture
  * if: split if_output into an internal and external version
  * if: remove if_output_features and call the feat point directly
  * if: make the pipeline call if_output_internal
  * 3.9.106

  [ Ian Wilson ]
  * npf: Optimal address-group show output including host addresses

  [ Robert Shearman ]
  * pipeline: use correct ifp for egress vlan modify feature
    (Fixes: VRVDR-50708)

  [ Paul Atkins ]
  * 3.9.107

 -- Paul Atkins <paul.atkins@intl.att.com>  Tue, 21 Apr 2020 09:40:00 +0100

vyatta-dataplane (3.10.1) unstable; urgency=medium

  [ Nicholas Brown ]
  * master-next branch is targeting danos project

  [ Srinivas Narayan ]
  * crypto: Increase force commit count to 2000

  [ Paul Atkins ]

 -- Paul Atkins <paul.atkins@intl.att.com>  Wed, 08 Apr 2020 13:36:41 +0100

vyatta-dataplane (3.9.112) unstable; urgency=medium

  [ Nicholas Brown ]
  * Add new public API dp_pipeline_is_feature_enabled_by_inst()

  [ Paul Atkins ]

 -- Paul Atkins <paul.atkins@intl.att.com>  Wed, 06 May 2020 09:18:57 +0100

vyatta-dataplane (3.9.111) unstable; urgency=medium

  [ Charles (Chas) Williams ]
  * vhost: fix QMP communication (Bugfix: VRVDR-50745)

  [ Paul Atkins ]

 -- Paul Atkins <paul.atkins@intl.att.com>  Wed, 22 Apr 2020 16:21:13 +0100

vyatta-dataplane (3.9.110) unstable; urgency=medium

  [ Mark Gillott ]
  * Register event operations only on first use (Fixes: VRVDR-50621)
  * Capture portmonitor replay errors (Fixes: VRVDR-50621)

  [ Paul Atkins ]

 -- Paul Atkins <paul.atkins@intl.att.com>  Tue, 21 Apr 2020 07:45:42 +0100

vyatta-dataplane (3.9.109) unstable; urgency=medium

  [ Charles (Chas) Williams ]
  * crypto: count burst buffer full as drops (Bugfix: VRVDR-50279)
  * crypto: count most errors as proto drops (Bugfix: VRVDR-50279)
  * crypto: eliminate macro usage (Bugfix: VRVDR-50279)
  * crypto: count packets against tunnel interface (Bugfix: VRVDR-50279)
  * crypto: do not count failed packets (Bugfix: VRVDR-50279)

  [ Paul Atkins ]

 -- Paul Atkins <paul.atkins@intl.att.com>  Tue, 21 Apr 2020 07:43:38 +0100

vyatta-dataplane (3.9.108) unstable; urgency=medium

  [ Gavin Shearer ]
  * alg: ensure parent session active before linking child

  [ Paul Atkins ]

 -- Paul Atkins <paul.atkins@intl.att.com>  Tue, 21 Apr 2020 07:42:23 +0100

vyatta-dataplane (3.9.107) unstable; urgency=medium

  [ Ian Wilson ]
  * npf: Optimal address-group show output including host addresses

  [ Robert Shearman ]
  * pipeline: use correct ifp for egress vlan modify feature
    (Fixes: VRVDR-50708)

  [ Paul Atkins ]

 -- Paul Atkins <paul.atkins@intl.att.com>  Fri, 17 Apr 2020 11:20:45 +0100

vyatta-dataplane (3.9.106) unstable; urgency=medium

  [ Nicholas Brown ]
  * master branch is targeting 2005 release
  * Restore .gitlint file
  * Identify hidden files that should not be ignored

  [ Gavin Shearer ]
  * l3acl: don't commit rules to HW on event IF_FEAT_MODE_EVENT_L3_ENABLED

  [ Ian Wilson ]
  * cgnat: Obsolete some error counts, and add echo-req count to summary

  [ Nicholas Brown ]
  * Remove copyright and license assertion output

  [ Paul Atkins ]
  * ipv4_rsmbl: If we detect duplicate fragments then clean up properly
  * ipv4_rsmbl: check all previous frags to determine duplicates
  * ipv4_rsmbl: drop fragment if it includes previously rx'ed bytes
  * ut: enhance the ipv4 duplicate fragment tests
  * ipv6_rsmbl: If we detect duplicate fragments then clean up properly
  * ipv6_rsmbl: check all previous frags to determine duplicates
  * ipv6_rsmbl: drop fragment if it includes previously rx'ed bytes
  * if: make if_output_features always inline
  * l2_vlan_mod: rename the vlan_mod pipline feature file
  * l2_vlan_mod: add a new pipeline node for egress vlan modify
  * portmonitor: add a new pipeline node for output portmonitor
  * capture: add a new pipeline node for output capture
  * if: split if_output into an internal and external version
  * if: remove if_output_features and call the feat point directly
  * if: make the pipeline call if_output_internal

 -- Paul Atkins <paul.atkins@intl.att.com>  Thu, 16 Apr 2020 12:34:30 +0100

vyatta-dataplane (3.9.105) unstable; urgency=medium

  [ Mark Gillott ]
  * pcap: run FAL updates on master thread (Fixes: VRVDR-50581)

  [ Paul Atkins ]

 -- Paul Atkins <paul.atkins@intl.att.com>  Wed, 08 Apr 2020 07:11:28 +0100

vyatta-dataplane (3.9.104) unstable; urgency=medium

  * DANOS Import master

 -- Nicholas Brown <nick.brown@att.com>  Tue, 07 Apr 2020 13:26:26 +0100

vyatta-dataplane (3.7.86.1.4) unstable; urgency=medium

  * DANOS Import

 -- Paul Atkins <paul.atkins@intl.att.com>  Fri, 08 Nov 2019 16:27:29 +0000<|MERGE_RESOLUTION|>--- conflicted
+++ resolved
@@ -1,4 +1,3 @@
-<<<<<<< HEAD
 vyatta-dataplane (3.12.2) unstable; urgency=medium
 
   [ Nicholas Brown ]
@@ -44,7 +43,7 @@
   [ Paul Atkins ]
 
  -- Paul Atkins <paul.atkins@intl.att.com>  Mon, 12 Oct 2020 09:20:52 +0100
-=======
+
 vyatta-dataplane (3.11.47) unstable; urgency=medium
 
   [ Srinivas Narayan ]
@@ -73,26 +72,19 @@
   [ Paul Atkins ]
 
  -- Paul Atkins <paul.atkins@intl.att.com>  Wed, 21 Oct 2020 09:14:31 +0100
->>>>>>> bdc44e4e
 
 vyatta-dataplane (3.11.46) unstable; urgency=medium
 
   [ Gavin Shearer ]
   * fal acl: use rule number attr instead of priority in rules
 
-<<<<<<< HEAD
-  [ Paul Atkins ]
-
- -- Paul Atkins <paul.atkins@intl.att.com>  Fri, 16 Oct 2020 15:26:35 +0100
-=======
-  [ Srinivas Narayan ]
+  [ Paul Atkins ]
   * Include shadow ring in buffer count calculations
   * Increase slowpath receive ring size
 
   [ Paul Atkins ]
 
  -- Paul Atkins <paul.atkins@intl.att.com>  Tue, 20 Oct 2020 10:07:06 +0100
->>>>>>> bdc44e4e
 
 vyatta-dataplane (3.11.45) unstable; urgency=medium
 
