<<<<<<< HEAD
vyatta-dataplane (3.13.3) unstable; urgency=medium

  [ Derek Fawcus ]
  * lttp: Do not take address of packed field
  * shadow: Do not take address of packed field

  [ Ian Wilson ]
  * ut: Display first different line when using pretty-print cmd check
  * npf: Allow unit-tests to reset session ID to 0
  * ut: Test connsync packing and restoration of SNAT session
  * ut: Verify the SNAT session json ssync3 test
  * npf: Fix SNAT session restoration from connsync buffer

  [ Nicholas Brown ]
  * Provide and use a C protobuf library
  * Add break/conflicts for moving protobuf C headers

 -- Srinivas Narayan <narayan@vyatta.att-mail.com>  Mon, 22 Mar 2021 11:08:08 +0000

vyatta-dataplane (3.13.2) unstable; urgency=medium

  [ Ian Wilson ]
  * ut: Add pretty-print option to unit-test dp_test_check_json_state

  [ Srinivas Narayan ]
  * Revert "ut: Add pretty-print option to unit-test dp_test_check_json_state"

  [ Mark Gillott ]
  * capture: on cleanup serialise access to console socket (Fixes: VRVDR-53851)

  [ Nicholas Brown ]
  * qos_global_map_obj should be extern
  * Remove both definitions of icmp6stats
  * Make pppoe_map_tbl private
  * qos_external_buffer_congest_stats extern for tests
  * dp_test_pname defined in only 1 place
  * Update to debhelper compat level 12

  [ Ian Wilson ]
  * ut: Add pretty-print option to the core cmd_check function
  * ut: Add new cmd_check macro that does pretty-printing for json mismatches

  [ Charles (Chas) Williams ]
  * nh_common: avoid route/neighbor update races (Bugfix: VRVDR-53960)

  [ Srinivas Narayan ]
  * 3.12.40

 -- Srinivas Narayan <narayan@vyatta.att-mail.com>  Wed, 17 Mar 2021 14:39:54 +0000

vyatta-dataplane (3.13.1) unstable; urgency=medium

  [ Nicholas Brown ]
  * master-next branch targets Vyatta:Master
  * Specify the OBS instance to use
  * Use gettid() from libc is available

  [ Ian Wilson ]
  * cgnat: Removed packed attribute from CGNAT session key structures
  * cgnat: Use 'out' sentry for sub-session table lookups for op-mode cmds
  * ut: Rename npf alg ftp unit-tests
  * ut: Add npf alg ftp11 tests for source ports outside trans range
  * ut: Add npf alg ftp12 test for source ports outside trans range
  * ut: Change 5 of the npf alg ftp unit-tests to DP_START_TEST_FULL_RUN

 -- Srinivas Narayan <narayan@vyatta.att-mail.com>  Tue, 16 Mar 2021 11:27:06 +0000
=======
vyatta-dataplane (3.12.43) unstable; urgency=medium

  [ Nicholas Brown ]
  * properly export env var in Jenkinsfile

  [ aroberts ]
  * Add Aidan Gallagher to the reviewers for qos files

  [ Paul Aitken ]
  * DPI: ensure nDPI is init'd on all cores

  [ Alan Dewar ]
  * GPC: add initial counter support
  * GPC: retrieve a policer's red packet count
  * GPC: add support for resettable counters

 -- Srinivas Narayan <narayan@vyatta.att-mail.com>  Wed, 07 Apr 2021 15:28:36 +0100

vyatta-dataplane (3.12.42) unstable; urgency=medium

  [ Ian Wilson ]
  * ut: Rename npf alg ftp unit-tests
  * ut: Add npf alg ftp11 tests for source ports outside trans range
  * ut: Add npf alg ftp12 test for source ports outside trans range
  * ut: Change 5 of the npf alg ftp unit-tests to DP_START_TEST_FULL_RUN

  [ Nicholas Brown ]
  * Use osc in Jenkinsfile

  [ Simon Barber ]
  * CRYPTO: Minor tidyup of policy update
  * CRYPTO: Ensuring correct pr->flags handling during an update

  [ Ian Wilson ]
  * ut: Add npf ALG test to destroy ftp session before ftp ALG tuple
  * alg: Delete tuples created by a session when the session is destroyed
  * alg: Only iterate over tuple tables if count is != 0

  [ Ramkumar Ganapathysubramanian ]
  * Fixed crash in QoS when removing egress map

  [ Frédéric Perrin ]
  * icmp6_redirect: set hlim to 255

  [ Simon Barber ]

 -- Simon Barber <sbarber@vyatta.att-mail.com>  Wed, 31 Mar 2021 22:15:50 +0100

vyatta-dataplane (3.12.41) unstable; urgency=medium

  [ Gavin Shearer ]
  * ippf/gpc: add missing refcount decrements when counters released

  [ Nicholas Brown ]
  * Use custom_target instead of generator for sample
  * Add a build target to run clang-tidy

 -- Srinivas Narayan <narayan@vyatta.att-mail.com>  Mon, 22 Mar 2021 17:05:24 +0000
>>>>>>> afbfcaee

vyatta-dataplane (3.12.40) unstable; urgency=medium

  [ Mark Gillott ]
  * capture: on cleanup serialise access to console socket (Fixes: VRVDR-53851)

  [ Charles (Chas) Williams ]
  * nh_common: avoid route/neighbor update races (Bugfix: VRVDR-53960)

 -- Srinivas Narayan <narayan@vyatta.att-mail.com>  Wed, 17 Mar 2021 14:27:36 +0000

vyatta-dataplane (3.12.39) unstable; urgency=medium

  [ Alan Dewar ]
  * GPC: add utility functions for later use
  * GPC: add GPC structs and enums
  * GPC: give gpc_config.c a better name
  * GPC: add feature and table parsing
  * GPC: add rule and counter parsing
  * GPC: add match and action parsing
  * GPC: add more utility functions
  * GPC: add config walk functions
  * GPC: add initial no-op op-mode code
  * GPC: complete initial op-mode code
  * GPC: add rule action code and empty match code
  * GPC: fill in most empty rule match functions
  * GPC: add ip-prefix and icmp parse functions
  * UT: add initial protobuf utility functions
  * UT: extend the GPC unit-test to test something
  * GPC: create a FAL policer when necessary
  * GPC: call new gpc_db APIs to instantiate config
  * GPC: add new QoS actions to pmf_rule struct
  * GPC: add zeroed counters to op-mode json

 -- Srinivas Narayan <narayan@vyatta.att-mail.com>  Tue, 16 Mar 2021 08:57:07 +0000

vyatta-dataplane (3.12.38) unstable; urgency=medium

  [ Simon Barber ]
  * PERF: Restore ALWAYS_INLINE to input NAT64 processing

  [ Derek Fawcus ]
  * ACL: Only process ACL GPC groups
  * ACL: Simplify by removing pmf_rlset_ext
  * GPC: Move function location within file
  * GPC: Add counters header files
  * GPC: Add counters code
  * GPC: Adjust GPC DB for counters
  * ACL: Use counter field in GPC rule
  * ACL: Simplify by removing pmf_attrl
  * ACL: Rename shimmed cntr accessors
  * ACL: Add new counter accessors
  * ACL: Store old cntr in rule owner
  * ACL: Adjust use of counters as rules modified
  * ACL: Control existence of cntg as rules altered
  * ACL: Add counter hardware notification mechanism
  * ACL: Notify hardware of counters
  * ACL: Debug dump of old and new counters
  * ACL: Switch to new counters facility
  * ACL: Remove old counter support code
  * ACL: Prepare to move op-mode support
  * ACL: Move the ACL structure dump command
  * ACL: Move the ACL counter show command
  * ACL: Move the ACL counter clear command
  * GPC: Rename routines pmf_hw_* -> gpc_hw_*
  * GPC: Rename files pmf_hw.[ch] -> gpc_hw.[ch]
  * ACL: Silence clang-tidy about string comparision

 -- Srinivas Narayan <narayan@vyatta.att-mail.com>  Mon, 15 Mar 2021 15:29:27 +0000

vyatta-dataplane (3.12.37) unstable; urgency=medium

  [ Nicholas Brown ]
  * fix gcc 10 compiler error

  [ Srinivas Narayan ]
  * Include rcu.h in vyatta-dataplane-dev

 -- Srinivas Narayan <narayan@vyatta.att-mail.com>  Sat, 13 Mar 2021 12:14:03 +0000

vyatta-dataplane (3.12.36) unstable; urgency=medium

  [ Daniel Gollub ]
  * debian: bump DPDK version depedency for rte-acl API changes

 -- Srinivas Narayan <narayan@vyatta.att-mail.com>  Fri, 12 Mar 2021 16:51:24 +0000

vyatta-dataplane (3.12.35) unstable; urgency=medium

  [ Daniel Gollub ]
  * cgnat: include userspace RCU header
  * rcu: introduce generic rcu header
  * rcu: prefer generic rcu header include
  * rcu: refactor existing RCU code
  * rcu: prepare unified RCU API for general use
  * rcu: perform unified RCU thread registration
  * rcu: cutover to dp_rcu_thread_online/offline API
  * controller: use dp_rcu_ wrapper for quiescent state
  * rcu: introduce dp_rcu_barrier() wrapper
  * rcu: introduce dp_rcu_synchronize
  * rcu: introduce dp_rcu_read_(un)lock API
  * npf_rte_acl: report thread id to the RCU QS variable

 -- Srinivas Narayan <narayan@vyatta.att-mail.com>  Fri, 12 Mar 2021 16:39:17 +0000

vyatta-dataplane (3.12.34) unstable; urgency=medium

  [ Nicholas Brown ]
  * Add support for libcheck 0.15

 -- Srinivas Narayan <narayan@vyatta.att-mail.com>  Fri, 12 Mar 2021 16:15:09 +0000

vyatta-dataplane (3.12.33) unstable; urgency=medium

  [ Charles (Chas) Williams ]
  * flow: ensure flow cache entry is zeroed for hashing (Bugfix: VRVDR-54681)

  [ Paul Aitken ]
  * DPI: change app group deletion from RCU to GC
  * DPI: change app group DB deletion from RCU to GC

 -- Srinivas Narayan <narayan@vyatta.att-mail.com>  Fri, 12 Mar 2021 10:52:02 +0000

vyatta-dataplane (3.12.32) unstable; urgency=medium

  * crypto : Fix up ICV

 -- Srinivas Narayan <narayan@vyatta.att-mail.com>  Wed, 10 Mar 2021 11:50:07 +0000

vyatta-dataplane (3.12.31) unstable; urgency=medium

  [ Simon Barber ]
  * Perf: Limit the nat64 processing pulled into the core pipeline

 -- Srinivas Narayan <narayan@vyatta.att-mail.com>  Mon, 08 Mar 2021 09:57:03 +0000

vyatta-dataplane (3.12.30) unstable; urgency=medium

  [ Nicholas Brown ]
  * Tweak how Jenkins deals with rebuilding branches
  * Build against DANOS:Shipping:2105 in Jenkinsfile

  [ Thomas Kiely ]
  * Populate sci_vlan for L3 VIFs
  * Remove incorrect error message

 -- Srinivas Narayan <narayan@vyatta.att-mail.com>  Thu, 04 Mar 2021 14:45:11 +0000

vyatta-dataplane (3.12.29) unstable; urgency=medium

  [ Paul Aitken ]
  * pl_gen_fused: fix E302
  * pl_gen_fused: fix E305
  * pl_gen_fused: fix E703
  * pl_gen_fused: fix E128
  * pl_gen_fused: fix E251
  * pl_gen_fused: fix E241
  * pl_gen_fused: fix F841
  * pl_gen_fused: fix F523
  * pl_gen_fused: fix F524
  * pl_gen_fused: fix E712
  * pl_gen_fused: fix E713
  * pl_gen_fused: fix C0325
  * pl_gen_fused: fix R1710
  * DPI: call ndpi_finalize_initalization

  [ Nachiketa Prachanda ]
  * npf: use rcu safe null check for sentry

  [ Simon Barber ]

 -- Simon Barber <sbarber@vyatta.att-mail.com>  Wed, 03 Mar 2021 10:08:00 +0000

vyatta-dataplane (3.12.28) unstable; urgency=medium

  [ Nicholas Brown ]
  * Consistently use compiler hot/cold defines/macros
  * Consistently use ALWAYS_INLINE compiler macro
  * make lpm_tbl24_get_next_hop_idx static
  * pl_gen_fused should use compiler defines/macros
  * Consistently use compiler __used define
  * Consistently use compiler __noinline define

 -- Srinivas Narayan <narayan@vyatta.att-mail.com>  Tue, 23 Feb 2021 15:52:15 +0000

vyatta-dataplane (3.12.27) unstable; urgency=medium

  [ Nicholas Brown ]
  * Fix static analysis failures in alg sip nat tests

 -- Srinivas Narayan <narayan@vyatta.att-mail.com>  Tue, 23 Feb 2021 10:28:32 +0000

vyatta-dataplane (3.12.26) unstable; urgency=medium

  [ Gavin Shearer ]
  * nat: don't panic system on APM sanity failure

  [ Nicholas Brown ]
  * Add a fused_mode build option
  * ability to disable fused_mode from package options
  * Mark Static Analysis stage failed in quality gate

  [ Ian Wilson ]
  * ut: Check for session struct size is not needed
  * cgnat: Re-arrange objects in 'struct cgn_sess2'
  * cgnat: Change sub-session table init parameters
  * cgnat: Add separate fwd and back hash table nodes for sub-session
  * cgnat: Add direction param to sub-session hash table key
  * cgnat: sub-session hash table changed to use forw and back sentries
  * cgnat: Change sub-session iterators to iterate over 'out' sentries
  * cgnat: Add two convenience sub-session key comparison functions
  * cgnat: Replace defines of s2_addr and s2_port with functions
  * cgnat: Replace define s2_expired with function
  * ut: Changes to cgnat unit-test to pass line number into helper functions

  [ Charles (Chas) Williams ]
  * tests: fix path redirection checks (Bugfix: VRVDR-54471)
  * vplane-uio: refactor supported devices into module
  * vplane-mlx-setup: configure all supported adapters
  * Remove xen support (Bugfix: VRVDR-54443)
  * vplane-mlx-setup: perl cleanup (Bugfix: VRVDR-54443)

  [ Paul Aitken ]
  * NPF: only call session_set_app when the session exists

  [ Nicholas Brown ]
  * master-next branch targets Vyatta:Master
  * Revert "master-next branch targets Vyatta:Master"

  [ Daniel Gollub ]
  * crypto: avoid dereferecing bad vrf_ctx pointer

  [ Thomas Kiely ]
  * Add kbits/bytes conversion macros

  [ Srinivas Narayan ]
  * crypto : Always flush flow cache after committing ruleset

  [ Ian Wilson ]
  * ut: Remove old SIP unit-test files
  * npf: Add a "trans-port-alloc" optional param to NAT ruleset cstore cmd
  * npf: Changed rule parsing action_keys array to be in alphabetic order
  * ut: Add port_alloc object to struct 'dp_test_npf_nat_rule_t'
  * ut: Add option to pass in payload parameters to dpt_udp
  * ut: Add test sip_nat10 and data set 1 to dp_test_npf_alg_sip_nat.c
  * ut: Add test sip_nat11 to dp_test_npf_alg_sip_nat.c
  * ut: Add test sip_nat12 to dp_test_npf_alg_sip_nat.c
  * ut: Add test sip_nat20 to dp_test_npf_alg_sip_nat.c
  * ut: Add test sip_nat21 to dp_test_npf_alg_sip_nat.c
  * ut: Add SIP data set #3
  * ut: Add test sip_nat30 to dp_test_npf_alg_sip_nat.c
  * ut: Add SIP data set #4
  * ut: Add test sip_nat40 to dp_test_npf_alg_sip_nat.c
  * Added SSCANF_TO_KSTRTO to check patch ignore list

  [ Charles (Chas) Williams ]
  * main: split port allocations out of port_conf (Bugfix: VRVDR-54440)
  * main: fix overflow of buffers counter (Bugfix: VRVDR-54440)
  * main: document struct offsets and sizes (Bugfix: VRVDR-54440)

 -- Srinivas Narayan <narayan@vyatta.att-mail.com>  Mon, 22 Feb 2021 21:48:18 +0000

vyatta-dataplane (3.12.25) unstable; urgency=medium

  [ Srinivas Narayan ]
  * crypto : broaden error checking

  [ Ramkumar Ganapathysubramanian ]
  * Creating new structures to hold QoS egress map information
  * Qos changes to support hierarchical egress map

  [ Daniel Gollub ]
  * crypto: reset XFRM/nl seq counter on flush

  [ Gavin Shearer ]
  * fw: improve comment at "result:" in npf_hook_track()
  * fw: skip NAT processing with session in wrong direction
  * nat: split map_rcu_free sanity check into a different function
  * nat: only call map_rcu_free sanity if from GC function

 -- Srinivas Narayan <narayan@mail.eng.vyatta.net>  Fri, 05 Feb 2021 15:40:07 +0000

vyatta-dataplane (3.12.24) unstable; urgency=medium

  * Revert "GPC: add zeroed counters to op-mode json"
  * Revert "GPC: temporary commit to stop crashes"
  * Revert "GPC: add new QoS actions to pmf_rule struct"
  * Revert "GPC: call new gpc_db APIs to instantiate config"
  * Revert "GPC: create a FAL policer when necessary"
  * Revert "UT: extend the GPC unit-test to test something"
  * Revert "UT: add initial protobuf utility functions"
  * Revert "GPC: add ip-prefix and icmp parse functions"
  * Revert "GPC: fill in most empty rule match functions"
  * Revert "GPC: add rule action code and empty match code"
  * Revert "GPC: complete initial op-mode code"
  * Revert "GPC: add config walk functions"
  * Revert "GPC: add more utility functions"
  * Revert "GPC: add match and action parsing"
  * Revert "GPC: add rule and counter parsing"
  * Revert "GPC: add feature and table parsing"
  * Revert "GPC: give gpc_config.c a better name"
  * Revert "GPC: add GPC structs and enums"
  * Revert "GPC: add utility functions for later use"

 -- Simon Barber <sbarber@mail.eng.vyatta.net>  Tue, 02 Feb 2021 12:17:31 +0000

vyatta-dataplane (3.12.23) unstable; urgency=medium

  [ Alan Dewar ]
  * GPC: add utility functions for later use
  * GPC: add GPC structs and enums
  * GPC: give gpc_config.c a better name
  * GPC: add feature and table parsing
  * GPC: add rule and counter parsing
  * GPC: add match and action parsing
  * GPC: add more utility functions
  * GPC: add config walk functions
  * GPC: add initial no-op op-mode code
  * GPC: complete initial op-mode code
  * GPC: add rule action code and empty match code
  * GPC: fill in most empty rule match functions
  * GPC: add ip-prefix and icmp parse functions
  * UT: add initial protobuf utility functions
  * UT: extend the GPC unit-test to test something
  * GPC: create a FAL policer when necessary
  * GPC: call new gpc_db APIs to instantiate config
  * GPC: add new QoS actions to pmf_rule struct
  * GPC: temporary commit to stop crashes
  * GPC: add zeroed counters to op-mode json

  [ Simon Barber ]

 -- Simon Barber <sbarber@mail.eng.vyatta.net>  Tue, 26 Jan 2021 14:03:18 +0000

vyatta-dataplane (3.12.22) unstable; urgency=medium

  [ Srinivas Narayan ]
  * ut: Add calls to cleanup NPF state
  * ut: Add call to cleanup NPF state between tests

  [ Daniel Gollub ]
  * npf: expose npf_masklen_to_grouper_mask to allow usage in rldb
  * npf_rte_acl: Add npf_rte_acl_del_rule method
  * npf_rte_acl: Stage transaction implementation
  * npf_rte_acl: cutover to transactions
  * npf_rte_acl: more fine-grain return value for match

  [ Srinivas Narayan ]
  * Initial version of NPF rule database API

  [ Daniel Gollub ]
  * rldb: base implementation
  * rldb: implement rldb dump methods
  * rldb: implement stats methods
  * rldb: implement rldb_rule_handle helpers
  * rldb: implement rldb_find_rule method
  * rldb: implement transaction methods
  * rldb: implement rldb ACL rule marshaling helpers
  * rldb: implement rldb_del_rule method
  * rldb: implement rldb_add_rule method
  * rldb: implement rldb_match method
  * npf_rte_acl: enable rte_acl hashtable usage
  * npf_rte_acl: setup rte_acl with counter-id
  * npf: init rldb
  * main: register DPDK's RCU QSBR variable
  * rldb: enable rte_acl rcu support
  * ut: initial rldb API tests
  * ut: avoid priority value 0 in crypto tests
  * ut: rule number becomes mandatory for crypto policies
  * ut: crypto policy rldb cutover preparation
  * ut: send update policy XFRM message
  * cerypto: introduce policy_rule flags
  * crypto: create rldb instances per AF/VRF/dir
  * crypto: avoid rule_tag_ht in feat_attach_by_reqid
  * crypto: prepare policy_rule for rldb cutover
  * crypto: stage policy_prepare_rldb_rule
  * crypto: stage policy_rule_get_rldb
  * crypto: stage policy_rule_add_to_rldb
  * crypto: stage policy_rule_update_rldb
  * crypto: stage policy_rule_remove_from_rldb
  * crypto: stage crypto_policy_rldb_commit
  * crypto: introduce policy_rule pending_add flag
  * crypto: cutover from npf to rldb
  * crypto: drop unused NPF code
  * crypto: discontinue policy-rule tags
  * crypto: drop unused PR-TAG code

  [ Simon Barber ]

 -- Simon Barber <sbarber@mail.eng.vyatta.net>  Tue, 26 Jan 2021 11:33:18 +0000

vyatta-dataplane (3.12.21) unstable; urgency=medium

  [ Charles (Chas) Williams ]
  * clang: fix variable length array size warnings (Bugfix: VRVDR-54147)
  * npf: avoid returning success during failure (Bugfix: VRVDR-54155)
  * clang: normalize brace usage (Bugfix: VRVDR-54146)
  * rcu: fix compiler errors with pointers and integers (Bugfix: VRVDR-54202)

  [ Derek Fawcus ]
  * ACL: Add new summary bits for actions
  * ACL: Adjust FAL message code for readability
  * ACL: Use new summary bits for encoding new actions
  * GPC: Add represention of parsed mark action
  * ACL: Add helper routines for parsed marking
  * ACL: Parse the qos mark actions
  * GPC: Add QoS actions - set colour / designation

  [ Daniel Gollub ]
  * crypto: avoid dereferecing bad sa pointer

  [ Simon Barber ]

 -- Simon Barber <sbarber@mail.eng.vyatta.net>  Fri, 22 Jan 2021 19:20:49 +0000

vyatta-dataplane (3.12.20) unstable; urgency=medium

  [ Srinivas Narayan ]
  * crypto: destroy session in driver from RCU callback

  [ Simon Barber ]
  * Allow for V6 route delete num_paths == 0

  [ Paul Aitken ]
  * DPI: fix nDPI 3.4

  [ Simon Barber ]

 -- Simon Barber <sbarber@mail.eng.vyatta.net>  Mon, 18 Jan 2021 08:13:13 +0000

vyatta-dataplane (3.12.19) unstable; urgency=medium

  [ Ian Wilson ]
  * Uninitialised variable in nat64_out_process_common
  * Revert "Update soft_ticks using clock_gettime"
  * Update soft_ticks using clock_gettime (re-factored)
  * cgnat: Change 3-tuple sess and subscriber structs to use unix_epoch_us
  * cgnat: Change port-block start and end times to use unix_epoch_us
  * cgnat: Change sub-sessions to use unix_epoch_us
  * cgnat: Change the clear-session log messages to use unix_epoch_us
  * cgnat: Change max subscriber session timestamps to use unix_epoch_us
  * cgnat: Remove last uses of the cgnat specific time functions

  [ Charles (Chas) Williams ]
  * lag: preserve started state across reconfigure (Bugfix: VRVDR-53928)
  * dpdk_eth_if: add some additional state debugging (Bugfix: VRVDR-53928)

  [ Karthik Murugesan ]
  * Queue depth and WRED threshold configuration enhancement
  * Added range check for time to byte conversion

  [ Paul Aitken ]
  * DPI: engines_len inconsistency

  [ Charles (Chas) Williams ]
  * ip_rt: reject bad rib updates
  * dp_test_mpls: ensure no division by zero
  * clang: re-enable clang checks

  [ Gavin Shearer ]
  * gpc: fix issue of calling create fn instead of delete (Fixes: VRVDR-53959)

  [ Simon Barber ]
  * CRYPTO: Do not set xfrm_direct true
  * CRYPTO: Undo IPSEC breakage caused by clang fix

 -- Simon Barber <sbarber@mail.eng.vyatta.net>  Wed, 13 Jan 2021 20:21:22 +0000

vyatta-dataplane (3.12.18) unstable; urgency=medium

  [ Charles (Chas) Williams ]
  * clang: fix readability-named-parameter
  * clang: fix readability-inconsistent-declaration-parameter-name
  * tests: fix readability-inconsistent-declaration-parameter-name
  * clang: fix else after return

  [ Nicholas Brown ]
  * Re-enable some clang-tidy checks
  * Remove old CODEOWNERS user

  [ Charles (Chas) Williams ]
  * tests: gre: fix clang-tidy CallAndMessage issues
  * crypto: ensure ctx.context is set to some value
  * clang: quiet warnings about uninitialized usage
  * qos: fix possibly uninitialized values
  * tests: lib: make sure we have a valid mbuf pointer
  * tests: npf: ensure ptree_string2key returns something
  * clang-tidy: re-enable clang-analyzer-core.CallAndMessage

  [ Ian Wilson ]
  * cgnat: Move cgn_addrstr to cgn_log_rte.c and make static
  * cgnat: Move all 'return code' code into cgn_rc.h and cgn_rc.c
  * cgnat: Move time related functions into cgn_time.c and cgn_time.h
  * cgnat: Move cgn_arg_to_int to cgn_cmd_cfg.c
  * cgnat: Replace include of cgn.h with cgn_public.h in ip_icmp.c
  * cgnat: Move function that only exist for unit-tests into cgn_test.c
  * cgnat: Move global variables to cgn.c
  * cgnat: Sessions are only created in outbound context
  * cgnat: Replace 'enum cgn_flow' with 'enum cgn_dir'
  * cgnat: Use 'enum cgn_dir' instead of 'int' for the direction variable
  * cgnat: Remove cgnat cache object cpk_hlen and add cpk_l4_len
  * cgnat: Use a 'cgnat map info' struct to pass data to/from mapping fns
  * cgnat: Use correct type for 'enum nat_proto' vars and params
  * cgnat: Remove direction parameter from session create path
  * cgnat: Change cgn_session_establish to use 'struct cgn_map'
  * cgnat: Move test for sub-session enable out of cgn_session_establish
  * cgnat: Sub-sessions are only created in the outbound context
  * cgnat: Rename cgn_sess2_activate and deactivate to cgn_sess2_add and del
  * Fixup copyright dates for 2021

  [ Charles (Chas) Williams ]
  * ip_rt_protobuf: fix clang deadstore warning
  * controller: check return from add port parse
  * esp: fix deadstore in esp_input
  * qos_sched: fix clang deadstore in parsing
  * npf: remove dead store before enumerated switch
  * pipeline: remove checks in tear downs
  * esp: remove dead store before enumerated switch
  * tests: check ret to avoid dead stores in qos tests
  * tests: fix deadstore in unit tests

  [ Mike Manning ]
  * ARP and ND: entry should not be valid after failure notification
  * ARP: restrict handling of notifications from kernel
  * ARP: remove entry after failure notification

  [ Ian Wilson ]
  * Update soft_ticks using clock_gettime

  [ Derek Fawcus ]
  * GPC: Add policer action to the ACL at FAL API

  [ Nicholas Brown ]
  * command: fix clang deadstore warning
  * dp_test: fix clang deadstore warning
  * npf test: fix clang deadstore warning
  * npf test: remove spurious return
  * clang: Re-enable clang-analyzer-deadcode.DeadStores

  [ Charles (Chas) Williams ]
  * debian: remove libxen dependency

  [ Simon Barber ]

 -- Simon Barber <sbarber@mail.eng.vyatta.net>  Mon, 11 Jan 2021 14:12:50 +0000

vyatta-dataplane (3.12.17) unstable; urgency=medium

  [ Charles (Chas) Williams ]
  * micro bfd: allow micro BFD packets when no address (Bugfix: VRVDR-46131)
  * main: change to warning about VLAN insertion

  [ Nicholas Brown ]
  * Add .clang-format file
  * Add .editorconfig file

  [ Robert Shearman ]
  * include: update comment comparing SAI with FAL
  * include: add new FAL APIs for using VRF objects with routes
  * fal: don't signal routes with non-main tables to FAL plugins
  * vrf: create VRF FAL object before initialising VRF
  * fal: use new FAL route APIs if supported
  * include: add new FAL APIs for using rtr-intf objects with neighs
  * fal: use new FAL IP neighbor APIs if supported (Fixes: VRVDR-53924)
  * vrf: track and display PD programming state of VRFs

  [ Simon Barber ]

 -- Simon Barber <sbarber@mail.eng.vyatta.net>  Mon, 04 Jan 2021 17:08:39 +0000

vyatta-dataplane (3.12.16) unstable; urgency=medium

  [ Nicholas Brown ]
  * Jenkinsfile: clang-tidy robustness

  [ Paul Atkins ]
  * clang: turn off all warnings that are still found when running clang

  [ Charles (Chas) Williams ]
  * clang: fix bugprone-suspicious-string-compare
  * clang: eliminate bzero

  [ Mandeep Rohilla ]
  * LAG: Check to see if min links is configured

  [ Charles (Chas) Williams ]
  * tests: add new macro to fail unit tests
  * tests: convert some static asserts to abort

  [ Nicholas Brown ]
  * Re-enable clang-tidy warnings that are now fixed
  * Fomat .clang-tidy file using yaml continuations

  [ Charles (Chas) Williams ]
  * mlx4: configure default steering mode
  * clang: fix bugprone-narrowing-conversions

  [ Nicholas Brown ]
  * Re-eneable bugprone-suspicious-missing-comma

  [ Simon Barber ]

 -- Simon Barber <sbarber@mail.eng.vyatta.net>  Mon, 04 Jan 2021 16:09:52 +0000

vyatta-dataplane (3.12.15) unstable; urgency=medium

  [ Nicholas Brown ]
  * Add NPF codeowners

  [ Ian Wilson ]
  * npf: Split npf_config_default_alloc_free into separate alloc and free
  * npf: Check npf_conf is not NULL before calling rcu callback to free it
  * npf: Free ruleset attach point memory when it is deleted

  [ Derek Fawcus ]
  * GPC: Use ruleset ifname accessor
  * GPC: Add new accessors for rules and groups
  * GPC: Change the ACL FAL layer to the new accessors
  * GPC: Add and use ifp helper functions
  * GPC: Add and use ruleset helper functions
  * ACL: Move ruleset database to GPC layer
  * ACL: Move group database to GPC layer
  * GPC: Add and use rule helpers
  * GPC: Adjust rule notifier helpers
  * ACL: Move rule database to GPC layer
  * GPC: Add per feature logging
  * GPC: Per feature attach/detach
  * GPC: Add attach/detach for ingress QoS

  [ Paul Atkins ]
  * ut: call proper free function to free multicast route
  * ip6_mroute: init the mroute6 stats before populating them

  [ Mandeep Rohilla ]
  * LAG: Distinguish between a member being usable and enabled
  * LAG: Check if the given interface is a member port
  * FAL LAG: Determine if the port is a member of a LAG
  * LAG: Check for member port with the registered lag ops
  * IFOP: Set the usability of an interface
  * IF OP: Set usability of an interface
  * LAG: Set usability of a LAG member
  * FAL LAG: Set LAG member's usability
  * DPDK ETH OP: Set usability of ETH type interface
  * IF STATE: Mark an interface as unusable
  * FAL LAG: Remove member from tx hash when micro BFD down

  [ Simon Barber ]
  * CRYPTO: Add missing return codes on failure paths in sadb
  * UT:CRYPTO Fix timing race between SA and interface creation

 -- Simon Barber <sbarber@mail.eng.vyatta.net>  Fri, 18 Dec 2020 15:44:02 +0000

vyatta-dataplane (3.12.14) unstable; urgency=medium

  [ Alan Dewar ]
  * GPC: add debug constants and flag
  * GPC: dummy protobuf handler

  [ Paul Atkins ]
  * ut: tidies to the whole_dp readme file
  * gre: check v6 addresses are equal using the v6 member of the union
  * vxlan: move the FDB functions to allow removal of forward declarations
  * lpm: remove old clang analyzer tags as they are not helpful
  * if: allow multiple node instance callback to be set

  [ Simon Barber ]
  * CRYPTO: Block sending of xfrm acks if the old control is still active

  [ Derek Fawcus ]
  * NPF: Static analysis fixes

  [ Gavin Shearer ]
  * npf: set cache-empty flag after an ICMP host redirect

  [ Simon Barber ]

 -- Simon Barber <sbarber@mail.eng.vyatta.net>  Wed, 16 Dec 2020 18:03:40 +0000

vyatta-dataplane (3.12.13) unstable; urgency=medium

  [ Nicholas Brown ]
  * Don't run perform Static Analysis on generated pipeline code
  * enable function complexity checks

  [ Simon Barber ]

 -- Simon Barber <sbarber@mail.eng.vyatta.net>  Tue, 15 Dec 2020 11:02:28 +0000

vyatta-dataplane (3.12.12) unstable; urgency=medium

  [ Mark Gillott ]
  * if: track LAG members when updating multicast promiscuous mode
    (Fixes: VRVDR-53559)

  [ Gavin Shearer ]
  * npf: change ipv6-route show firewall output

  [ Nicholas Brown ]
  * Add a test setup for easy use of valgrind

  [ Robert Shearman ]
  * if: generate events on admin-status changes
  * ip_mcast: make use of dp events to improve modularity
  * bridge: remove admin-down ports from VLANs in the FAL (Fixes: VRVDR-53674)

  [ Nicholas Brown ]
  * ignore corrupt libcheck results files

  [ Paul Atkins ]
  * main: fix memleak in check_broken_firmware
  * ut: free xfrm server endpoints after use

  [ Simon Barber ]
  * CRYPTO: Handle SA netlink messages straight from IKE control-plane
  * CRYPTO: Pass a ptr to a container to rtnl_process_xfrm_sa
  * CRYPTO: Add support for XFRM_GETSA stats service
  * UT:CRYPTO: Add code to test request and process xfrm SA stats
  * CRYPTO: Add SA expire xfrm message generation
  * UT:CRYPTO: Handle xfrm direct SA expire messages

  [ Paul Atkins ]

 -- Paul Atkins <paul.atkins@intl.att.com>  Mon, 14 Dec 2020 14:35:45 +0000

vyatta-dataplane (3.12.11) unstable; urgency=medium

  [ Mandeep Rohilla ]
  * IF EVT: Allow intf type specific context to be passed
  * IF EVT: Add customised initialisation for different int type

  [ Simon Barber ]
  * CRYPTO: Disable xfrm_direct path if xfrms received from vplaned
  * CRYPTO: Pass xfrm_client_aux_data to rtnl_process_xfrm_sa
  * CRYPTO: Add xfrm client flush and commits commands
  * UT:CRYPTO: Add support to crypto for flush & commit cmd from xfrm_server
  * UT:CRYPTO Test new flush command

  [ Mike Manning ]
  * Provide config params for ARP aging time and maximum number of entries
  * Check for ARP cache limit when maximum number of entries exceeded
  * Modify GArp protobuf command from cmd_arp_cfg to garp
  * Convert configuration command for ND to using protobufs
  * Allow configuration of ARP aging time and maximum number of entries
  * ARP dynamic local entries should not be removed due to kernel deletions
  * Extend time to expiry only for locally created proxy entries
  * Minor improvements to lladdr_update() for use by pipelined arp

  [ Paul Atkins ]

 -- Paul Atkins <paul.atkins@intl.att.com>  Thu, 10 Dec 2020 14:09:00 +0000

vyatta-dataplane (3.12.10) unstable; urgency=medium

  [ Paul Atkins ]
  * 3.11.72

  [ Charles (Chas) Williams ]
  * api: clean up public LAG event API
  * lag: handle checks against non-DPDK interfaces

  [ Srinivas Narayan ]
  * Fix bug in bitmask parsing

 -- Srinivas Narayan <narayan@mail.eng.vyatta.net>  Wed, 09 Dec 2020 13:31:08 +0000

vyatta-dataplane (3.12.9) unstable; urgency=medium

  [ Srinivas Narayan ]
  * util: Add API to construct a bitmask from a stream of bytes
  * protobuf: Add protobuf definition for feature affinity
  * affinity: Add dummy command handler for feature affinity
  * crypto: migrate crypto engine set command handling to protobuf
  * crypto: Add protobuf handling for setting crypto-fwd cpus
  * crypto: Emit debug message for forwarding cores being set
  * crypto: Convert fwd queue to multi-consumer

  [ Robert Shearman ]
  * nh_common: ignore path state updates for deleted interfaces
    (Fixes: VRVDR-53541)
  * include: add FAL_INVALID_VRF_ID define

  [ Gavin Shearer ]
  * fal: add FAL attribute for configuring a colour aware policer
  * fal: change COLOR to COLOUR in FAL API enums for consistency
  * fal: change color to colour in fal_qos_map_params_t
  * fal: use decimal instead of hex for for enum values
  * fal: remove commas after and "end" or "max" enum value

  [ Charles (Chas) Williams ]
  * event: expose if_link_change (Bugfix: VRVDR-53783)

  [ Paul Atkins ]
  * bridge: move bridge_timer and related funcs to avoid prototype
  * bridge: remove redundant return
  * protobuf_util: malloc ipv6 addr data as a multiple of bytes
  * mstp: replace assert with static_assert
  * qos: replace assert with static_assert
  * cgn_cmd_cfg: replace assert with static_assert
  * cgn_sess_state: replace assert with static_assert
  * ipv6_rsmbl: replace assert with static_assert
  * cgn_sess2: replace assert with static_assert
  * cgn_session: replace assert with static_assert
  * npf_cache: replace assert with static_assert
  * npf_state: replace assert with static_assert
  * npf_rc: replace assert with static_assert
  * npf_state_tcp: replace assert with static_assert
  * npf_ptree: replace assert with static_assert
  * npf_rproc: replace assert with static_assert
  * l3_tcp_mss: remove unnecessary asserts

  [ Charles (Chas) Williams ]
  * lag: handle first set of min links (Bugfix: VRVDR-53788)

  [ Nicholas Brown ]
  * Jenkinsfile: expose libcheck test result to Jenkins

  [ Dewi Morgan ]
  * mpls: payload_type needed for ip frag handling

  [ Paul Atkins ]
  * dpdk_lag: make pointers that are not modified const
  * iptun_common: make pointers that are not modified const
  * lpm6: make pointers that are not modified const
  * qos_hw: make pointers that are not modified const
  * sfp: make pointers that are not modified const
  * main: make pointers that are not modified const
  * dpi: make pointers that are not modified const
  * ip6_options: make pointers that are not modified const
  * alg_rpc: make pointers that are not modified const
  * cgn_policy: make pointers that are not modified const
  * alg_apt: make pointers that are not modified const
  * npf_nat64: make pointers that are not modified const
  * npf_cidr_util: make pointers that are not modified const
  * npf_rte_acl: make pointers that are not modified const
  * npf_addrgrp: make pointers that are not modified const
  * ut:dp_test_npf_addrgrp: make pointers that are not modified const
  * ut:dp_test_npf_cgnat: make pointers that are not modified const
  * session: make pointers that are not modified const
  * ut:dp_test_lib_exp: make pointers that are not modified const
  * ut:dp_test_lib_intf: make pointers that are not modified const
  * ut:dp_test_pktmbuf_lib: make pointers that are not modified const

  [ Simon Barber ]
  * CRYPTO: Retrieve and store the XFRM clients pull and push socket info
  * CRYPTO:Add Dataplane xfrm client
  * CRYPTO: Add hooks for xfrm_client init
  * UT:CRYPTO Create xfrm server sockets
  * UT:CRYPTO Convert xfrm netlink mesasges to use xfrm server
  * UT:CRYPTO Set message sequence number in xfrm netlink hdr
  * UT:CRYPTO Add xfrm_server ack receive processing
  * UT:CRYPTO Check the number of xfrm acks received
  * CRYPTO: Add support for XFRM ACKs when NPF policies are updated
  * UT:CRYPTO Handle NACKs being returned for incomplete policies
  * CRYPTO:Introduce batch updates from the server
  * UT:CRYPTO: Add msg header to xfrm server messages
  * UT:CRYPTO: Build xfrm UT messages in heap memory
  * UT:CRYPTO: Add a public delete_sa_verify accessor

  [ Charles (Chas) Williams ]
  * clang: remove redundant control flow

  [ Brian Russell ]
  * gpc: add colour awareness to protobuf

  [ Paul Atkins ]

 -- Paul Atkins <paul.atkins@intl.att.com>  Tue, 08 Dec 2020 14:49:50 +0000

vyatta-dataplane (3.12.8) unstable; urgency=medium

  [ Paul Atkins ]
  * 3.11.70

  [ Charles (Chas) Williams ]
  * api: add public api for LAG member FAL object ID (Bugfix: VRVDR-53723)

  [ Nicholas Brown ]
  * UT: Add comment about split in test files
  * Add support for DEB_BUILD_PROFILES="nocheck"
  * Update CODEOWNERS for new meson.build files

  [ Sharmila Podury ]
  * On reboot, disabled bond has members in u/u link state

  [ Paul Atkins ]
  * pl_gen_fused: move print inside of debug check
  * backplane: explicitly compare strcmp result
  * dealer: explicitly compare strcmp result
  * commands: explicitly compare strcmp result
  * control: explicitly compare strcmp result
  * switch: explicitly compare strcmp result
  * fal_lag: explicitly compare strcmp result
  * if: explicitly compare strcmp result
  * mac_limit: explicitly compare strcmp result
  * pd_show: explicitly compare strcmp result
  * pktmbuf: explicitly compare strcmp result
  * qos_sched: explicitly compare strcmp result
  * route_broker: explicitly compare strcmp result
  * rt_tracker: explicitly compare strcmp result
  * storm_ctrl: explicitly compare strcmp result
  * vlan_modify: explicitly compare strcmp result
  * shadow: explicitly compare strcmp result
  * nd6_nbr: explicitly compare strcmp result
  * alg_ftp: explicitly compare strcmp result
  * alg_tftp: explicitly compare strcmp result
  * alg_sip: explicitly compare strcmp result
  * sip_parse: explicitly compare strcmp result
  * sip_translate: explicitly compare strcmp result
  * cgn_cmd_cfg: explicitly compare strcmp result
  * npf_cmd_cfg: explicitly compare strcmp result
  * npf_zone_private: explicitly compare strcmp result
  * l3_v4_route_lookup: explicitly compare strcmp result
  * l3_v6_route_lookup: explicitly compare strcmp result
  * capture: explicitly compare strcmp result
  * ut:dp_test_mac_limit: explicitly compare strcmp result
  * ut:dp_test_npf_nat_lib: explicitly compare strcmp result
  * ut:dp_test_route_broker: explicitly compare strcmp result
  * ut:dp_test_npf_portmap_lib: explicitly compare strcmp result

  [ Srinivas Narayan ]
  * crypto: only emit non-zero counters
  * crypto: Define APIs for post-processing core selection
  * crypto: Allocate/free forwarding core for each SA
  * crypto: allocate/free post-processing queues
  * crypto: Fix bug in index handling
  * crypto: redirect packets to forwarding cores
  * crypto: Emit post crypto forwarding packet stats
  * crypto: redirect packets in batches
  * crypto: set up flag for presence of post-crypto workload

  [ Sharmila Podury ]
  * Refactor code that checks if device is started

  [ Paul Atkins ]
  * mpls_forward: don't use 'else' after an 'if' call returns
  * alg: don't use 'else' after an 'if' call returns
  * sip_parse: don't use 'else' after an 'if' call returns
  * npf_auto_attach: don't use 'else' after an 'if' call returns
  * cgn_session: don't use 'else' after an 'if' call returns
  * npf_cidr_util.c: don't use 'else' after an 'if' call returns
  * npf_addrgrp.c: don't use 'else' after an 'if' call returns
  * npf_cache: don't use 'else' after an 'if' call returns
  * npf_cmd_cfg: don't use 'else' after an 'if' call returns
  * npf_instr: don't use 'else' after an 'if' call returns
  * npf_unpack: don't use 'else' after an 'if' call returns
  * npf_ruleset: don't use 'else' after an 'if' call returns
  * ls_cross_connect_cmd: don't use 'else' after an 'if' call returns
  * l2_ether_forward: don't use 'else' after an 'if' call returns
  * l3_pbr: don't use 'else' after an 'if' call returns
  * l3_v4_gre: don't use 'else' after an 'if' call returns
  * l3_v4_ipsec: don't use 'else' after an 'if' call returns
  * l3_v4_l2tpv3: don't use 'else' after an 'if' call returns
  * l3_v4_out: don't use 'else' after an 'if' call returns
  * l3_v4_post_route_lookup: don't use 'else' after an 'if' call returns
  * l3_v4_udp: don't use 'else' after an 'if' call returns
  * l3_v6_l4: don't use 'else' after an 'if' call returns
  * l3_v6_out: don't use 'else' after an 'if' call returns
  * l3_v6_port_route_lookup: don't use 'else' after an 'if' call returns
  * l3_v6_udp: don't use 'else' after an 'if' call returns
  * capture: don't use 'else' after an 'if' call returns
  * ut:dp_test_npf_addrgroup: don't use 'else' after an 'if' call returns
  * ut:dp_test: don't use 'else' after an 'if' call returns
  * ut:dp_test_json_utils: don't use 'else' after an 'if' call returns
  * ut:dp_test_lib_exp: don't use 'else' after an 'if' call returns
  * ut:dp_test_lib: don't use 'else' after an 'if' call returns
  * ut:dp_test_pktmbuf_lib: don't use 'else' after an 'if' call returns
  * 3.11.71

  [ Simon Barber ]
  * CRYPTO: Tidy Static Analysis Warning
  * CRYPTO: Remove the need for a second peer lookup during SA insertion
  * CRYPTO:UT: Change SADB tests to us incrementing spi and req_id
  * CRYPTO: Change SADB to use tunnel reqid instead of the dest addr
  * Crypto: Rename SADB peer struct
  * CRYPTO: Add peer dest address check into SA lookup

  [ Mandeep Rohilla ]
  * IF API: Api to transmit an L2 frame out of an interface
  * IF API: Api to get the ether address of an interface

  [ Charles (Chas) Williams ]
  * clang: prevent zero length allocation
  * clang: fix redundant expression
  * clang: misplaced widening cast
  * clang: fix possible loss of precision
  * clang: fix uninitialized use of variable
  * clang: fix misc-non-copyable-objects
  * clang: fix promotion to double
  * clang: remove explicit casting
  * clang: fix signed versus unsigned comparisons
  * clang: fix logical not usage
  * clang: remove const qualifier in declaration

  [ Paul Atkins ]

 -- Paul Atkins <paul.atkins@intl.att.com>  Wed, 02 Dec 2020 11:24:52 +0000

vyatta-dataplane (3.12.7) unstable; urgency=medium

  [ Paul Atkins ]
  * json_writer: use same parameter names in prototype and definition
  * config: use same parameter names in prototype and definition
  * event: use same parameter names in prototype and definition
  * flow_cache: use same parameter names in prototype and definition
  * fal_bfd: use same parameter names in prototype and definition
  * fal: use same parameter names in prototype and definition
  * bridge_port: use same parameter names in prototype and definition
  * gre: use same parameter names in prototype and definition
  * if: use same parameter names in prototype and definition
  * in_cksum: use same parameter names in prototype and definition
  * lag: use same parameter names in prototype and definition
  * lpm6: use same parameter names in prototype and definition
  * controller: use same parameter names in prototype and definition
  * main: use same parameter names in prototype and definition
  * qos: use same parameter names in prototype and definition
  * route: use same parameter names in prototype and definition
  * rt_tracker: use same parameter names in prototype and definition
  * vrf: use same parameter names in prototype and definition
  * pl_commands: use same parameter names in prototype and definition
  * pl_node_boot: use same parameter names in prototype and definition
  * crypto_engine: use same parameter names in prototype and definition
  * crypto_pmd: use same parameter names in prototype and definition
  * crypto_policy: use same parameter names in prototype and definition
  * vti: use same parameter names in prototype and definition
  * dpi: use same parameter names in prototype and definition
  * in6: use same parameter names in prototype and definition
  * ip6_icmp: use same parameter names in prototype and definition
  * alg_npf: use same parameter names in prototype and definition
  * app_group_dp.c: don't use 'else' after an 'if' call returns
  * app_group_cmd.c: don't use 'else' after an 'if' call returns
  * protobuf_util: don't use 'else' after an 'if' call returns
  * commands: don't use 'else' after an 'if' call returns
  * debug: don't use 'else' after an 'if' call returns
  * config: don't use 'else' after an 'if' call returns
  * cpp_rate_limiter: don't use 'else' after an 'if' call returns
  * ecmp: don't use 'else' after an 'if' call returns
  * fal: don't use 'else' after an 'if' call returns
  * bridge: don't use 'else' after an 'if' call returns
  * dpdk_eth_linkwatch: don't use 'else' after an 'if' call returns
  * gre: don't use 'else' after an 'if' call returns
  * vxlan: don't use 'else' after an 'if' call returns
  * if: don't use 'else' after an 'if' call returns
  * lag: don't use 'else' after an 'if' call returns
  * l2tpeth_netlink: don't use 'else' after an 'if' call returns
  * lpm: don't use 'else' after an 'if' call returns
  * lpm6: don't use 'else' after an 'if' call returns
  * ip_mroute: don't use 'else' after an 'if' call returns
  * nh_common: don't use 'else' after an 'if' call returns
  * netlink: don't use 'else' after an 'if' call returns
  * qos_obj_db: don't use 'else' after an 'if' call returns
  * qos_ext_buf_monitor: don't use 'else' after an 'if' call returns
  * qos_dpdk: don't use 'else' after an 'if' call returns
  * qos_sched: don't use 'else' after an 'if' call returns
  * route: don't use 'else' after an 'if' call returns
  * rt_commands: don't use 'else' after an 'if' call returns
  * util: don't use 'else' after an 'if' call returns
  * udp_handler: don't use 'else' after an 'if' call returns
  * storm_ctl: don't use 'else' after an 'if' call returns
  * crypto: don't use 'else' after an 'if' call returns
  * crypto_sadb: don't use 'else' after an 'if' call returns
  * vti: don't use 'else' after an 'if' call returns
  * npf_appdb: don't use 'else' after an 'if' call returns
  * npf_typedb: don't use 'else' after an 'if' call returns
  * ip6_mroute: don't use 'else' after an 'if' call returns
  * scope6: don't use 'else' after an 'if' call returns
  * nd6_nbr: don't use 'else' after an 'if' call returns
  * mpls: don't use 'else' after an 'if' call returns
  * route_v6: don't use 'else' after an 'if' call returns
  * mpls_forward: don't use 'else' after an 'if' call returns

  [ Robert Shearman ]
  * storm_control: don't create duplicate policers when reacting to events
    (Fixes: VRVDR-53623)

  [ Paul Atkins ]
  * 3.11.69

  [ Charles (Chas) Williams ]
  * ut: dp_ifnet_iana_type can fail when unit testing

  [ Brian Russell ]
  * gpc: add gpc protobuf

  [ Nicholas Brown ]
  * Jenkinsfile: Build target is now the Halifax

  [ aroberts ]
  * Update dependency on DPDK version for dataplane

  [ Paul Atkins ]
  * Jenkinsfile: Build target is now master for master-next branch
  * alg_npf:  use same parameter names in prototype and definition
  * alg: use same parameter names in prototype and definition
  * cgn_mbuf: use same parameter names in prototype and definition
  * cgn_sess_state: use same parameter names in prototype and definition
  * npf_attach_point: use same parameter names in prototype and definition
  * cgn_session: use same parameter names in prototype and definition
  * pmf_parse: use same parameter names in prototype and definition
  * npf_apm: use same parameter names in prototype and definition
  * npf_instr: use same parameter names in prototype and definition
  * npf_match: use same parameter names in prototype and definition
  * npf_ruleset: use same parameter names in prototype and definition
  * npf_session: use same parameter names in prototype and definition
  * npf_state: use same parameter names in prototype and definition
  * npf_zone_private: use same parameter names in prototype and definition
  * npf_match: use same parameter names in prototype and definition
  * npf_ext_action_grp: use same parameter names in prototype and definition
  * npf_rproc: use same parameter names in prototype and definition
  * session: use same parameter names in prototype and definition
  * shadow: use same parameter names in prototype and definition
  * ut:dp_test_cmd_check: use same parameter names in prototype and definition
  * ut:dp_test_cmd_state: use same parameter names in prototype and definition
  * ut:dp_test_crypto_utils: use same parameter names in prototype and definition
  * ut:dp_test_json_utils: use same parameter names in prototype and definition
  * ut:dp_test_lib: use same parameter names in prototype and definition
  * ut:dp_test_lib_exp: use same parameter names in prototype and definition
  * t:dp_test_libintf: use same parameter names in prototype and definition
  * ut:npf_alg_sip_call: use same parameter names in prototype and definition
  * ut:npf_alg_sip_lib: use same parameter names in prototype and definition
  * ut:firewall_lib: use same parameter names in prototype and definition
  * ut:dp_test_npf_lib: use same parameter names in prototype and definition
  * ut:npf_nat_lib: use same parameter names in prototype and definition
  * ut:dp_test_pktmbuf_lib: use same parameter names in prototype and definition
  * ut:dp_test_qos_lib: use same parameter names in prototype and definition
  * ut:dp_test_session_lib: use same parameter names in prototype and definition
  * ut:fal_plugin_pm: use same parameter names in prototype and definition
  * ut:fal_plugin_test: use same parameter names in prototype and definition
  * ut:fal_plugin_qos: use same parameter names in prototype and definition
  * ut:fal_plugin_ptp: use same parameter names in prototype and definition

  [ Ramkumar Ganapathysubramanian ]
  * New FAL plugin to get L3 Interface attribute
  * Dataplane changes for QoS DSCP remarking

  [ Paul Atkins ]

 -- Paul Atkins <paul.atkins@intl.att.com>  Wed, 25 Nov 2020 09:19:14 +0000

vyatta-dataplane (3.12.6) unstable; urgency=medium

  [ Paul Atkins ]
  * 3.11.67

  [ aroberts ]
  * QOS: Don't drawback TC layer shape rate

  [ Nicholas Brown ]
  * ut: remove unused CLI options
  * ut: expose to testharness the core list dataplane_test passes to DPDK
  * ut: remove cpu relate stuff from dummyfs used by dataplane_test

  [ Paul Atkins ]
  * 3.11.68
  * bridge: increment counters for ucast/nucast on vlans for local traffic

  [ Ian Wilson ]
  * Move next_arg utility function to util.c
  * Rename print_pl_feats to pl_print_feats and move to pl_commands.c
  * Add function to write json for an interface-based pipeline feature
  * Add pipeline show feature commands to l3_v4_out and l3_v6_out
  * Add pipeline show feature commands to l3_v4_out_spath and l3_v6_out_spath
  * Add pipeline show feature commands to l3_v4_encap and l3_v6_encap
  * Add pipeline show feature commands to l3_v4_val and l3_v6_val
  * Add pipeline show feature commands to l2_consume, l2_ether_lookup and l2_local
  * Add pipeline show feature commands to l3_v4_route_lookup and l3_v6_route_lookup
  * Add pipeline show feature commands to global nodes - drop, l4, and udp_in
  * ut: Tests local ICMP pkts with egress ACLs and the originate fw
  * Only pass an output interface pointer to icmp_send_no_route
  * Change ICMP pkts to use ipv4-out-spath pipeline to filter pkts

  [ Robert Shearman ]
  * storm_control: don't create duplicate policers when reacting to events
    (Fixes: VRVDR-53623)

  [ Paul Atkins ]

 -- Paul Atkins <paul.atkins@intl.att.com>  Fri, 20 Nov 2020 12:00:03 +0000

vyatta-dataplane (3.12.5) unstable; urgency=medium

  [ Thomas Kiely ]
  * Originated traffic via l2tpv3/ipsec is dropped
  * Remove function which is no longer used

  [ Nicholas Brown ]
  * Install Go protobuf files in correct location

  [ Charles (Chas) Williams ]
  * ptp: allow ports to not exist (yet) (Bugfix: VRVDR-53511)
  * ptp: refactor ptp_find_peer (Bugfix: VRVDR-53511)

  [ Paul Atkins ]
  * 3.11.65

  [ Nicholas Brown ]
  * Removed 'unused-override' warnings
  * Static Analysis as last Jenkins step
  * Allow longer timeout for the slow tests
  * Update docs for meson instead of make

  [ Charles (Chas) Williams ]
  * ptp: rework the peer select logic (Bugfix: VRVDR-53538)
  * ptp: refactor cmd_ptp_op (Bugfix: VRVDR-53538)
  * ptp: add resolver op mode commands (Bugfix: VRVDR-53538)
  * ptp: basic resolver unit test (Bugfix: VRVDR-53538)
  * ptp: routed resolver unit test (Bugfix: VRVDR-53538)
  * ptp: test edge cases in resolver (Bugfix: VRVDR-53538)
  * ptp: ensure sufficient buffer space (Bugfix: VRVDR-53538)

  [ Paul Atkins ]
  * bpf_filter: add parentheses around macro arguments
  * lpm: add parentheses around macro arguments
  * portmonitor_cmds: don't use a macro to determine if a sess is erspan
  * dpi: add parentheses around macro arguments
  * ip6_icmp: add parentheses around macro arguments
  * alg_rpc: add parentheses around macro arguments
  * npf_cidr_util: add parentheses around macro arguments
  * npf_instr: add parentheses around macro arguments
  * npf_nat: add parentheses around macro arguments
  * ut:arp: add parentheses around macro arguments
  * ut:crypto: add parentheses around macro arguments
  * ut:ip6: add parentheses around macro arguments
  * ut:mstp_fwd: add parentheses around macro arguments
  * ut:npf: add parentheses around macro arguments
  * ut:fal_plugin_framer: add parentheses around macro arguments
  * ut:fal_plugin_test: add parentheses around macro arguments

  [ Nicholas Brown ]
  * Don't run clang-tidy on generated protobuf files
  * Add missing dependency on generated files
  * Increase UT timeout

  [ Paul Atkins ]
  * if: rename cmd_pause_show to show_eth_info
  * if: move the showing of the pause state into its own function
  * fal: add api to allow dumping of L2 port state
  * fal_plugin: add a new fal plugin API to dump bfd session state

  [ Daniel Gollub ]
  * l2tpeth: restore VLAN functionatliy on L2TPv3 interfaces

  [ Paul Atkins ]
  * 3.11.66

  [ Alan Dewar ]
  * QOS: period keyword changed to microseconds units (Fixes: VRVDR-53324)

  [ Nicholas Brown ]
  * Add more details on building the UT

  [ Robert Shearman ]
  * storm_ctl: add support for configuring on VLAN subinterfaces
    (Closes: VRVDR-53561)

  [ Charles (Chas) Williams ]
  * lag: add protobuf (Bugfix: VRVDR-52496)
  * lag: add min links support (Bugfix: VRVDR-52496)
  * lag: add events (Bugfix: VRVDR-52496)
  * event: expose if_create/if_delete events (Bugfix: VRVDR-52496)
  * lag: add IANA type (Bugfix: VRVDR-52496)

  [ Ethan Li ]
  * Define Micro BFD FAL attribute

  [ Gavin Shearer ]
  * gpc: add a Provides to ensure FAL builds against correct dataplane
  * fal qos: Add attributes to attach QoS IPv4/IPv6 GPC to i/f
  * fal policer: add support for trTCM policers
  * fal gpc: add actions to set designation, colour, and policer

  [ Paul Atkins ]

 -- Paul Atkins <paul.atkins@intl.att.com>  Fri, 20 Nov 2020 08:57:30 +0000

vyatta-dataplane (3.12.4) unstable; urgency=medium

  [ Charles (Chas) Williams ]
  * ptp: avoid dereferencing bad interface pointers (Bugfix: VRVDR-53517)

  [ Paul Atkins ]
  * 3.11.60

  [ Robert Shearman ]
  * nh_common: fix hash key during nexthop hash del & add
  * route_flags: ignore RTF_UNUSABLE for nexthop comparison (Fixes: VRVDR-53512)

  [ Derek Fawcus ]
  * NPF: Remove some stale code, to allow flexibility
  * pipeline: use 'out node' for IPv4 mcast ethernet
  * pipeline: use 'out node' for IPv6 mcast ethernet
  * multicast: Clean up punt handling for unsup tuns
  * multicast: Use 'out node' for IPv4/IPv6 VTI output
  * multicast: Use 'out node' for IPv4/IPv6 P2P GRE tx
  * multicast: Move TTL decrement during forward
  * multicast: Move OIL replication counts
  * multicast: Rename an interface variable
  * multicast: Do not replicate to a DOWN interface
  * multicast: Move pipeline walk logic

  [ Ian Wilson ]
  * ut: Test egress ACLs with IPv4 and IPv6 multicast forwarding

  [ Paul Atkins ]
  * 3.11.61

  [ Nicholas Brown ]
  * platform.conf can be static

  [ Paul Atkins ]
  * 3.11.62

  [ Ian Wilson ]
  * ut: Export functions to build and tear-down a GRE tunnel
  * ut: Test sw egress ACLs with GRE tunnels

  [ Robert Shearman ]
  * ecmp: remove unused "max-paths" option (Fixes: VRVDR-52393)

  [ Paul Atkins ]
  * 3.11.63

  [ Ian Wilson ]
  * ut: Add function to wait for multicast route

  [ Paul Atkins ]
  * 3.11.64

  [ Mike Manning ]
  * Dynamic entries in ND cache should not be deleted unless stale

  [ Nicholas Brown ]
  * Meson build support (Closes: VRVDR-52941)
  * Change hard-coded UT paths
  * Add clang-tidy Static Analysis support to Jenkinsfile
  * Remove autotools build support
  * Define individual meson tests for each CK test suite

  [ Paul Atkins ]

 -- Paul Atkins <paul.atkins@intl.att.com>  Mon, 09 Nov 2020 13:31:07 +0000

vyatta-dataplane (3.12.3) unstable; urgency=medium

  [ Nicholas Brown ]
  * Clarify UT path redirection code

  [ Ian Wilson ]
  * npf: Rename 'typedef enum TCP_STATES' to 'enum tcp_session state'
  * npf: Rename npf_tcpstate_t to struct npf_tcp_window
  * npf: Replace nst_tcpst with nst_tcp_win in npf_state_t
  * npf: Pack enum dp_session_state so that is used 1 byte instead of 2
  * npf: Add npf_state_tcp2gen to determine generic state from tcp state
  * npf: Pack enum npf_proto_idx.  Use the enum instead of a uint8_t
  * npf: Add separate log functions for TCP and everything else
  * npf: Add separate state change functions for TCP and everything else
  * npf: Add separate state pack update functions for TCP and other
  * npf: Add separate functions for connsync update/restore of session state
  * npf: Move spinlocks into npf_state_npf_pack_update_xxx fns
  * npf: Use separate state inspect functions for TCP, ICMP, and other
  * npf: Use separate connsync state update functions for TCP and other
  * npf: Add a union to npf_state_t for the different state types
  * npf: Add separate function for session close for TCP and other
  * npf: Rename npf_state_tcp_state_set and npf_state_generic_state_set
  * npf: Remove TCP session states that were outside the enum
  * npf: Change TCP sessions to use nst_tcp_state instead of nst_state
  * npf: Change TCP strict FSM to be a lookup table to return a boolean
  * npf: npf_state_update_session_state replaced
  * npf: npf_timeout_get replaced
  * npf: Session state stats defines replaced with inline functions
  * npf: npf_map_str_to_generic_state replaced with dp_session_name2state
  * npf: vrf creation moved from npf_timeout_set to cmd_npf_global_timeout
  * npf: non-TCP sessions changed to use nst_gen_state instead of nst_state
  * npf: union of nst_tcp_state and nst_gen_state removed from npf_state_t
  * npf: Changes to sess limit rproc to use generic session state
  * npf: Defines NPF_SET_SESSION_LOG_FLAG etc. replaced with functions
  * npf: Renamed functions that return session state name
  * npf: npf_pack_session_state changed to include union of state types
  * npf: 'struct session' pointer passed into npf_session_update_state
  * npf: npf_session_t pointer passed into npf_state_inspect
  * npf: npf_tcp_state_is_closed fn removed
  * npf: Changes to connsync functions to pack and update session state

  [ Nachiketa Prachanda ]
  * fix use after free on events unregistration
  * api: interface event notifications to plugins

  [ Paul Atkins ]
  * 3.11.44
  * portmonitor_cmds: remove the code to handle out of order cfg

  [ Charles (Chas) Williams ]
  * ptp: handle unavailable interface vlan mappings (Bugfix: VRVDR-53372)

  [ Paul Atkins ]
  * 3.11.45

  [ Gavin Shearer ]
  * fal acl: use rule number attr instead of priority in rules

  [ Paul Atkins ]
  * 3.11.46

  [ Srinivas Narayan ]
  * Include shadow ring in buffer count calculations
  * Increase slowpath receive ring size

  [ Paul Atkins ]
  * 3.11.46

  [ Srinivas Narayan ]
  * crypto: store out_ethertype in context
  * crypto: store out_hdr_len in context
  * crypto: re-order fields in crypto_pkt_ctx
  * crypto: store udp encap length in SA to simplify code
  * crypto: include DPDK driver stats in output
  * crypto: Pass packet burst to ESP
  * crypto: Move bad mbufs to end of context array
  * crypto: Pass a batch of packets to the PMD
  * crypto: Allocate crypto ops when crypto pkt buffer is set up
  * crypto: pass batches of packets to ESP encrypt functions
  * crypto: Pass batches of packets to ESP decrypt functions
  * crypto: Remove debug error messages in some places
  * crypto: pass errors from PMD operations to higher layers
  * crypto: remove unnecessary check & error
  * crypto: Add error counters for failures
  * crypto: Set action to drop if packet has not been processed
  * crypto: Prefetch batches of context pointers for processing
  * crypto: Fetch data in first mbuf into L2 cache
  * crypto: Prefetch contexts into L2 cache
  * crypto: add inline implementation to grow buffer
  * crypto: Invoke rte_pktmbuf_lastseg only for multi-seg pkts

  [ Paul Atkins ]
  * 3.11.47

  [ Ian Wilson ]
  * ut: Verify that ipv4-orig-feat feature is enabled
  * npf: NPF_RS_FLAG_FEAT_GBL renamed to NPF_RS_FLAG_FEAT_INTF_ALL
  * npf: Move check of NPF_RS_FLAG_FEAT_INTF_ALL from npf_gbl_rs_count_incr
  * npf: Enable feature on all interfaces for rulesets attached to global
  * npf: Separate enabling of defrag-out and defrag-out-spath

  [ Paul Atkins ]
  * 3.11.48

  [ Ian Wilson ]
  * ut: Tests egress ACL on a pppoe interface
  * ut: Tests egress ACL on a bridge interface

  [ Paul Atkins ]
  * 3.11.49

  [ Nicholas Brown ]
  * Move IGNORE_SANITIZER to compiler.h

  [ Paul Atkins ]
  * 3.11.50

  [ Thomas Kiely ]
  * Update S2S UT infra for multiple V4 policies
  * Add V4 test to ensure correct policy match for proto
  * ACL V4 rule setup does not handle discrete protocol
  * Update S2S UT infra for multiple V6 policies
  * Add V6 test to ensure correct policy match for proto
  * ACL V6 rule setup does not handle discrete protocol

  [ Paul Atkins ]
  * 3.11.51

  [ Srinivas Narayan ]
  * crypto: save bytes from each batch for use as IVs
  * crypto: add return value check for engine init
  * crypto: remove unused functions

  [ Paul Atkins ]
  * 3.11.52
  * lpm: change lpm walker to take a struct of params
  * lpm: allow the callers of lpm_walk to kick the trackers for a rule
  * route: call the route trackers after updating the fal l3 state
  * lpm6: change lpm6 walker to take a struct of params
  * lpm6: allow the callers of lpm6_walk to kick the trackers for a rule
  * route6: call the route trackers after updating the fal l3 state
  * 3.11.53

  [ Ian Wilson ]
  * ut: Add functions to enable multicast fwding and to add multicast route
  * ut: Add test for multicast forwarding in the dataplane

  [ Paul Atkins ]
  * 3.11.54

  [ Srinivas Narayan ]
  * crypto: tune op and session pool sizes

  [ Paul Atkins ]
  * 3.11.55

  [ Srinivas Narayan ]
  * crypto: prefetch fields in ctx in encrypt path
  * crypto: Include current index in prefetch
  * crypto: prefetch IVs to be used in encryption
  * crypto: prefetch ops

  [ Paul Atkins ]
  * 3.11.56

  [ Ian Wilson ]
  * ut: Add test for IPv6 multicast forwarding in the dataplane

  [ Paul Atkins ]
  * 3.11.57

  [ Derek Fawcus ]
  * NPF: Rename npc_next_proto to npc_proto_final
  * NPF: Rename 'PROTO' opcode to 'PROTO_FINAL'
  * NPF: Add matching against IP header protocol field
  * NPF: Report proto-final in rule output

  [ Nicholas Brown ]
  * Depend on librte-meta-allpmds

  [ Paul Atkins ]
  * 3.11.58

  [ Ian Wilson ]
  * npf: Local traffic, including IPv6 ND/NA, may be dropped by zone fw
  * ut: Test IPv6 nbr egress in the presence of zones firewall

  [ Paul Atkins ]
  * 3.11.59

 -- Paul Atkins <paul.atkins@intl.att.com>  Tue, 03 Nov 2020 11:51:01 +0000

vyatta-dataplane (3.12.2) unstable; urgency=medium

  [ Nicholas Brown ]
  * Remove no_extra_tests DEB_BUILD_OPTIONS
  * Add debian packaging directory to .gitignore
  * More specific include path libvyattafal pkgconfig

  [ Charles (Chas) Williams ]
  * ptp: refactor into ptp_peer_dst_lookup (Bugfix: VRVDR-53302)
  * ptp: refactor into ptp_peer_dst_resolve (Bugfix: VRVDR-53302)
  * ptp: group peers by IP address (Bugfix: VRVDR-53302)
  * ptp: refactor into ptp_peer_find_nexthop (Bugfix: VRVDR-53302)
  * ptp: select best route for peer (Bugfix: VRVDR-53302)

  [ Paul Atkins ]
  * 3.11.40
  * vhost: remove the code to handle out of order cfg for vhost
  * 3.11.41

  [ Ian Wilson ]
  * npf: Check ingress and egress features when deciding to return ACL stats
  * acl: Egress ACL in s/w path will not match dp originated IPv6 ND traffic
  * ipv6_originate_filter made static

  [ Paul Atkins ]
  * 3.11.42

  [ Charles (Chas) Williams ]
  * ptp: get sibling ifp and nexthop during iteration (Bugfix: VRVDR-53302)
  * ptp: prefer peers with reachability (Bugfix: VRVDR-53302)

  [ Paul Atkins ]
  * commands: remove the code to handle out of order cfg for poe
  * 3.11.43

 -- Paul Atkins <paul.atkins@intl.att.com>  Wed, 14 Oct 2020 10:02:17 +0100

vyatta-dataplane (3.12.1) unstable; urgency=medium

  [ Robert Shearman ]
  * protobuf: add Path message fields for recursive labels

  [ Paul Atkins ]

 -- Paul Atkins <paul.atkins@intl.att.com>  Mon, 12 Oct 2020 09:20:52 +0100

vyatta-dataplane (3.11.72) unstable; urgency=medium

  [ Robert Shearman ]
  * nh_common: ignore path state updates for deleted interfaces
    (Fixes: VRVDR-53541)

  [ Paul Atkins ]

 -- Paul Atkins <paul.atkins@intl.att.com>  Mon, 07 Dec 2020 08:29:00 +0000

vyatta-dataplane (3.11.71) unstable; urgency=medium

  [ Sharmila Podury ]
  * On reboot, disabled bond has members in u/u link state
  * Refactor code that checks if device is started

  [ Paul Atkins ]

 -- Paul Atkins <paul.atkins@intl.att.com>  Tue, 01 Dec 2020 13:50:58 +0000

vyatta-dataplane (3.11.70) unstable; urgency=medium

  [ Nicholas Brown ]
  * Jenkinsfile: Build target is now the Halifax

  [ aroberts ]
  * Update dependency on DPDK version for dataplane

  [ Paul Atkins ]

 -- Paul Atkins <paul.atkins@intl.att.com>  Tue, 24 Nov 2020 09:53:18 +0000

vyatta-dataplane (3.11.69) unstable; urgency=medium

  [ Robert Shearman ]
  * storm_control: don't create duplicate policers when reacting to events
    (Fixes: VRVDR-53623)

  [ Paul Atkins ]

 -- Paul Atkins <paul.atkins@intl.att.com>  Mon, 23 Nov 2020 08:22:52 +0000

vyatta-dataplane (3.11.68) unstable; urgency=medium

  [ aroberts ]
  * QOS: Don't drawback TC layer shape rate

  [ Paul Atkins ]

 -- Paul Atkins <paul.atkins@intl.att.com>  Fri, 20 Nov 2020 09:08:32 +0000

vyatta-dataplane (3.11.67) unstable; urgency=medium

  [ Alan Dewar ]
  * QOS: period keyword changed to microseconds units (Fixes: VRVDR-53324)

  [ Paul Atkins ]

 -- Paul Atkins <paul.atkins@intl.att.com>  Tue, 17 Nov 2020 10:16:43 +0000

vyatta-dataplane (3.11.66) unstable; urgency=medium

  [ Daniel Gollub ]
  * l2tpeth: restore VLAN functionatliy on L2TPv3 interfaces

  [ Paul Atkins ]

 -- Paul Atkins <paul.atkins@intl.att.com>  Tue, 17 Nov 2020 09:20:52 +0000

vyatta-dataplane (3.11.65) unstable; urgency=medium

  [ Thomas Kiely ]
  * Originated traffic via l2tpv3/ipsec is dropped
  * Remove function which is no longer used

  [ Charles (Chas) Williams ]
  * ptp: allow ports to not exist (yet) (Bugfix: VRVDR-53511)
  * ptp: refactor ptp_find_peer (Bugfix: VRVDR-53511)

  [ Paul Atkins ]

 -- Paul Atkins <paul.atkins@intl.att.com>  Tue, 10 Nov 2020 09:03:48 +0000

vyatta-dataplane (3.11.64) unstable; urgency=medium

  [ Ian Wilson ]
  * ut: Add function to wait for multicast route

  [ Paul Atkins ]

 -- Paul Atkins <paul.atkins@intl.att.com>  Thu, 05 Nov 2020 13:56:12 +0000

vyatta-dataplane (3.11.63) unstable; urgency=medium

  [ Ian Wilson ]
  * ut: Export functions to build and tear-down a GRE tunnel
  * ut: Test sw egress ACLs with GRE tunnels

  [ Paul Atkins ]

 -- Paul Atkins <paul.atkins@intl.att.com>  Thu, 05 Nov 2020 13:29:08 +0000

vyatta-dataplane (3.11.62) unstable; urgency=medium

  [ Nicholas Brown ]
  * platform.conf can be static

  [ Paul Atkins ]

 -- Paul Atkins <paul.atkins@intl.att.com>  Wed, 04 Nov 2020 12:39:24 +0000

vyatta-dataplane (3.11.61) unstable; urgency=medium

  [ Robert Shearman ]
  * nh_common: fix hash key during nexthop hash del & add
  * route_flags: ignore RTF_UNUSABLE for nexthop comparison (Fixes: VRVDR-53512)

  [ Derek Fawcus ]
  * NPF: Remove some stale code, to allow flexibility
  * pipeline: use 'out node' for IPv4 mcast ethernet
  * pipeline: use 'out node' for IPv6 mcast ethernet
  * multicast: Clean up punt handling for unsup tuns
  * multicast: Use 'out node' for IPv4/IPv6 VTI output
  * multicast: Use 'out node' for IPv4/IPv6 P2P GRE tx
  * multicast: Move TTL decrement during forward
  * multicast: Move OIL replication counts
  * multicast: Rename an interface variable
  * multicast: Do not replicate to a DOWN interface
  * multicast: Move pipeline walk logic

  [ Ian Wilson ]
  * ut: Test egress ACLs with IPv4 and IPv6 multicast forwarding

  [ Paul Atkins ]

 -- Paul Atkins <paul.atkins@intl.att.com>  Wed, 04 Nov 2020 12:37:28 +0000

vyatta-dataplane (3.11.60) unstable; urgency=medium

  [ Charles (Chas) Williams ]
  * ptp: avoid dereferencing bad interface pointers (Bugfix: VRVDR-53517)

  [ Paul Atkins ]

 -- Paul Atkins <paul.atkins@intl.att.com>  Tue, 03 Nov 2020 13:00:25 +0000

vyatta-dataplane (3.11.59) unstable; urgency=medium

  [ Ian Wilson ]
  * npf: Local traffic, including IPv6 ND/NA, may be dropped by zone fw
  * ut: Test IPv6 nbr egress in the presence of zones firewall

  [ Paul Atkins ]

 -- Paul Atkins <paul.atkins@intl.att.com>  Tue, 03 Nov 2020 09:06:14 +0000

vyatta-dataplane (3.11.58) unstable; urgency=medium

  [ Derek Fawcus ]
  * NPF: Rename npc_next_proto to npc_proto_final
  * NPF: Rename 'PROTO' opcode to 'PROTO_FINAL'
  * NPF: Add matching against IP header protocol field
  * NPF: Report proto-final in rule output

  [ Nicholas Brown ]
  * Depend on librte-meta-allpmds

  [ Paul Atkins ]

 -- Paul Atkins <paul.atkins@intl.att.com>  Mon, 02 Nov 2020 15:41:08 +0000

vyatta-dataplane (3.11.57) unstable; urgency=medium

  [ Ian Wilson ]
  * ut: Add test for IPv6 multicast forwarding in the dataplane

  [ Paul Atkins ]

 -- Paul Atkins <paul.atkins@intl.att.com>  Thu, 29 Oct 2020 08:54:47 +0000

vyatta-dataplane (3.11.56) unstable; urgency=medium

  [ Srinivas Narayan ]
  * crypto: prefetch fields in ctx in encrypt path
  * crypto: Include current index in prefetch
  * crypto: prefetch IVs to be used in encryption
  * crypto: prefetch ops

  [ Paul Atkins ]

 -- Paul Atkins <paul.atkins@intl.att.com>  Wed, 28 Oct 2020 11:51:25 +0000

vyatta-dataplane (3.11.55) unstable; urgency=medium

  [ Srinivas Narayan ]
  * crypto: tune op and session pool sizes

  [ Paul Atkins ]

 -- Paul Atkins <paul.atkins@intl.att.com>  Wed, 28 Oct 2020 08:11:57 +0000

vyatta-dataplane (3.11.54) unstable; urgency=medium

  [ Ian Wilson ]
  * ut: Add functions to enable multicast fwding and to add multicast route
  * ut: Add test for multicast forwarding in the dataplane

  [ Paul Atkins ]

 -- Paul Atkins <paul.atkins@intl.att.com>  Tue, 27 Oct 2020 08:35:24 +0000

vyatta-dataplane (3.11.53) unstable; urgency=medium

  * lpm: change lpm walker to take a struct of params
  * lpm: allow the callers of lpm_walk to kick the trackers for a rule
  * route: call the route trackers after updating the fal l3 state
  * lpm6: change lpm6 walker to take a struct of params
  * lpm6: allow the callers of lpm6_walk to kick the trackers for a rule
  * route6: call the route trackers after updating the fal l3 state

 -- Paul Atkins <paul.atkins@intl.att.com>  Mon, 26 Oct 2020 13:21:18 +0000

vyatta-dataplane (3.11.52) unstable; urgency=medium

  [ Srinivas Narayan ]
  * crypto: save bytes from each batch for use as IVs
  * crypto: add return value check for engine init
  * crypto: remove unused functions

  [ Paul Atkins ]

 -- Paul Atkins <paul.atkins@intl.att.com>  Mon, 26 Oct 2020 09:45:57 +0000

vyatta-dataplane (3.11.51) unstable; urgency=medium

  [ Thomas Kiely ]
  * Update S2S UT infra for multiple V4 policies
  * Add V4 test to ensure correct policy match for proto
  * ACL V4 rule setup does not handle discrete protocol
  * Update S2S UT infra for multiple V6 policies
  * Add V6 test to ensure correct policy match for proto
  * ACL V6 rule setup does not handle discrete protocol

  [ Paul Atkins ]

 -- Paul Atkins <paul.atkins@intl.att.com>  Fri, 23 Oct 2020 10:09:01 +0100

vyatta-dataplane (3.11.50) unstable; urgency=medium

  [ Nicholas Brown ]
  * Move IGNORE_SANITIZER to compiler.h

  [ Paul Atkins ]

 -- Paul Atkins <paul.atkins@intl.att.com>  Fri, 23 Oct 2020 09:05:58 +0100

vyatta-dataplane (3.11.49) unstable; urgency=medium

  [ Ian Wilson ]
  * ut: Tests egress ACL on a pppoe interface
  * ut: Tests egress ACL on a bridge interface

  [ Paul Atkins ]

 -- Paul Atkins <paul.atkins@intl.att.com>  Thu, 22 Oct 2020 08:18:20 +0100

vyatta-dataplane (3.11.48) unstable; urgency=medium

  [ Ian Wilson ]
  * ut: Verify that ipv4-orig-feat feature is enabled
  * npf: NPF_RS_FLAG_FEAT_GBL renamed to NPF_RS_FLAG_FEAT_INTF_ALL
  * npf: Move check of NPF_RS_FLAG_FEAT_INTF_ALL from npf_gbl_rs_count_incr
  * npf: Enable feature on all interfaces for rulesets attached to global
  * npf: Separate enabling of defrag-out and defrag-out-spath

  [ Paul Atkins ]

 -- Paul Atkins <paul.atkins@intl.att.com>  Wed, 21 Oct 2020 16:34:35 +0100

vyatta-dataplane (3.11.47) unstable; urgency=medium

  [ Srinivas Narayan ]
  * crypto: store out_ethertype in context
  * crypto: store out_hdr_len in context
  * crypto: re-order fields in crypto_pkt_ctx
  * crypto: store udp encap length in SA to simplify code
  * crypto: include DPDK driver stats in output
  * crypto: Pass packet burst to ESP
  * crypto: Move bad mbufs to end of context array
  * crypto: Pass a batch of packets to the PMD
  * crypto: Allocate crypto ops when crypto pkt buffer is set up
  * crypto: pass batches of packets to ESP encrypt functions
  * crypto: Pass batches of packets to ESP decrypt functions
  * crypto: Remove debug error messages in some places
  * crypto: pass errors from PMD operations to higher layers
  * crypto: remove unnecessary check & error
  * crypto: Add error counters for failures
  * crypto: Set action to drop if packet has not been processed
  * crypto: Prefetch batches of context pointers for processing
  * crypto: Fetch data in first mbuf into L2 cache
  * crypto: Prefetch contexts into L2 cache
  * crypto: add inline implementation to grow buffer
  * crypto: Invoke rte_pktmbuf_lastseg only for multi-seg pkts

  [ Paul Atkins ]

 -- Paul Atkins <paul.atkins@intl.att.com>  Wed, 21 Oct 2020 09:14:31 +0100

vyatta-dataplane (3.11.46) unstable; urgency=medium

  [ Gavin Shearer ]
  * fal acl: use rule number attr instead of priority in rules

  [ Paul Atkins ]
  * Include shadow ring in buffer count calculations
  * Increase slowpath receive ring size

  [ Paul Atkins ]

 -- Paul Atkins <paul.atkins@intl.att.com>  Tue, 20 Oct 2020 10:07:06 +0100

vyatta-dataplane (3.11.45) unstable; urgency=medium

  [ Paul Atkins ]
  * portmonitor_cmds: remove the code to handle out of order cfg

  [ Charles (Chas) Williams ]
  * ptp: handle unavailable interface vlan mappings (Bugfix: VRVDR-53372)

  [ Paul Atkins ]

 -- Paul Atkins <paul.atkins@intl.att.com>  Fri, 16 Oct 2020 09:52:15 +0100

vyatta-dataplane (3.11.44) unstable; urgency=medium

  [ Nicholas Brown ]
  * Clarify UT path redirection code

  [ Ian Wilson ]
  * npf: Rename 'typedef enum TCP_STATES' to 'enum tcp_session state'
  * npf: Rename npf_tcpstate_t to struct npf_tcp_window
  * npf: Replace nst_tcpst with nst_tcp_win in npf_state_t
  * npf: Pack enum dp_session_state so that is used 1 byte instead of 2
  * npf: Add npf_state_tcp2gen to determine generic state from tcp state
  * npf: Pack enum npf_proto_idx.  Use the enum instead of a uint8_t
  * npf: Add separate log functions for TCP and everything else
  * npf: Add separate state change functions for TCP and everything else
  * npf: Add separate state pack update functions for TCP and other
  * npf: Add separate functions for connsync update/restore of session state
  * npf: Move spinlocks into npf_state_npf_pack_update_xxx fns
  * npf: Use separate state inspect functions for TCP, ICMP, and other
  * npf: Use separate connsync state update functions for TCP and other
  * npf: Add a union to npf_state_t for the different state types
  * npf: Add separate function for session close for TCP and other
  * npf: Rename npf_state_tcp_state_set and npf_state_generic_state_set
  * npf: Remove TCP session states that were outside the enum
  * npf: Change TCP sessions to use nst_tcp_state instead of nst_state
  * npf: Change TCP strict FSM to be a lookup table to return a boolean
  * npf: npf_state_update_session_state replaced
  * npf: npf_timeout_get replaced
  * npf: Session state stats defines replaced with inline functions
  * npf: npf_map_str_to_generic_state replaced with dp_session_name2state
  * npf: vrf creation moved from npf_timeout_set to cmd_npf_global_timeout
  * npf: non-TCP sessions changed to use nst_gen_state instead of nst_state
  * npf: union of nst_tcp_state and nst_gen_state removed from npf_state_t
  * npf: Changes to sess limit rproc to use generic session state
  * npf: Defines NPF_SET_SESSION_LOG_FLAG etc. replaced with functions
  * npf: Renamed functions that return session state name
  * npf: npf_pack_session_state changed to include union of state types
  * npf: 'struct session' pointer passed into npf_session_update_state
  * npf: npf_session_t pointer passed into npf_state_inspect
  * npf: npf_tcp_state_is_closed fn removed
  * npf: Changes to connsync functions to pack and update session state

  [ Nachiketa Prachanda ]
  * fix use after free on events unregistration
  * api: interface event notifications to plugins

  [ Paul Atkins ]

 -- Paul Atkins <paul.atkins@intl.att.com>  Wed, 14 Oct 2020 15:50:34 +0100

vyatta-dataplane (3.11.43) unstable; urgency=medium

  [ Charles (Chas) Williams ]
  * ptp: get sibling ifp and nexthop during iteration (Bugfix: VRVDR-53302)
  * ptp: prefer peers with reachability (Bugfix: VRVDR-53302)

  [ Paul Atkins ]
  * commands: remove the code to handle out of order cfg for poe

 -- Paul Atkins <paul.atkins@intl.att.com>  Wed, 14 Oct 2020 08:31:05 +0100

vyatta-dataplane (3.11.42) unstable; urgency=medium

  [ Ian Wilson ]
  * npf: Check ingress and egress features when deciding to return ACL stats
  * acl: Egress ACL in s/w path will not match dp originated IPv6 ND traffic
  * ipv6_originate_filter made static

  [ Paul Atkins ]

 -- Paul Atkins <paul.atkins@intl.att.com>  Tue, 13 Oct 2020 14:12:35 +0100

vyatta-dataplane (3.11.41) unstable; urgency=medium

  * vhost: remove the code to handle out of order cfg for vhost

 -- Paul Atkins <paul.atkins@intl.att.com>  Tue, 13 Oct 2020 10:34:16 +0100

vyatta-dataplane (3.11.40) unstable; urgency=medium

  [ Nicholas Brown ]
  * Remove no_extra_tests DEB_BUILD_OPTIONS
  * Add debian packaging directory to .gitignore
  * More specific include path libvyattafal pkgconfig

  [ Charles (Chas) Williams ]
  * ptp: refactor into ptp_peer_dst_lookup (Bugfix: VRVDR-53302)
  * ptp: refactor into ptp_peer_dst_resolve (Bugfix: VRVDR-53302)
  * ptp: group peers by IP address (Bugfix: VRVDR-53302)
  * ptp: refactor into ptp_peer_find_nexthop (Bugfix: VRVDR-53302)
  * ptp: select best route for peer (Bugfix: VRVDR-53302)

  [ Paul Atkins ]

 -- Paul Atkins <paul.atkins@intl.att.com>  Tue, 13 Oct 2020 09:56:41 +0100

vyatta-dataplane (3.11.39) unstable; urgency=medium

  [ Ramesh Devarajan ]
  * capture: Print dropped frames count

  [ Paul Atkins ]
  * capture: compare fal obj against FAL_NULL_OBJECT_ID instead of NULL

 -- Paul Atkins <paul.atkins@intl.att.com>  Thu, 08 Oct 2020 11:30:41 +0100

vyatta-dataplane (3.11.38) unstable; urgency=medium

  [ Charles (Chas) Williams ]
  * dpdk: add ConnectX-6 support to vplane-uio

  [ Paul Atkins ]
  * backplane: add comment about why command replay is needed
  * backplane: check that the FILE ptr is set in the command handler
  * rt_commands: remove the code to handle out of order cfg for garp
  * commands: remove the code to handle out of order cfg for switchport

 -- Paul Atkins <paul.atkins@intl.att.com>  Wed, 07 Oct 2020 08:54:45 +0100

vyatta-dataplane (3.11.37) unstable; urgency=medium

  [ Nicholas Brown ]
  * Update exported symbols from fal test plugin
  * Use visibility attribute for symbols
  * Use __FOR_EXPORT instead of __externally_visible

  [ Robert Shearman ]
  * mpls: fix crash when displaying PD subset data
  * pd_show: allow showing objects in state full as well
  * mpls: fix output of PD subset state (Fixes: VRVDR-53208)

  [ Ian Wilson ]
  * ut: Add test for sw acl with fragmented IPv4 pkt on output
  * ut: Add test for sw acl with fragmented IPv6 pkt on output
  * npf: Set address family in ruleset when grouper is not initialized

  [ Paul Atkins ]

 -- Paul Atkins <paul.atkins@intl.att.com>  Fri, 02 Oct 2020 14:54:03 +0100

vyatta-dataplane (3.11.36) unstable; urgency=medium

  [ Ian Wilson ]
  * ut: dpt_udp and dpt_tcp enhanced to support IPv6
  * ut: Basic ingress software ACL tests enhanced to include TCP and UDP
  * ut: Add egress software ACL tests
  * ut: Add tests for sw ACLs on the ip_lookup_and_originate output path
  * ut: Add tests for sw ACLs for pkts originated from the router (spath)
  * Create ipv4-out-spath pipeline node
  * Create ipv6-out-spath pipeline node

  [ Paul Atkins ]

 -- Paul Atkins <paul.atkins@intl.att.com>  Thu, 01 Oct 2020 08:34:29 +0100

vyatta-dataplane (3.11.35) unstable; urgency=medium

  * Revert "dp_test: remove undefined functions from headers"
  * Revert "ut: remove unused code in dp_test_npf_sess_lib"

 -- Paul Atkins <paul.atkins@intl.att.com>  Tue, 29 Sep 2020 11:28:22 +0100

vyatta-dataplane (3.11.34) unstable; urgency=medium

  [ Nicholas Brown ]
  * Treat ndpi dependency like other dependencies
  * Use pkgconfig macro variables for protobuf
  * Move all test code to single directory

  [ Nachiketa Prachanda ]
  * dp_test: remove undefined functions from headers
  * rename dpt_session_counters
  * dp_test: export dpt_session_counters function

  [ Paul Atkins ]
  * npf: remove unused code from alg/alg_apt.c
  * npf: remove unused code from cgnat/cgn_session.c
  * npf: remove unused code from cgnat/cgn_sess_state.c
  * npf: remove unused code from cgnat/cgn_log.c
  * npf: remove unused code from cgnat/cgn_policy.c
  * npf: remove unused code from config/npf_attach_point.c
  * npf: remove unused code from config/pmf_att_rlgrp.c
  * npf: remove unused code from config/pmf_parse.c
  * npf: remove unused code from dpi/npf_typedb.c
  * npf: remove unused code from nat/nat_pool_event.c
  * npf: remove unused code from zones/npf_zone_private.c
  * npf: remove unused code from npf_vrf.c
  * npf: remove unused code from npf_tblset.c
  * npf: remove unused code from npf_cache.c
  * npf: remove unused code from npf_nat.c
  * npf: remove unused code from npf_nat64.c
  * npf: remove unused code from npf_processor.c
  * npf: remove unused code from npf_state_tcp.c
  * npf: remove unused code from npf_disassemble.c
  * npf: remove unused code from npf_session.c

 -- Paul Atkins <paul.atkins@intl.att.com>  Tue, 29 Sep 2020 09:07:41 +0100

vyatta-dataplane (3.11.33) unstable; urgency=medium

  [ Nicholas Brown ]
  * remove config for cpputest
  * Don't check DPDK port size
  * Require a recent openssl version
  * Don't set cpu arch in attempt to match DPDK
  * PACKAGE_VERSION is already defined in build_config.h

  [ Paul Atkins ]

 -- Paul Atkins <paul.atkins@intl.att.com>  Mon, 28 Sep 2020 10:12:48 +0100

vyatta-dataplane (3.11.32) unstable; urgency=medium

  [ Charles (Chas) Williams ]
  * debian: cleanup .postinst script (Bugfix: VRVDR-53193)

  [ Paul Atkins ]

 -- Paul Atkins <paul.atkins@intl.att.com>  Fri, 25 Sep 2020 08:14:15 +0100

vyatta-dataplane (3.11.31) unstable; urgency=medium

  [ Robert Shearman ]
  * if: remove unnecessary name hash insert during hwport init
  * if: move allocation of DPDK ethernet interfaces to dpdk_eth_if.c
    (Closes: VRVDR-53058)

  [ Paul Atkins ]

 -- Paul Atkins <paul.atkins@intl.att.com>  Thu, 24 Sep 2020 15:29:41 +0100

vyatta-dataplane (3.11.30) unstable; urgency=medium

  [ Srinivas Narayan ]
  * crypto: set ICV offset correctly for multi-segment packets
  * crypto: Initialize status to avoid spurious drops

  [ Paul Atkins ]

 -- Paul Atkins <paul.atkins@intl.att.com>  Thu, 24 Sep 2020 15:05:14 +0100

vyatta-dataplane (3.11.29) unstable; urgency=medium

  [ Paul Aitken ]
  * DPI: fix appFW "ten packets" functionality
  * DPI: make appFW cognisant of engine ID

  [ Ian Wilson ]
  * npf: Initialisation of config ht moved out of npf_make_rule
  * npf: Parse special ACL group-attribute rule if present
  * npf: Skip ruleset inspection for address-family if not enabled on group
  * ut: Add simple software ACL tests

  [ Paul Atkins ]

 -- Paul Atkins <paul.atkins@intl.att.com>  Mon, 21 Sep 2020 07:55:22 +0100

vyatta-dataplane (3.11.28) unstable; urgency=medium

  [ Paul Atkins ]
  * ipv6: remove unused code from nd6_nbr.c
  * if: remove unused code from if.c
  * if: remove unused code from bridge/bridge_port.c
  * crypto: remove unused code from crypto_policy.c
  * crypto: remove unused code from crypto_engine.c
  * commands: remove unused code from commands.c
  * arp: remove unused code from arp.c

  [ Ian Wilson ]
  * npf: Filter and sort sessions by NAT translation address or port

  [ Paul Atkins ]

 -- Paul Atkins <paul.atkins@intl.att.com>  Fri, 18 Sep 2020 16:43:48 +0100

vyatta-dataplane (3.11.27) unstable; urgency=medium

  * commands: remove the code to handle out of order cfg for speed
  * storm_ctl: remove the code to handle out of order cfg

 -- Paul Atkins <paul.atkins@intl.att.com>  Thu, 17 Sep 2020 13:11:51 +0100

vyatta-dataplane (3.11.26) unstable; urgency=medium

  * ut: remove dp_test_lib_cmd as the code in it is not used
  * ut: remove unused code in dp_test_netlink_state.c
  * ut: remove unused code in dp_test_qos_lib.c
  * ut: remove unused code in dp_test_str.c
  * ut: remove unused code in dp_test_console.c
  * ut: remove unused code in dp_test_lib.c
  * ut: remove unused code in dp_test_lib_intf.c

 -- Paul Atkins <paul.atkins@intl.att.com>  Wed, 16 Sep 2020 09:40:24 +0100

vyatta-dataplane (3.11.25) unstable; urgency=medium

  * npf: remove the code in src/npf/alg/apt as it is not used
  * ut: remove unused code in dp_test_npf_alg_sip_lib
  * ut: remove unused code in dp_test_npf_alg_sip_call
  * ut: remove unused code in dp_test_npf_alg_sip_parse
  * ut: remove unused code in dp_test_npf_alg_lib
  * ut: remove unused code in dp_test_npf_lib
  * ut: remove unused code in dp_test_npf_sess_lib
  * ut: remove unused code in dp_test_session_internal_lib
  * ut: remove unused code in dp_test_npf_nat_lib
  * ut: remove unused code in dp_test_npf_fw_lib
  * ut: remove unused code in dp_test_npf_portmap_lib

 -- Paul Atkins <paul.atkins@intl.att.com>  Tue, 15 Sep 2020 13:41:22 +0100

vyatta-dataplane (3.11.24) unstable; urgency=medium

  [ Paul Aitken ]
  * NPF: prevent possible null deref

  [ Gavin Shearer ]
  * cgn: add locking when sending logs ZMQ

  [ Paul Atkins ]

 -- Paul Atkins <paul.atkins@intl.att.com>  Tue, 15 Sep 2020 13:37:16 +0100

vyatta-dataplane (3.11.23) unstable; urgency=medium

  * zmq_dp: remove unused code
  * dealer: remove unused code
  * ut: remove unused code in dp_test_crypto_utils
  * ut: remove unused code in dp_test_lib_intf
  * ut: remove unused code in dp_test_netlink_state
  * ut: remove unused code in dp_test_qos_lib
  * vxlan: remove unused code
  * vti: remove unused code
  * qos_sched: remove unused code
  * nsh: remove unused code

 -- Paul Atkins <paul.atkins@intl.att.com>  Mon, 14 Sep 2020 14:14:45 +0100

vyatta-dataplane (3.11.22) unstable; urgency=medium

  [ Gavin Shearer ]
  * npf: ensure cache ptr set if grouper/rule processing
  * npf: check IPv4/v6 proto before accessing cached protocol
  * npf: add check to npf_remark_dscp for non-IP packets
  * npf: update npf_cache_all() to not convert failures to success
  * npf: init cache IP addresses pointer to NULL for embedded pkts
  * npf: enable test for a bad embedded ICMP error packet
  * npf: remove double space from "from  npf"

  [ Philip Downey ]
  * MCAST Avoid deferencing unitialised fal RFP object (Fixes: VRVDR-46304)

  [ Thomas Kiely ]
  * Debug keyword "flow-cache" missing
  * Make MAC limit debugs conditional

  [ Paul Atkins ]
  * mpls: track pd state when updating label table entry update
  * ut: add mpls test for sending existing route update

 -- Paul Atkins <paul.atkins@intl.att.com>  Mon, 14 Sep 2020 13:42:54 +0100

vyatta-dataplane (3.11.21) unstable; urgency=medium

  [ Paul Atkins ]
  * netlink: vrf_link_create should return NULL not false on failure

  [ Robert Shearman ]
  * fal: fix generation of next-hop router interface attribute
    (Fixes: VRVDR-52948)

  [ Ian Wilson ]
  * npf: Unused function npf_json_nat_session removed
  * npf: Return rule details in firewall and NAT session json

  [ Paul Atkins ]

 -- Paul Atkins <paul.atkins@intl.att.com>  Fri, 11 Sep 2020 08:37:49 +0100

vyatta-dataplane (3.11.20) unstable; urgency=medium

  [ Paul Atkins ]
  * crypto: policy_rule_find_by_tag should return NULL not false

  [ Gavin Shearer ]
  * cpp: request that the burst rate is set to 100ms

  [ Manohar Rapeti ]
  * qos: enhanced "qos show platform" (Bugfix: VRVDR-52788)
  * qos: possible accessing of freed pointer (Bugfix: VRVDR-52788)
  * qos: Indentation fix (Bugfix: VRVDR-52788)

  [ Ian Wilson ]
  * ut: Renamed npf ICMP tests
  * ut: Added test for ICMP pkts with corrupted embedded packet

  [ Paul Atkins ]

 -- Paul Atkins <paul.atkins@intl.att.com>  Thu, 10 Sep 2020 09:36:33 +0100

vyatta-dataplane (3.11.19) unstable; urgency=medium

  * 3.10.70
  * ut: remove mac limit tests that removes profile while in use
  * ut: dp_test_npf_json_get_portmap_port leaking json array
  * controller: cleanup all requests on shutdown
  * ut: fix mem leak in the qos class tests
  * ut: free the packet descriptors in the session tests
  * ut: cleanup json array after use in sess lib

 -- Paul Atkins <paul.atkins@intl.att.com>  Wed, 09 Sep 2020 08:43:39 +0100

vyatta-dataplane (3.11.18) unstable; urgency=medium

  [ aroberts ]
  * Don't allow a child shaper to exceed 99.6% of parent rate

  [ Manohar Rapeti ]
  * qos: mem leak in dataplane UT (Bugfix: VRVDR-49730)
  * qos: uninitialised value (Bugfix: VRVDR-49730)

  [ Paul Atkins ]

 -- Paul Atkins <paul.atkins@intl.att.com>  Tue, 08 Sep 2020 08:38:25 +0100

vyatta-dataplane (3.11.17) unstable; urgency=medium

  [ aroberts ]
  * Add 100G support for Qos shaper commands
  * Add dependency with 64bit qos structure in dpdk

  [ Paul Atkins ]

 -- Paul Atkins <paul.atkins@intl.att.com>  Fri, 04 Sep 2020 09:54:23 +0100

vyatta-dataplane (3.11.16) unstable; urgency=medium

  [ Robert Shearman ]
  * dpdk-eth: avoid duplicate link up/link down logs (Fixes: VRVDR-52606)

  [ Paul Atkins ]

 -- Paul Atkins <paul.atkins@intl.att.com>  Thu, 03 Sep 2020 16:15:43 +0100

vyatta-dataplane (3.11.15) unstable; urgency=medium

  [ Shweta Choudaha ]
  * portmonitor: add and replay multiple cfg command

  [ Ian Wilson ]
  * npf: Rename npf_pack_npf_state to npf_pack_session_state
  * npf: Rename npf_pack_session_stats to npf_pack_dp_sess_stats

  [ Charles (Chas) Williams ]
  * ptp: add additional-path support (Bugfix: VRVDR-48480)

  [ Ian Wilson ]
  * npf: Rename struct npf_pack_npf_nat to struct npf_pack_nat
  * npf: Change prefix in npf_pack_dp_session from 'dps_' to 'pds_'
  * npf: Rename npf_pack_sentry to npf_pack_sentry_packet
  * npf: Use 'pns' for prefix and pointer variable for npf_pack_npf_session
  * npf: Naturally align npf_tcpstate_t and npf_state_t
  * npf: Rename npf_pack_npf_nat64 to npf_pack_nat64
  * npf: Prefix npf_pack_message_hdr objects with 'pmh_'
  * npf: Add packed attribute to 'enum session_pack_type'
  * npf: Prefix npf_pack_session_hdr objects with 'psh_'
  * session: Pack enum session_feature_type and re-arrange session_feature
  * ut: Add function to fetch session counters
  * ut: Tests connsync for a firewall UDP session
  * ut: Tests connsync for a firewall TCP session with TCP strict enabled

  [ Robert Shearman ]
  * 3.10.69

  [ Paul Atkins ]
  * flow_cache: initialise the flow_cache_hash_key to 0
  * ut: modify the stack trace for the urcu resize valgrind suppression
  * ut: return -EOPNOTSUPP in the test fal code in ...l2_get_attrs
  * rte_acl: free the name when calling npf_rte_acl_destroy
  * ut: add a valgrind suppression for rte_cpu_get_flag_enabled
  * ut: add more wildcards to the grouper suppression to catch all calls
  * ut: free the contexts created in the npf_apt tests

  [ Robert Shearman ]
  * include: standardise FAL interface index parameter naming
  * include: standardise FAL object parameter naming (Fixes: VRVDR-52849)

  [ Paul Atkins ]

 -- Paul Atkins <paul.atkins@intl.att.com>  Thu, 03 Sep 2020 13:36:47 +0100

vyatta-dataplane (3.11.14) unstable; urgency=medium

  [ Mandeep Rohilla ]
  * BFD: Switch attribute to get Local Discriminator shift

  [ Srinivas Narayan ]
  * crypto: cut over non-combined ciphers to rte infra
  * crypto: Handle failures in session setup gracefully
  * crypto: set up correct default for aead_algo
  * crypto: remove references to cipher_name
  * crypto: remove references to md_name
  * crypto: Remove unnecessary storage of auth alg name
  * crypto: Define separate structure for openssl info
  * crypto: pass openssl setup decision to SA setup function
  * crypto: Remove openssl implementation for aes-gcm
  * crypto: define block sizes
  * crypto: Make iv generation and storage common operations
  * crypto: Move openssl fields to separate structure
  * crypto: include dpdk device id and name in vplsh output
  * crypto: Add error messages in failure path
  * crypto: reset pmd id in array of ids by dev type
  * crypto: Make dev-id value check specific
  * crypto: separate definitions for cipher & digest key sizes

  [ Karthik Murugesan ]
  * vxlan: Added null check to avoid null-pointer dereference

  [ Charles (Chas) Williams ]
  * Fix potentially offensive language
  * Fix potentially offensive language in CGNAT

 -- Robert Shearman <robert.shearman@att.com>  Mon, 24 Aug 2020 17:46:44 +0100

vyatta-dataplane (3.11.13) unstable; urgency=medium

  [ Vinicius Soares ]
  * npf: Moved parser auxiliary static functions to the top of the file
  * npf: Added argument to auxiliary parser function that specifies a delimiter
  * npf: Added support for 'auto-per-action' counter type for ACL rules.
  * npf: Added support for 'auto-per-action' counter type for ACL rules.

  [ Paul Atkins ]

 -- Paul Atkins <paul.atkins@intl.att.com>  Fri, 21 Aug 2020 18:13:12 +0100

vyatta-dataplane (3.11.12) unstable; urgency=medium

  [ Paul Atkins ]
  * 3.10.67

  [ Paul Aitken ]
  * DPI: app groups: avoid null deref

  [ Paul Atkins ]
  * 3.10.68

  [ Robert Shearman ]
  * route_v6: fix nexthop retrieval for promotion during route delete
  * route: fix nexthop retrieval for promotion during route delete
    (Fixes: VRVDR-52609)

  [ Srinivas Narayan ]
  * crypto: store crypto device id in SA for faster access
  * crypto: create session pools and queue pairs for PMD
  * crypto: set up session in driver
  * crypto: Pass crypto op using packet metadata
  * crypto: Make openssl encrypt/decrypt function public
  * crypto: set up infrastructure to invoke PMD
  * crypto: cut over to rte PMD infra
  * crypto: set up crypto op for AES-GCM

  [ Paul Atkins ]
  * debian: fix wording in changelog

  [ Srinivas Narayan ]
  * crypto: minimize dependency on SA
  * crypto: set session direction at the time of SA creation
  * crypto: Make crypto_pkt_ctx visible to other crypto modules
  * crypto: Add packet metadata fields to crypto_pkt_ctx
  * crypto: store SA in crypto packet context
  * crypto: store bytes processed in crypto packet context
  * crypto: refactor esp_input_inner
  * crypto: re-factor esp_output_inner
  * crypto: consolidate esp input functions
  * crypto: consolidate esp_output functions
  * crypto: increment output error only on encrypt op
  * crypto: streamline post-decrypt processing
  * crypto: Refactor post-decrypt VTI handling
  * crypto: re-factor post-decrypt VFP handling
  * crypto: refactor post-decrypt overlay VRF handling
  * crypto: refactor all post-decrypt handling
  * crypto: enable burst processing for esp_input
  * crypto: Enable burst processing for esp_output

  [ Paul Atkins ]

 -- Paul Atkins <paul.atkins@intl.att.com>  Fri, 21 Aug 2020 17:51:18 +0100

vyatta-dataplane (3.11.11) unstable; urgency=medium

  [ Paul Atkins ]
  * gre: don't double free mbuf if using a gre tunnel to ourself

  [ Ian Wilson ]
  * npf: Change npf to use dataplane session states for UDP etc.
  * npf: Store generic session state in the session
  * npf: Set the alg bit in ALG parent sessions
  * npf: Add the se_alg feature boolean to the connsync structure
  * npf: Change the feature uint8_ts to bits in npf_pack_dp_session
  * npf: Replace se_nat bit with se_snat and se_dnat bits in the session
  * npf: Add se_in and se_out bits to the session
  * npf: Add se_app bit to the session to mark dpi sessions
  * npf: Add function to calculate session time-to-expire for json
  * npf: Return generic ALG json for each session
  * npf: Return specific ALG json for each session
  * npf: Naturally align struct npf_pack_dp_session
  * npf: Remove se_etime from connsync session structure
  * ut: Add test functions to create and send udp, tcp, or icmp NATd pkts
  * session: Add command to return list of items from the dataplane sessions
  * npf: Add address family filter to session list command
  * npf: Add filters to session list command for ID, proto, intf and direction
  * npf: Add filters to session list cmd for src and dest addr and port
  * npf: Add filters to session list cmd for features
  * npf: Separate the existing session show filter from the json
  * npf: Add handler for "show dataplane sessions" command
  * npf: Add handler for "show dataplane sessions summary" command
  * npf: Add handler for "clear dataplane sessions" command
  * ut: Rename the npf snat test cases
  * npf: Add a flag to the session to denote that is being used as a fw session

  [ Paul Atkins ]
  * flow_cache: move flow_cache_empty_table higher in file
  * flow_cache: teardown the flow cache on shutdown
  * flow_cache: don't init the flow cache multiple times per core
  * ut: don't leak the ifname in the addport_request

  [ aroberts ]
  * Reinstall a mark-map if a resource group changes

  [ Paul Atkins ]

 -- Paul Atkins <paul.atkins@intl.att.com>  Wed, 19 Aug 2020 09:54:14 +0100

vyatta-dataplane (3.11.10) unstable; urgency=medium

  [ Srinivas Narayan ]
  * crypto: Convert lengths to uint8_t in preparation for move
  * crypto: Avoid dependency on openssl definitions
  * crypto: Re-arrange fields for better performance
  * crypto: create DPDK infrastructure pools
  * crypto: Add DPDK versions of encryption & auth algorithms
  * crypto: clean up openssl functions
  * crypto: determine PMD type based on algorithms
  * crypto: provide function to determine next crypto core
  * crypto: Create DPDK crypto PMD

  [ Paul Atkins ]

 -- Paul Atkins <paul.atkins@intl.att.com>  Tue, 18 Aug 2020 08:29:42 +0100

vyatta-dataplane (3.11.9) unstable; urgency=medium

  [ aroberts ]
  * Don't allow a child shaper to exceed 99.6% of parent rate

  [ Paul Atkins ]
  * 3.10.63

  [ Ian Wilson ]
  * npf: Increment session stats if session matched, and the pkt is not dropped

  [ Paul Atkins ]
  * 3.10.64

  [ Gavin Shearer ]
  * ippf: fix issue of corrupted first byte of IPv6 address to match

  [ Paul Atkins ]
  * 3.10.65

  [ Robert Shearman ]
  * if: move vlan_if_get_stats to common interface code
  * gre: add support for retrieving FAL stats

  [ Paul Atkins ]
  * 3.10.66

  [ Brian Russell ]
  * qos: specify designator for the priority local queue
  * qos: uprev protocol versions

  [ Paul Atkins ]

 -- Paul Atkins <paul.atkins@intl.att.com>  Mon, 17 Aug 2020 15:44:18 +0100

vyatta-dataplane (3.11.8) unstable; urgency=medium

  [ Robert Shearman ]
  * fal_plugin: add object model for MPLS
  * fal_plugin: add FAL object for VRFs
  * fal_plugin: add attributes for MPLS TTL mode (Closes: VRVDR-52435)
  * fal: add next hop label attributes
  * nh_common: add FAL programming helpers
  * route: make use of FAL nh_common helpers
  * route_v6: make use of FAL nh_common helpers
  * mpls: signal FAL create/update/delete of MPLS routes
  * fal: signal use of next hop groups
  * fal: translate IPv6 nexthops with IPv4 mapped addresses to IPv4 nexthop
  * tests: test IPv6 labeled routes via attached IPv4 nexthops
  * vrf: create and use FAL VRF object
  * fal: support MPLS deagg routes
  * mpls: add support for dumping one MPLS route
  * mpls: add support for signalling change to TTL mode to FAL
    (Closes: VRVDR-52436)

  [ Paul Atkins ]

 -- Paul Atkins <paul.atkins@intl.att.com>  Thu, 13 Aug 2020 15:09:49 +0100

vyatta-dataplane (3.11.7) unstable; urgency=medium

  [ Robert Shearman ]
  * controller: extend timeout for adding a port (Fixes: VRVDR-52458)

  [ Paul Atkins ]
  * 3.10.58

  [ Karthik Murugesan ]
  * vxlan: Added null check to avoid null-pointer dereference

  [ Paul Atkins ]
  * 3.10.59

  [ Paul Aitken ]
  * DPI: add application group database
  * DPI: application resource groups
  * DPI: application resource group parsing
  * DPI: new APIs for application resource groups
  * DPI: add application resource groups to app firewall
  * DPI: add application resource groups to Makefile

  [ Paul Atkins ]
  * 3.10.60

  [ Karthik Murugesan ]
  * ptp: Added support for G.8275.1 profiles

  [ Shweta Choudaha ]
  * Mirror: Add support for source vlan config
  * Mirror: Add support to show vlan info for src intf

  [ Manohar Rapeti ]
  * if: Spurious error logs messages (Bugfix: VRVDR-52346)

  [ Brian Russell ]
  * qos: don't enable dscp mapping if designation in use
  * qos: allocate a priority local designation

  [ Paul Atkins ]
  * 3.10.61

  [ Brian Russell ]
  * qos: extend mark-map to include dp

  [ Paul Atkins ]
  * 3.10.62

 -- Paul Atkins <paul.atkins@intl.att.com>  Thu, 13 Aug 2020 14:29:20 +0100

vyatta-dataplane (3.11.6) unstable; urgency=medium

  [ Gavin Shearer ]
  * cpp: add support for PIM and IP multicast

  [ Paul Atkins ]

 -- Paul Atkins <paul.atkins@intl.att.com>  Wed, 05 Aug 2020 16:23:14 +0100

vyatta-dataplane (3.11.5) unstable; urgency=medium

  [ Brian Russell ]
  * qos: restore protocol version 10

  [ Rishi Narain ]
  * SyncE: Allowing ESMC frame flow from vyatta-dataplane
  * SyncE: New feature support

  [ Ramkumar Ganapathysubramanian ]
  * Removed unnecessary error logs in L3 Interface attribute set

  [ Paul Atkins ]
  * dp_event: reorder some of the dp_events in the enum
  * event: add a public event notifier for vrf create/delete events
  * 3.10.56

  [ Charles (Chas) Williams ]
  * netvsc: increase driver limits (Bugfix: VRVDR-52360)
  * ptp: check switch nexthop interface is reachable (Bugfix: VRVDR-52447)

  [ Paul Atkins ]
  * 3.10.57

 -- Paul Atkins <paul.atkins@intl.att.com>  Wed, 05 Aug 2020 10:01:32 +0100

vyatta-dataplane (3.11.4) unstable; urgency=medium

  [ Paul Atkins ]
  * 3.10.54
  * Jenkins: change master branch target to be DANOS:Glasgow

  [ Simon Barber ]
  * Convert return string of vplsh led blink cmd to json

  [ Paul Aitken ]
  * dataplane abort due to short string in rte_jhash

  [ Ramkumar Ganapathysubramanian ]
  * Adding support for DSCP or PCP value in QoS egress-map

  [ Paul Aitken ]
  * DPI: Inconsistent use of protocol in DPI output
  * Avoid buffer overrun in sip_alg_hash

  [ Robert Shearman ]
  * 3.10.55

 -- Robert Shearman <robert.shearman@att.com>  Tue, 28 Jul 2020 09:43:59 +0100

vyatta-dataplane (3.11.3) unstable; urgency=medium

  [ Robert Shearman ]
  * fal: check for conditions that violate FAL route API contract
  * lpm: pass pd_state by reference in walk callback
  * route: update dependent routes when interface FAL L3 state changes
  * route6: update dependent routes when interface FAL L3 state changes
    (Fixes: VRVDR-50303)

  [ Paul Atkins ]
  * 3.10.52

  [ Robert Shearman ]
  * nh_common: skip over backup next-hops when fixing up protected tracking
    (Fixes: VRVDR-52257)
  * ut: add symbols for router-interface FAL object in test FAL
  * ut: test PIC edge with a gateway being used by both primary & backup

  [ Ian Wilson ]
  * npf: Add npf return code counters
  * npf: Add commands to show return code counters
  * npf: Add mechanism to filter return code show output dependent on type
  * npf: Add commands to clear return code counters
  * ut: Add function to fetch and print npf return code counts
  * npf: Change nat64 to use nat64_decision_t instead of npf_decision_t
  * npf: Increment return code counters in npf_hook_track
  * npf: Change npf_cache_all to return either a 0 or a negative return code
  * npf: Change the function used by npf_cache_all to return a return code
  * npf: Add return codes to npf_cache_all
  * npf: Add param to npf_get_cache to allow return code to be returned
  * npf: Add return codes to npf state functions
  * npf: Add return codes to npf_hook_track calls to session functions
  * npf: Add return codes to the function to rewrite l3 and l4 fields
  * npf: Add return code to npf_icmpv4_err_nat
  * npf: Change nat64 common functions to have a single return point
  * npf: Add return codes to the nat64 map and convert functions
  * npf: Add return codes to nat64
  * npf: Add optional pointer, rcp, to npf_hook_notrack parameters
  * npf: Increment l2 return code counters in bridging
  * npf: Add single return point in local firewall functions
  * npf: Increment return code counts for local firewall
  * npf: Increment return code counts for ACL firewall
  * npf: Return select detailed return code stats for nat64

  [ Paul Atkins ]
  * 3.10.53

  [ Robert Shearman ]
  * storm_ctl: fix write to heap after free when deleting an instance
    (Fixes: VRVDR-52115)
  * tests: add test for storm-control out of order profile delete
  * Makefile.am: reduce dependencies of fal_plugin_test_la

  [ Charles (Chas) Williams ]
  * main: handle sparse port configurations (Bugfix: VRVDR-49805)
  * netvsc: set more reasonable queue lengths (Bugfix: VRVDR-49805)

  [ Paul Atkins ]

 -- Paul Atkins <paul.atkins@intl.att.com>  Fri, 24 Jul 2020 16:13:59 +0100

vyatta-dataplane (3.11.2) unstable; urgency=medium

  [ bs775m ]
  * fal_plugin :add attributes for enb/dis pause frame
  * vyatta-datapath:add support for enb/dis pauseframe

  [ Charles (Chas) Williams ]
  * Correct enumeration declaration

  [ Paul Atkins ]

 -- Paul Atkins <paul.atkins@intl.att.com>  Fri, 24 Jul 2020 09:12:29 +0100

vyatta-dataplane (3.11.1) unstable; urgency=medium

  [ Mandeep Rohilla ]
  * BFD: Add support for querying max interval values supported

  [ Paul Atkins ]

 -- Paul Atkins <paul.atkins@intl.att.com>  Mon, 20 Jul 2020 21:45:59 +0100

vyatta-dataplane (3.10.70) unstable; urgency=medium

  [ aroberts ]
  * Don't allow a child shaper to exceed 99.6% of parent rate

  [ Paul Atkins ]

 -- Paul Atkins <paul.atkins@intl.att.com>  Fri, 04 Sep 2020 10:15:04 +0100

vyatta-dataplane (3.10.69) unstable; urgency=medium

  [ Charles (Chas) Williams ]
  * ptp: add additional-path support (Bugfix: VRVDR-48480)

 -- Robert Shearman <robert.shearman@att.com>  Tue, 01 Sep 2020 11:42:50 +0100

vyatta-dataplane (3.10.68) unstable; urgency=medium

  [ Paul Aitken ]
  * DPI: app groups: avoid null deref

  [ Paul Atkins ]

 -- Paul Atkins <paul.atkins@intl.att.com>  Wed, 19 Aug 2020 11:43:55 +0100

vyatta-dataplane (3.10.67) unstable; urgency=medium

  * gre: don't double free mbuf if using a gre tunnel to ourself

 -- Paul Atkins <paul.atkins@intl.att.com>  Wed, 19 Aug 2020 08:37:29 +0100

vyatta-dataplane (3.10.66) unstable; urgency=medium

  [ Robert Shearman ]
  * if: move vlan_if_get_stats to common interface code
  * gre: add support for retrieving FAL stats

  [ Paul Atkins ]

 -- Paul Atkins <paul.atkins@intl.att.com>  Mon, 17 Aug 2020 10:14:51 +0100

vyatta-dataplane (3.10.65) unstable; urgency=medium

  [ Gavin Shearer ]
  * ippf: fix issue of corrupted first byte of IPv6 address to match

  [ Paul Atkins ]

 -- Paul Atkins <paul.atkins@intl.att.com>  Mon, 17 Aug 2020 09:44:06 +0100

vyatta-dataplane (3.10.64) unstable; urgency=medium

  [ Ian Wilson ]
  * npf: Increment session stats if session matched, and the pkt is not dropped

  [ Paul Atkins ]

 -- Paul Atkins <paul.atkins@intl.att.com>  Fri, 14 Aug 2020 10:29:11 +0100

vyatta-dataplane (3.10.63) unstable; urgency=medium

  [ aroberts ]
  * Don't allow a child shaper to exceed 99.6% of parent rate

  [ Paul Atkins ]

 -- Paul Atkins <paul.atkins@intl.att.com>  Fri, 14 Aug 2020 10:26:41 +0100

vyatta-dataplane (3.10.62) unstable; urgency=medium

  [ Brian Russell ]
  * qos: extend mark-map to include dp

  [ Paul Atkins ]

 -- Paul Atkins <paul.atkins@intl.att.com>  Thu, 13 Aug 2020 10:17:11 +0100

vyatta-dataplane (3.10.61) unstable; urgency=medium

  [ Brian Russell ]
  * qos: don't enable dscp mapping if designation in use
  * qos: allocate a priority local designation

  [ Paul Atkins ]

 -- Paul Atkins <paul.atkins@intl.att.com>  Mon, 10 Aug 2020 14:46:43 +0100

vyatta-dataplane (3.10.60) unstable; urgency=medium

  [ Paul Aitken ]
  * DPI: add application group database
  * DPI: application resource groups
  * DPI: application resource group parsing
  * DPI: new APIs for application resource groups
  * DPI: add application resource groups to app firewall
  * DPI: add application resource groups to Makefile

  [ Paul Atkins ]

 -- Paul Atkins <paul.atkins@intl.att.com>  Thu, 06 Aug 2020 13:15:51 +0100

vyatta-dataplane (3.10.59) unstable; urgency=medium

  [ Karthik Murugesan ]
  * vxlan: Added null check to avoid null-pointer dereference

  [ Paul Atkins ]

 -- Paul Atkins <paul.atkins@intl.att.com>  Thu, 06 Aug 2020 08:46:48 +0100

vyatta-dataplane (3.10.58) unstable; urgency=medium

  [ Robert Shearman ]
  * controller: extend timeout for adding a port (Fixes: VRVDR-52458)

  [ Paul Atkins ]

 -- Paul Atkins <paul.atkins@intl.att.com>  Wed, 05 Aug 2020 16:25:22 +0100

vyatta-dataplane (3.10.57) unstable; urgency=medium

  [ Charles (Chas) Williams ]
  * ptp: check switch nexthop interface is reachable (Bugfix: VRVDR-52447)

  [ Paul Atkins ]

 -- Paul Atkins <paul.atkins@intl.att.com>  Wed, 05 Aug 2020 09:26:54 +0100

vyatta-dataplane (3.10.56) unstable; urgency=medium

  * dp_event: reorder some of the dp_events in the enum
  * event: add a public event notifier for vrf create/delete events

 -- Paul Atkins <paul.atkins@intl.att.com>  Tue, 04 Aug 2020 15:41:08 +0100

vyatta-dataplane (3.10.55) unstable; urgency=medium

  [ Paul Atkins ]
  * Jenkins: change master branch target to be DANOS:Glasgow

  [ Simon Barber ]
  * Convert return string of vplsh led blink cmd to json

  [ Paul Aitken ]
  * dataplane abort due to short string in rte_jhash
  * DPI: Inconsistent use of protocol in DPI output
  * Avoid buffer overrun in sip_alg_hash

 -- Robert Shearman <robert.shearman@att.com>  Tue, 28 Jul 2020 09:31:32 +0100

vyatta-dataplane (3.10.54) unstable; urgency=medium

  [ Robert Shearman ]
  * storm_ctl: fix write to heap after free when deleting an instance
    (Fixes: VRVDR-52115)
  * tests: add test for storm-control out of order profile delete
  * Makefile.am: reduce dependencies of fal_plugin_test_la

  [ Paul Atkins ]

 -- Paul Atkins <paul.atkins@intl.att.com>  Fri, 24 Jul 2020 09:51:57 +0100

vyatta-dataplane (3.10.53) unstable; urgency=medium

  [ Robert Shearman ]
  * nh_common: skip over backup next-hops when fixing up protected tracking
    (Fixes: VRVDR-52257)
  * ut: add symbols for router-interface FAL object in test FAL
  * ut: test PIC edge with a gateway being used by both primary & backup

  [ Ian Wilson ]
  * npf: Add npf return code counters
  * npf: Add commands to show return code counters
  * npf: Add mechanism to filter return code show output dependent on type
  * npf: Add commands to clear return code counters
  * ut: Add function to fetch and print npf return code counts
  * npf: Change nat64 to use nat64_decision_t instead of npf_decision_t
  * npf: Increment return code counters in npf_hook_track
  * npf: Change npf_cache_all to return either a 0 or a negative return code
  * npf: Change the function used by npf_cache_all to return a return code
  * npf: Add return codes to npf_cache_all
  * npf: Add param to npf_get_cache to allow return code to be returned
  * npf: Add return codes to npf state functions
  * npf: Add return codes to npf_hook_track calls to session functions
  * npf: Add return codes to the function to rewrite l3 and l4 fields
  * npf: Add return code to npf_icmpv4_err_nat
  * npf: Change nat64 common functions to have a single return point
  * npf: Add return codes to the nat64 map and convert functions
  * npf: Add return codes to nat64
  * npf: Add optional pointer, rcp, to npf_hook_notrack parameters
  * npf: Increment l2 return code counters in bridging
  * npf: Add single return point in local firewall functions
  * npf: Increment return code counts for local firewall
  * npf: Increment return code counts for ACL firewall
  * npf: Return select detailed return code stats for nat64

  [ Paul Atkins ]

 -- Paul Atkins <paul.atkins@intl.att.com>  Wed, 22 Jul 2020 10:10:23 +0100

vyatta-dataplane (3.10.52) unstable; urgency=medium

  [ Robert Shearman ]
  * fal: check for conditions that violate FAL route API contract
  * lpm: pass pd_state by reference in walk callback
  * route: update dependent routes when interface FAL L3 state changes
  * route6: update dependent routes when interface FAL L3 state changes
    (Fixes: VRVDR-50303)

  [ Paul Atkins ]

 -- Paul Atkins <paul.atkins@intl.att.com>  Tue, 21 Jul 2020 07:47:56 +0100

vyatta-dataplane (3.10.51) unstable; urgency=medium

  [ Mandeep Rohilla ]
  * BFD: Add support for querying max interval values supported

  [ Paul Atkins ]

 -- Paul Atkins <paul.atkins@intl.att.com>  Mon, 20 Jul 2020 21:23:09 +0100

vyatta-dataplane (3.10.50) unstable; urgency=medium

  * sanitizer: set ASAN_OPTIONS when sanitizer is used

 -- Paul Atkins <paul.atkins@intl.att.com>  Mon, 20 Jul 2020 13:36:11 +0100

vyatta-dataplane (3.10.49) unstable; urgency=medium

  [ Robert Shearman ]
  * shadow: remove the shadow port handler when an interface is freed
    (Fixes: VRVDR-52193)
  * shadow: use events for init/destroy
  * sample: fix the visit_after node declaration

  [ Paul Atkins ]

 -- Paul Atkins <paul.atkins@intl.att.com>  Mon, 20 Jul 2020 13:18:35 +0100

vyatta-dataplane (3.10.48) unstable; urgency=medium

  [ Robert Shearman ]
  * config: factor out and simplify PCI address parsing for backplane ports
  * config: parse management_port platform.conf attribute
  * dpdk-eth: add management port attribute to interface information

  [ Paul Atkins ]

 -- Paul Atkins <paul.atkins@intl.att.com>  Mon, 20 Jul 2020 08:46:22 +0100

vyatta-dataplane (3.10.47) unstable; urgency=medium

  [ Thomas Kiely ]
  * mac_limit: Remove temporary show keyword

  [ Charles (Chas) Williams ]
  * coverity: fix handling when an error is returned (Bugfix: VRVDR-52191)

  [ Robert Shearman ]
  * dpdk-eth: only remove a LAG port after the ifp using it has been freed
  * main: only close the ports after cleaning up interfaces (Fixes: VRVDR-52220)

  [ Paul Atkins ]
  * fal: provide alternate name for FAL_BFD_HW_MODE_CP_INDEPENDENT

 -- Paul Atkins <paul.atkins@intl.att.com>  Thu, 16 Jul 2020 12:02:27 +0100

vyatta-dataplane (3.10.46) unstable; urgency=medium

  [ Mike Manning ]
  * L2TPv3: Fails to be ping across tunnel using L2TPv3

  [ Robert Shearman ]
  * if: fix cleanup of DPDK ethernet interfaces (Fixes: VRVDR-52145)

  [ Paul Atkins ]
  * ut: add vars that tests can use to pass state to the fal

 -- Paul Atkins <paul.atkins@intl.att.com>  Fri, 10 Jul 2020 13:59:35 +0100

vyatta-dataplane (3.10.45) unstable; urgency=medium

  [ Nicholas Brown ]
  * Add a CODEOWNERS file

  [ Charles (Chas) Williams ]
  * vhost: fix netlink races with hotplug (Bugfix: VRVDR-50960)

  [ Paul Atkins ]

 -- Paul Atkins <paul.atkins@intl.att.com>  Wed, 08 Jul 2020 15:21:32 +0100

vyatta-dataplane (3.10.44) unstable; urgency=medium

  * main: allow the user to specify the platform_file location
  * ut: allow user to specify platform conf file

 -- Paul Atkins <paul.atkins@intl.att.com>  Tue, 07 Jul 2020 13:02:45 +0100

vyatta-dataplane (3.10.43) unstable; urgency=medium

  [ Nicholas Brown ]
  * Remove last mentions of valgrind build
  * Enable the address sanitizer as part of the jenkins build
  * use .checkpatch.conf

  [ Robert Shearman ]
  * dpdk-eth: check that ifp exists in linkwatch_change_mark_state
  * dpdk-eth: don't require ifp for updating queue state (Fixes: VRVDR-52109)

  [ Paul Atkins ]

 -- Paul Atkins <paul.atkins@intl.att.com>  Mon, 06 Jul 2020 13:29:50 +0100

vyatta-dataplane (3.10.42) unstable; urgency=medium

  [ Charles (Chas) Williams ]
  * lag: remove potentially offensive language (Bugfix: VRVDR-51820)
  * main: remove potentially offensive language (Bugfix: VRVDR-51820)
  * vrf: remove potentially offensive language (Bugfix: VRVDR-51820)
  * bridge: remove potentially offensive language (Bugfix: VRVDR-51820)
  * tests: remove potentially offensive language (Bugfix: VRVDR-51820)
  * session: remove potentially offensive language (Bugfix: VRVDR-51820)

  [ Paul Atkins ]

 -- Paul Atkins <paul.atkins@intl.att.com>  Fri, 03 Jul 2020 15:49:00 +0100

vyatta-dataplane (3.10.41) unstable; urgency=medium

  [ Robert Shearman ]
  * if: issue feature event for interface being created
  * mstp: defer creation of STP object until after bridge created in FAL
    (Fixes: VRVDR-52083)
  * bridge: fix duplicate FAL br_new_port notification (Fixes: VRVDR-52084)
  * ut: validate FAL contract for bridge-port objects

  [ Thomas Kiely ]
  * mac_limit: Rename "mac-count" command to "limit status"

  [ Brian Russell ]
  * qos: update fal global map when resource group changes

  [ Paul Atkins ]

 -- Paul Atkins <paul.atkins@intl.att.com>  Fri, 03 Jul 2020 14:22:05 +0100

vyatta-dataplane (3.10.40) unstable; urgency=medium

  [ harios ]
  * Fix done for nexthop as IPv4 mapped IPv6 address

  [ Robert Shearman ]
  * main: swap order of checks on closing ports (Fixes: VRVDR-52095)
  * if: make promiscuity apply to VLANs as well as MAC addresses
    (Fixes: VRVDR-52049)
  * capture: remove interface-type check for setting promiscuity

  [ Paul Atkins ]

 -- Paul Atkins <paul.atkins@intl.att.com>  Fri, 03 Jul 2020 09:06:51 +0100

vyatta-dataplane (3.10.39) unstable; urgency=medium

  [ Robert Shearman ]
  * ut: add dp1 prefix to switchports
  * devinfo: change if_port_info to not require an ifp
  * master: avoid needing ifp present when adding/deleting ports
  * if: classify backplane ports as dataplane interfaces
  * if: clean up life-cycle of DPDK ethernet interface objects
    (Closes: VRVDR-51844)
  * if: remove missed link & unspec address handling
  * if: remove missed IP address & netconf handling (Closes: VRVDR-51845)
  * if: remove unused hwport incomplete infra

  [ Paul Atkins ]

 -- Paul Atkins <paul.atkins@intl.att.com>  Thu, 02 Jul 2020 08:52:24 +0100

vyatta-dataplane (3.10.38) unstable; urgency=medium

  [ Robert Shearman ]
  * shadow: remove superfluous interface netlink state management

  [ Paul Atkins ]

 -- Paul Atkins <paul.atkins@intl.att.com>  Wed, 01 Jul 2020 13:24:13 +0100

vyatta-dataplane (3.10.37) unstable; urgency=medium

  [ Paul Aitken ]
  * DPI: add nDPI debugging
  * DPI: load optional nDPI protocols and categories

  [ Charles (Chas) Williams ]
  * unit tests: fix mbuf debuggging (Bugfix: VRVDR-51987)
  * crypto: fix mbuf debugging (Bugfix: VRVDR-51987)
  * mpls: reject short packets (Bugfix: VRVDR-51987)

  [ Paul Atkins ]

 -- Paul Atkins <paul.atkins@intl.att.com>  Wed, 01 Jul 2020 09:22:12 +0100

vyatta-dataplane (3.10.36) unstable; urgency=medium

  * control: add a comment to request new commands in protobuf format
  * dpdk_eth_if: don't dump ports that have been unplugged
  * if: in ifnet_byethname skip over unplugged interfaces
  * hotplug: mark the interface as unplugged at the start of processing
  * dpdk_eth_if: don't assume that info.driver_name is valid

 -- Paul Atkins <paul.atkins@intl.att.com>  Wed, 24 Jun 2020 09:07:45 +0100

vyatta-dataplane (3.10.35) unstable; urgency=medium

  [ Shweta Choudaha ]
  * Backplane:Shut DPDK bkplane ports post fal cleanup

  [ Paul Atkins ]

 -- Paul Atkins <paul.atkins@intl.att.com>  Fri, 19 Jun 2020 16:18:37 +0100

vyatta-dataplane (3.10.34) unstable; urgency=medium

  [ Ethan Li ]
  * bfd-hw: add FAL attribute for BFD hw running mode

  [ Nicholas Brown ]
  * sample plugin and test code only using public API
  * The test code for the sample plugin should also a plugin

  [ Ian Wilson ]
  * npf: Set custom timeout in dataplane session after session is created
  * npf: Add option to cache pkt without updating the cache grouper data
  * npf: Move _npf_cache_all_at in order to avoid forward reference

  [ Thomas Kiely ]
  * Avoid unnecessary unapply of mac limit feature

  [ Mandeep Rohilla ]
  * BR_VLAN_SET: Api to determine if vlan set is empty
  * BR_VLAN_SET UT: unit tests for the vlan set empty api

  [ Paul Atkins ]
  * ut: func to verify state based on pb show should use void *

 -- Paul Atkins <paul.atkins@intl.att.com>  Fri, 19 Jun 2020 09:02:21 +0100

vyatta-dataplane (3.10.33) unstable; urgency=medium

  [ Ian Wilson ]
  * cgnat: Several small cosmetic changes to cgnat
  * cgnat: Add 2-tuple sessn to hash table if it fails to be added directly
  * cgnat: Move 2-tuple session inspection code into separate function
  * cgnat: Block outbound flow if max-dest-per-session reached
  * cgnat: Block inbound packets if max-dest-per-session reached
  * cgnat: Increase maximum configurable max-dest-per-session to 128
  * ut: Fixup cgnat25 to expect an ICMP error
  * cgnat: Remove interface config store and replay mechanism
  * ut: Remove cgnat14 test for interface store and replay mechanism

  [ Paul Atkins ]

 -- Paul Atkins <paul.atkins@intl.att.com>  Tue, 16 Jun 2020 10:32:46 +0100

vyatta-dataplane (3.10.32) unstable; urgency=medium

  [ Mandeep Rohilla ]
  * DP_EVENT: Add new event for MTU change notifications
  * MTU: Register QoS's intereset in MTU change
  * MTU: Don't bounce the port when changing the MTU

  [ Paul Atkins ]

 -- Paul Atkins <paul.atkins@intl.att.com>  Fri, 12 Jun 2020 11:54:49 +0100

vyatta-dataplane (3.10.31) unstable; urgency=medium

  [ Ian Wilson ]
  * npf: Simplify and enhance the api for fetching address group json

  [ Paul Atkins ]

 -- Paul Atkins <paul.atkins@intl.att.com>  Fri, 12 Jun 2020 11:14:46 +0100

vyatta-dataplane (3.10.30) unstable; urgency=medium

  [ Robert Shearman ]
  * debian: don't suppress changelog generation
  * Pull JSON writer code out into a shared library (Fixes: VRVDR-51389)

  [ Paul Atkins ]

 -- Paul Atkins <paul.atkins@intl.att.com>  Tue, 09 Jun 2020 09:24:36 +0100

vyatta-dataplane (3.10.29) unstable; urgency=medium

  [ Srinivas Narayan ]
  * Check if next hop is non-NULL before de-referencing it

  [ Paul Atkins ]

 -- Paul Atkins <paul.atkins@intl.att.com>  Tue, 09 Jun 2020 08:40:38 +0100

vyatta-dataplane (3.10.28) unstable; urgency=medium

  [ Charles (Chas) Williams ]
  * conf: allow dev_flags to be filtered (Bugfix: VRVDR-48438)
  * ixgbe: do not use the LSC interrupt (Bugfix: VRVDR-48438)
  * ifconfig: allow inspection of the lsc status
  * vhost: do not wait forever for QMP (Bugfix: VRVDR-51099)

  [ Paul Atkins ]

 -- Paul Atkins <paul.atkins@intl.att.com>  Fri, 05 Jun 2020 10:16:49 +0100

vyatta-dataplane (3.10.27) unstable; urgency=medium

  [ Ian Wilson ]
  * nat64: Only dereference the session sentry once
  * nat64: Free memory before returning in nat64_create error case

  [ Robert Shearman ]
  * storm_ctl: avoid redundant FAL update when adding threshold for new type
  * storm_ctl: move fal_policer_modify_profile function down
  * storm_ctl: make threshold removal FAL state symmetric (Fixes: VRVDR-51406)

  [ Paul Atkins ]
  * lpm6: fix check for depth when removing /24

 -- Paul Atkins <paul.atkins@intl.att.com>  Thu, 04 Jun 2020 12:28:06 +0100

vyatta-dataplane (3.10.26) unstable; urgency=medium

  [ Mark Gillott ]
  * if: migrate hardware port completion to separate function
  * if: replace NEWPORT with INIPORT & ADDPORT (Fixes: VRVDR-46511)
  * if: postpone snapshot request until port initialisation complete
    (Fixes: VRVDR-46511)

  [ Paul Atkins ]

 -- Paul Atkins <paul.atkins@intl.att.com>  Fri, 29 May 2020 14:15:43 +0100

vyatta-dataplane (3.10.25) unstable; urgency=medium

  [ Paul Aitken ]
  * DPI: fix memleaks in dpi_ctor
  * DPI: make initialisation return errno

  [ Robert Shearman ]
  * ip_rt_protobuf: fix coverity resource leak reports (Fixes: VRVDR-51284)

  [ Ian Wilson ]
  * cgnat: Return NAT pool "full" (np_full) json to control plane

  [ ak487r ]
  * tests: remove ipv6 ND Solicitation tests for originating firewall

  [ Ian Wilson ]
  * cgnat: Max dest per session only allows powers of two

  [ Tom Kiely ]
  * MAC Limit: Add a new attr for mac limit on port/vlan
  * MAC Limit: Add a new log type flag for mac limiting feat
  * MAC Limit: Add support for creating MAC limiting profiles
  * MAC Limit: Add support mac limit entry based on port/vlan
  * MAC Limit: Apply mac limiting in the FAL
  * MAC Limit: Add hooks for applying mac limiting based on dp events
  * MAC Limit: Add support for show command
  * Add Unit Tests for MAC limiting feature.

  [ Paul Atkins ]

 -- Paul Atkins <paul.atkins@intl.att.com>  Fri, 29 May 2020 12:13:11 +0100

vyatta-dataplane (3.10.24) unstable; urgency=medium

  [ Paul Atkins ]
  * main: add a wrapper to unregister a thread with rcu
  * ip_forward: remove references to next_hop_v6

  [ Robert Shearman ]
  * route: set some missing address family types
  * route_v6: set some missing address family types
  * mpls: set some missing address family types

  [ Paul Atkins ]
  * main: make ASSERT_MASTER public

 -- Paul Atkins <paul.atkins@intl.att.com>  Fri, 22 May 2020 11:01:09 +0100

vyatta-dataplane (3.10.23) unstable; urgency=medium

  [ Paul Atkins ]
  * debian: define prefix in the libyattafal .pc file

  [ Paul Carson ]
  * Forward PPP CHAP traffic to PPP (Fixes: VRVDR-49231)

  [ Derek Fawcus ]
  * NPF: Use ICMP opcode defines, not magic values
  * NPF: Adjust ICMP opcode generation
  * NPF: Enable matching of ICMP classes in ncode
  * Update checkpath warnings in use

  [ Paul Atkins ]

 -- Paul Atkins <paul.atkins@intl.att.com>  Thu, 21 May 2020 10:40:12 +0100

vyatta-dataplane (3.10.22) unstable; urgency=medium

  [ Robert Shearman ]
  * debug_strip: add build-ids to package metadata
  * Generate -dbgsym packages per binary package (Fixes: VRVDR-50948)

  [ Shweta Choudaha ]
  * flow_cache: Use get_lcore_max to get max lcoreid

  [ Paul Atkins ]

 -- Paul Atkins <paul.atkins@intl.att.com>  Tue, 19 May 2020 10:59:05 +0100

vyatta-dataplane (3.10.21) unstable; urgency=medium

  [ Paul Atkins ]
  * nd6_nbr: when storing the v6 addr use sockaddr_storage not sockaddr

  [ Gavin Shearer ]
  * nat64: check rule group name of rule is set before accessing it

  [ Paul Atkins ]
  * main: make sure that we don't register rcu thread twice

  [ Charles (Chas) Williams ]
  * dpdk: get dev_info before closing (Bugfix: VRVDR-51041)

  [ Paul Atkins ]

 -- Paul Atkins <paul.atkins@intl.att.com>  Mon, 18 May 2020 19:29:08 +0100

vyatta-dataplane (3.10.20) unstable; urgency=medium

  [ Paul Aitken ]
  * DPI: new APIs to support application name database
  * DPI: new APIs to support application type database
  * DPI: new APIs for user-defined applications
  * DPI: new APIs to allow packet processing by nDPI
  * DPI: change --without-dpi to build without nDPI
  * DPI: add new files to makefile
  * DPI: remove redundant files
  * DPI: don't need to include DPI
  * DPI: remove Qosmos from dpi_internal.h, add new APIs
  * DPI: update app_cmds.c includes
  * DPI: dpi_public.c to call the engine-based APIs
  * DPI: update DPI rprocs to engine-based APIs
  * DPI: remove app database from npf_ext_app.c
  * DPI: update app FW DPI rprocs to use engine-based APIs
  * DPI: update L3 DPI pipeline to use engine-based APIs
  * DPI: add new engine-based APIs to dpi.c
  * DPI: add libndpi-dev build dependency

  [ Paul Atkins ]

 -- Paul Atkins <paul.atkins@intl.att.com>  Mon, 18 May 2020 15:32:27 +0100

vyatta-dataplane (3.10.19) unstable; urgency=medium

  [ ak487r ]
  * npf: add originating firewall
  * tests: add ipv4 tcp slowpath tests for originating firewall
  * tests: add ipv6 tcp slowpath tests for originating firewall
  * tests: add ipv4 icmp packet to big tests for originating firewall
  * tests: add ipv6 icmp packet to big tests for originating firewall
  * tests: add ipv6 ND Advertisement tests for originating firewall
  * tests: add ipv6 ND Solicitation tests for originating firewall
  * tests: add ipv4 echo reply by cgnat for originating firewall

  [ Paul Atkins ]
  * ut: fix issue with buffer size when comparing one-of
  * nh_common: change 1 to 1ull when using it to shift 64 bit numbers
  * nh_common: when updating map get the count from the bitmap
  * nh_common: on nh_map init leave space for unusable primaries
  * nh_common: use CMM macros when reading/modifying the usability flag
  * nh_common: reinit nh map contents if collisions when marking unusable
  * nh_common: let paths be marked usable and unusable
  * ut: tests for pic edge where a path is made usable
  * route6: display the next hop map for v6 routes
  * ut: remove extra whitespace in pic edge tests
  * ut: add an ipv6 pic edge test
  * route: register path_state functions with event infra for cleanup

 -- Paul Atkins <paul.atkins@intl.att.com>  Mon, 18 May 2020 13:56:55 +0100

vyatta-dataplane (3.10.18) unstable; urgency=medium

  [ Sanjay Iyer ]
  * hw-bfd: Add additional FAL attributes (Fixes: VRVDR-50399)

  [ Paul Atkins ]

 -- Paul Atkins <paul.atkins@intl.att.com>  Fri, 15 May 2020 17:24:01 +0100

vyatta-dataplane (3.10.17) unstable; urgency=medium

  [ Paul Atkins ]
  * nh_common: check if a nh is unusable before marking as unusable
  * nh_common: don't put an unusable nh into the map at init time
  * nh_common: add a bitmask to track usable next_hops
  * ut: allow for checking for one of many expected strings
  * ut: further tests for pic edge

  [ Gavin Shearer ]
  * nat: add support in apm for multiple port maps based on protocol
  * nat: rename fields in port_prot structure
  * nat: add passing in IP proto to apm port request fns
  * nat: update per-rule nat statistics to be per-protocol
  * nat: pass back in JSON the per-protocol rule used counts
  * nat: add warning if changing port pool for separate ICMP pool

  [ Paul Atkins ]

 -- Paul Atkins <paul.atkins@intl.att.com>  Fri, 15 May 2020 13:40:54 +0100

vyatta-dataplane (3.10.16) unstable; urgency=medium

  [ Robert Shearman ]
  * if: fix typo in ifop_uninit comment
  * bridge: issuing FAL delport notifications for members on bridge delete
    (Fixes: VRVDR-51123)

  [ Srinivas Narayan ]
  * npf: Add a flag to enable hash table linkage for rules
  * npf: add hash table linkage for rules

  [ Paul Atkins ]
  * nh_common: change api to mark path unusable to also allow usable

 -- Paul Atkins <paul.atkins@intl.att.com>  Fri, 15 May 2020 11:53:04 +0100

vyatta-dataplane (3.10.15) unstable; urgency=medium

  [ Dewi Morgan ]
  * dataplane: add dp_ifnet_admin_status api

  [ Paul Atkins ]
  * nh_common: when a next_hop is marked unusable update the fal
  * urcu: add an API to allow a thread to register with urcu
  * dpdk_linkwatch: on link down mark paths unusable

  [ Robert Shearman ]
  * fal: signal backup paths

  [ Paul Atkins ]

 -- Paul Atkins <paul.atkins@intl.att.com>  Wed, 13 May 2020 16:27:47 +0100

vyatta-dataplane (3.10.14) unstable; urgency=medium

  [ Srinivas Narayan ]
  * npf: Add flags to skip stats maintenance
  * npf: Skip stats allocation if NO_STATS flag is set
  * npf: Add NULL checks for rule stats where necessary
  * npf: Skip stats allocation for IPsec rulesets
  * npf: Use NO_STATS flag to optimize high level ops

  [ Simon Barber ]
  * Set the l3 length of Site-2-Site Packets for TX on spath

  [ Paul Atkins ]
  * ut: move the pic edge tests into dp_test_ip_pic_edge.c
  * nh_common: change the nexthop to have a struct_ip addr
  * nh_common: rename nexthop_create_copy
  * mpls: make nh_outlabels_copy copy all labels
  * nh_common: add a function to copy a next_hop and use instead of memcpy
  * nh_common: provide apis to help do a modify of an active next_hop_list
  * nh_common: store the number of primary paths in the next_hop_list
  * nh_common: store the protected next_hops in a 2 level hash
  * nh_common: use a nh_map when a next_hop_list has backup paths
  * route: Add an api to allow plugins to provide path state
  * nh_common: add a ptr back from the NH to the NH list
  * nh_common: update sw forwarding state when a NH becomes unusable
  * ut: ip pic edge tests
  * ut: ip pic edge tests with traffic
  * nh_common: fix typos in comments
  * nh_common: when tracking nexthops with backups, skip those with no ifp

 -- Paul Atkins <paul.atkins@intl.att.com>  Wed, 13 May 2020 08:43:08 +0100

vyatta-dataplane (3.10.13) unstable; urgency=medium

  [ Nicholas Brown ]
  * update autconf dpdk check to check for 19.11

  [ Robert Shearman ]
  * protobuf: fix typo in description of mpls_labels field

  [ Srinivas Narayan ]
  * flow-cache: Add API prototypes for flow-cache
  * flow-cache: Move crypto pkt buffer definition
  * flow-cache: Rename pr_cache* to flow_cache*
  * flow-cache: Rename variable used for flow_cache_entry
  * flow-cache: Move address union definition to make it re-usable
  * flow-cache: Migrate addresses to common definition
  * flow-cache: Enable support for IPv6
  * flow-cache: refactor common code invoking flow_cache_add
  * flow-cache: Decouple flow cache from crypto per-core block
  * flow-cache: use accessors for rule and context
  * flow-cache: add a bit to identify packets not matching any rule
  * flow-cache: Add support for caching negative matches
  * flow-cache: Create cache entries for cleartext packets
  * flow-cache: Skip further processing on cache match for cleartext packet
  * flow-cache: Avoid de-referencing policy rule unless present
  * flow-cache: Use rss hash if present in buffer
  * flow-cache: Add support for aging
  * flow-cache: refactor code to dump cache
  * flow-cache: Move flow-cache infra to separate module
  * flow-cache: Emit hit counts
  * flow-cache: split flow cache dump into smaller functions
  * flow-cache: Update comments to use 'flow cache'
  * flow-cache: rename crypto specific function & macro
  * flow-cache: Reorder fields to remove holes in structure

  [ Shweta Choudaha ]
  * backplane: use device max_mtu for backplane intf

  [ Paul Atkins ]

 -- Paul Atkins <paul.atkins@intl.att.com>  Tue, 12 May 2020 12:13:28 +0100

vyatta-dataplane (3.10.12) unstable; urgency=medium

  * debian: update dependency on vyatta-dpdk-swport

 -- Paul Atkins <paul.atkins@intl.att.com>  Mon, 11 May 2020 14:31:12 +0100

vyatta-dataplane (3.10.11) unstable; urgency=medium

  [ Brian Russell ]
  * qos: fix legacy map show

  [ Nicholas Brown ]
  * git ignore more debian package install directories
  * dataplane-dev does not have a dependency on the test binary

  [ Robert Shearman ]
  * route_v6: move handle_route6 function to ip_netlink.c
  * if: rename incomplete_route_add function
  * protobuf: add definition for route updates from the RIB
  * ip_rt_protobuf: add support for decoding protobuf route updates
  * tests: add support for protobuf route messages
  * ip_rt_protobuf: add support for installing backup paths
  * tests: add test for routes with backup paths
  * ecmp: move netlink handling to ip_netlink.c
  * ip_rt_protobuf: preserve display behaviour for MPLS deagg routes

  [ Paul Atkins ]

 -- Paul Atkins <paul.atkins@intl.att.com>  Mon, 11 May 2020 11:49:36 +0100

vyatta-dataplane (3.10.10) unstable; urgency=medium

  [ Mike Larson ]
  * Typo in include guard

  [ Shweta Choudaha ]
  * Add support for I40E X722 device

  [ Charles (Chas) Williams ]
  * dpdk: 19.11: struct ether_addr to struct rte_ether_addr
    (Bugfix: VRVDR-45636)
  * dpdk: 19.11; is_*_ether_addr to rte_is_*_ether_addr (Bugfix: VRVDR-45636)
  * dpdk: 19.11: e_RTE_METER_COLORS to RTE_COLORS (Bugfix: VRVDR-45636)
  * dpdk: 19.11: rename struct *_hdr to struct rte_*_hdr (Bugfix: VRVDR-45636)
  * dpdk: 19.11: ETHER_* to RTE_ETHER_* (Bugfix: VRVDR-45636)
  * dpdk: 19.11: add alignment to packed structs (Bugfix: VRVDR-45636)
  * dpdk: 19.11: fix swport unit tests (Bugfix: VRVDR-45636)
  * dpdk: 19.11: update build depdendencies (Bugfix: VRVDR-45636)

  [ Paul Atkins ]

 -- Paul Atkins <paul.atkins@intl.att.com>  Mon, 11 May 2020 09:13:58 +0100

vyatta-dataplane (3.10.9) unstable; urgency=medium

  [ Gavin Shearer ]
  * alg: ensure parent session active before linking child

  [ Paul Atkins ]
  * 3.9.108

  [ Charles (Chas) Williams ]
  * crypto: count burst buffer full as drops (Bugfix: VRVDR-50279)
  * crypto: count most errors as proto drops (Bugfix: VRVDR-50279)
  * crypto: eliminate macro usage (Bugfix: VRVDR-50279)
  * crypto: count packets against tunnel interface (Bugfix: VRVDR-50279)
  * crypto: do not count failed packets (Bugfix: VRVDR-50279)

  [ Paul Atkins ]
  * 3.9.109

  [ Mark Gillott ]
  * Register event operations only on first use (Fixes: VRVDR-50621)
  * Capture portmonitor replay errors (Fixes: VRVDR-50621)

  [ Paul Atkins ]
  * 3.9.110

  [ Charles (Chas) Williams ]
  * vhost: fix QMP communication (Bugfix: VRVDR-50745)

  [ Paul Atkins ]
  * 3.9.111

  [ Nicholas Brown ]
  * Add new public API dp_pipeline_is_feature_enabled_by_inst()

  [ Paul Atkins ]
  * 3.9.112

  [ Mark Gillott ]
  * pipeline: add initialiser to declaration of storage_ctx

  [ Nicholas Brown ]
  * Install test headers into the correct path from Makefile
  * dataplane_test in it's own package

  [ Gavin Shearer ]
  * nat64: make per-rule 'used' count be decremented
  * nat64: set full range for overload start/stop ports

  [ Mark Gillott ]
  * pcap: serialise access to capture console socket (Fixes: VRVDR-50937)

  [ Paul Atkins ]

 -- Paul Atkins <paul.atkins@intl.att.com>  Wed, 06 May 2020 14:13:12 +0100

vyatta-dataplane (3.10.8) unstable; urgency=medium

  [ Mike Larson ]
  * Add helper functions for protobuf

  [ Paul Atkins ]
  * nh_common: use a common version of nh_get_lables
  * nh_common: use a common version of nh_get_flags
  * mpls: use dp_nh_get_ifp instead of nh_get_if
  * nh_common: use a common version of nexthop_mp_select
  * route: add a family parameter to nexthop_select
  * route6: add a family parameter to nexthop6_select
  * crypto: crypto_policy_handle_packet_outbound_checks to use common nh
  * crypto: pr_feat_attach should use a single nh instead of a union
  * nh_common: use a common version of nexthop_select
  * nh: change nh_select so that it takes a family not a nh_type
  * nh: use nexthop_select instead of nh_select
  * mpls: make mpls_label_table_lookup return a next_hop ptr
  * mpls: make mpls_unlabeled_input return a struct next_hop *
  * mpls: modify mpls_oam_v4_lookup to use a next_hop instead of a union
  * mpls: change mpls_label_table_ins_lbl_internal to take a next_hop ptr
  * mpls: change mpls_label_table_insert_label to take a next_hop ptr
  * mpls: change mpls_label_table_add_reserved_labels to use a next_hop ptr
  * mpls: nh_fwd_mpls should take a struct next_hop ptr
  * mpls: change nh_eth_output_mpls to take a struct next_hop ptr
  * mpls: change nh_mpls_ip_fragment to take a struct next_hop ptr
  * mpls: change nh_mpls_forward to take a struct next_hop ptr
  * mpls: change mpls_labeled_forward to use a struct next_hop ptr
  * mpls: change mpls_unlabeled_forward to use a struct next_hop ptr
  * ecmp: change ecmp_mpls_create to return a struct next_hop ptr
  * mpls: change mpls_route_change to use a struct next_hop ptr
  * crypto: make crypto_policy_check_outbound take a struct next_hop **
  * l3_v4_ipsec: use struct next_hop instead of the nh union
  * l3_v6_ipsec: use struct next_hop instead of the nh union
  * shadow: use struct next_hop instead of the nh union nin spath_reader
  * nh: remove union next_hop_v4_or_v6_ptr as it is no longer used
  * crypto: tidy up code in crypto_policy_check_outbound
  * crypto: remove common code in crypto_policy_feat_attach_by_reqid
  * crypto: remove  common code in policy_bind_feat_attach
  * crypto: remove common code in policy_rule_to_json
  * shadow: commonise next_hop code in spath_reader
  * nh_common: make some of the nexthop functions static
  * nh: move the final funcs from nh.c and delete the file
  * mpls: move nh_fwd_ret into mpls_forward.c as that is the only user
  * nh: remove definition of NH_STRING_MAX as it is unused
  * mpls: remove duplicate code in mpls_route_change
  * nh_common: move enum nh_type into nh_common.h
  * nh_common: include mpls.h as it uses the outlabels defined there
  * nh_common: include ip_addr.h as it uses the ip_addr defined there
  * route: include if_llatbl.h as it use symbols defined there
  * l3_v4_encap: include if_llatbl.h as it use symbols defined there
  * nh: move enum nh_type to nh_common.h and remove nh.h
  * nh_common: rename next_hop_u to next_hop_list

 -- Paul Atkins <paul.atkins@intl.att.com>  Fri, 01 May 2020 10:11:41 +0100

vyatta-dataplane (3.10.7) unstable; urgency=medium

  [ Nicholas Brown ]
  * Git Ignore generated library files

  [ Robert Shearman ]
  * vlan_modify: fix json writing unwinding for no interfaces
    (Fixes: VRVDR-50839)
  * fal: add FAL next-hop attributes for PIC Edge (Closes: VRVDR-50739)
  * fal: add memory management functions
  * if: use RCU for interface fal_l3 field
  * storm_control: use RCU for instance sci_fal_obj array
  * tests: use FAL memory helpers in test plugin

  [ Paul Atkins ]

 -- Paul Atkins <paul.atkins@intl.att.com>  Fri, 01 May 2020 08:19:56 +0100

vyatta-dataplane (3.10.6) unstable; urgency=medium

  [ Paul Atkins ]
  * ut: change the size of the rings on the tx/rx interfaces
  * ut: provide apis for injecting and getting tx'ed packets
  * ut: add a new test for qos bursts

  [ Robert Shearman ]
  * vlan_modify: don't create filter chain unless there's an action we handle
    (Fixes: VRVDR-50709)
  * vlan_modify: remove some noisy log messages (Fixes: VRVDR-50711)

  [ Mike Larson ]
  * Protobuf support files need to be exported for plug-in
  * Move install location for protobuf generated files
  * Export more UT functions/headers
  * Update pkg-config path for dev
  * Set up dependency correctly for proto projects

  [ Paul Atkins ]
  * route: make the gateway in a next hop a union of v4/v6
  * route: change order of fields in struct next_hop_u
  * mpls: include stdbool.h as the header file uses bool
  * nh_common: add a new nh_common file to contain core nh code
  * route6: make the v6 route code use the common 'struct next_hop'
  * nh_common: move struct next_hop_u into nh_common.h
  * nh_common: remove struct next_hop_v6_u, use the v4/v6 version
  * nh_common: move the struct nexthop_hash_key to nh_common header file
  * route6: use the common nexthop_hash_key structure
  * nh_common: move struct nexthop_table into nh_common.h
  * route6: use the common nexthop table definition
  * nh_common: add code to allow registration per AF
  * nh_common: add common funcs to get/set ifp from nh
  * route6: move route_v6_init and route_v6_uninit lower in file
  * route: register hash functions with nh_common
  * route6: register hash functions with nh_common
  * route: don't use global nh_tbl var from nexthop_new
  * route: modify the debug in nexthop_reuse to add the af
  * nh_common: make the nexthop_lookup function common
  * route6: use the common nexthop_lookup function
  * fal: use a common version of next_hop_to_packet_action
  * fal: use a common version of next_hop_group_packet_action
  * fal: use a common version of next_hop_to_attr_list
  * fal: use a common version of fal_ip_new_next_hops
  * nh_common: use a common version of nexthop_reuse
  * nh_common: use a common version of nexthop_hash_insert
  * route6: pass an address family into nexthop6_new
  * route6: use NEXTHOP_HASH_TBL_SIZE instead of the v6 specific version
  * nh_common: use a common version of nexthop_alloc
  * nh_common: use a common version of nexthop_destroy
  * route6: change nexthop6_new to take a proto field
  * nh_common: use a common version of nexthop_new
  * route: modify nexthop_create to take a struct ip_addr for the gateway
  * route6: modify nexthop6_create to take a struct ip_addr for the gateway
  * nh_common: use a common version of nexthop_create
  * fal: use a common version of fal_ip_del_next_hops
  * nh_common: use a common version of nh_is_neigh_present
  * nh_common: use a common version of nh_is_neigh_created
  * nh_common: use a common version of nh_get_lle
  * route: add a family parameter to nexthop_put
  * route6: add a family parameter to nexthop6_put
  * nh_common: use a common version of nexthop_put
  * nh_common: use a common version of nexthop_create_copy
  * route: add a family parameter to nexthop_hash_del_add
  * route6: add a family parameter to nexthop6_hash_del_add
  * nh_common: use a common version of nexthop_hash_del_add
  * nh_common: use a common version of nh_is_connected
  * nh_common: use a common version of nh_is_local
  * nh_common: use a common version of nh_is_gw
  * route: add a family parameter to nh4_set_neigh_present
  * route6: add a family parameter to nh6_set_neigh_present
  * nh_common: use a common version of nh_set_neigh_present
  * route: add a family parameter to nh4_clear_neigh_present
  * route6: add a family parameter to nh6_clear_neigh_present
  * nh_common: use a common version of nh_clear_neigh_present
  * route: add a family parameter to nh4_set_neigh_created
  * route6: add a family parameter to nh6_set_neigh_created
  * nh_common: use a common version of nh_set_neigh_created
  * route: add a family parameter to nh4_clear_neigh_created
  * route6: add a family parameter to nh6_clear_neigh_created
  * nh_common: use a common version of nh_clear_neigh_created
  * nh_common: use a common version of nextu_nc_count
  * nh_common: use a common version of nextu_find_path_using_ifp
  * nh_common: use a common version of nextu_is_any_connected
  * route: add a family parameter to route_nh_replace
  * route: add a family parameter to route6_nh_replace
  * fal: move next_hop_group_packet_action higher in file
  * fal: use next_hop_group_packet_action when creating new ip nhs

 -- Paul Atkins <paul.atkins@intl.att.com>  Wed, 29 Apr 2020 08:42:25 +0100

vyatta-dataplane (3.10.5) unstable; urgency=medium

  [ Srinivas Narayan ]
  * Refactor use of grouper2 functions into separate module
  * rte-acl: determine ruleset size at creation time
  * rte-acl: Add packet matching abstraction
  * rte-acl: migrate ruleset to packet match abstraction API
  * rte-acl: Rename npf_grouper_cb_data and make it public
  * rte-acl: Add rte-acl based implementation of packet matching callbacks
  * rte-acl: Set up crypto callbacks for using rte-acl
  * rte-acl: Pass rule group as part of the context to match function
  * rte-acl: Add API to find rule in a group
  * rte-acl: Add API to determine if ruleset uses cache
  * rte-acl: Update crypto callback for match API
  * rte-acl: Use NPF cache only if ruleset requires it
  * rte-acl: skip using npf-cache if ruleset doesn't rely on it
  * rte-acl: Only invoke classifier for non-empty rulesets
  * rte-acl: Streamline call flow in npf_ruleset_inspect

  [ Paul Atkins ]

 -- Paul Atkins <paul.atkins@intl.att.com>  Mon, 27 Apr 2020 08:09:24 +0100

vyatta-dataplane (3.10.4) unstable; urgency=medium

  * Revert "Protobuf support files need to be exported for plug-in"
  * Revert "Move install location for protobuf generated files"
  * Revert "Export more UT functions/headers"
  * Revert "Update pkg-config path for dev"

 -- Paul Atkins <paul.atkins@intl.att.com>  Fri, 24 Apr 2020 09:18:28 +0100

vyatta-dataplane (3.10.3) unstable; urgency=medium

  [ Paul Atkins ]
  * ut: mark dp_test_crypto_perf_scale tests as DONT_RUN

  [ Mike Larson ]
  * Protobuf support files need to be exported for plug-in
  * Move install location for protobuf generated files
  * Export more UT functions/headers
  * Update pkg-config path for dev

  [ Paul Atkins ]

 -- Paul Atkins <paul.atkins@intl.att.com>  Fri, 24 Apr 2020 08:21:26 +0100

vyatta-dataplane (3.10.2) unstable; urgency=medium

  [ Mark Gillott ]
  * pcap: run FAL updates on master thread (Fixes: VRVDR-50581)

  [ Paul Atkins ]
  * 3.9.105

  [ Nicholas Brown ]
  * master branch is targeting 2005 release
  * Restore .gitlint file
  * Identify hidden files that should not be ignored

  [ Gavin Shearer ]
  * l3acl: don't commit rules to HW on event IF_FEAT_MODE_EVENT_L3_ENABLED

  [ Ian Wilson ]
  * cgnat: Obsolete some error counts, and add echo-req count to summary

  [ Nicholas Brown ]
  * Remove copyright and license assertion output

  [ Paul Atkins ]
  * ipv4_rsmbl: If we detect duplicate fragments then clean up properly
  * ipv4_rsmbl: check all previous frags to determine duplicates

  [ Srinivas Narayan ]
  * ipsec-ut: Update crypto UTs to support policy count verification
  * ipsec-ut: Force NPF cleanup at the end of s2s suites
  * ipsec-ut: Add NPF cleanup calls to multi-tunnel tests
  * ipsec-ut: Add a test to measure time to setup/teardown 500 tunnels
  * ipsec-ut: Increase poll interval for crypto policy display
  * crypto: Add 'brief' option to 'ipsec spd' command
  * crypto: Add total and live policy counts
  * ipsec-ut: Update UT to use 'brief' cmd and live policy count
  * UT: Add API to specify polling interval for json state
  * ipsec-ut: Update polling interval and count based on new API

  [ Paul Atkins ]
  * ipv4_rsmbl: drop fragment if it includes previously rx'ed bytes
  * ut: enhance the ipv4 duplicate fragment tests
  * ipv6_rsmbl: If we detect duplicate fragments then clean up properly
  * ipv6_rsmbl: check all previous frags to determine duplicates
  * ipv6_rsmbl: drop fragment if it includes previously rx'ed bytes
  * if: make if_output_features always inline
  * l2_vlan_mod: rename the vlan_mod pipline feature file
  * l2_vlan_mod: add a new pipeline node for egress vlan modify
  * portmonitor: add a new pipeline node for output portmonitor
  * capture: add a new pipeline node for output capture
  * if: split if_output into an internal and external version
  * if: remove if_output_features and call the feat point directly
  * if: make the pipeline call if_output_internal
  * 3.9.106

  [ Ian Wilson ]
  * npf: Optimal address-group show output including host addresses

  [ Robert Shearman ]
  * pipeline: use correct ifp for egress vlan modify feature
    (Fixes: VRVDR-50708)

  [ Paul Atkins ]
  * 3.9.107

 -- Paul Atkins <paul.atkins@intl.att.com>  Tue, 21 Apr 2020 09:40:00 +0100

vyatta-dataplane (3.10.1) unstable; urgency=medium

  [ Nicholas Brown ]
  * master-next branch is targeting danos project

  [ Srinivas Narayan ]
  * crypto: Increase force commit count to 2000

  [ Paul Atkins ]

 -- Paul Atkins <paul.atkins@intl.att.com>  Wed, 08 Apr 2020 13:36:41 +0100

vyatta-dataplane (3.9.112) unstable; urgency=medium

  [ Nicholas Brown ]
  * Add new public API dp_pipeline_is_feature_enabled_by_inst()

  [ Paul Atkins ]

 -- Paul Atkins <paul.atkins@intl.att.com>  Wed, 06 May 2020 09:18:57 +0100

vyatta-dataplane (3.9.111) unstable; urgency=medium

  [ Charles (Chas) Williams ]
  * vhost: fix QMP communication (Bugfix: VRVDR-50745)

  [ Paul Atkins ]

 -- Paul Atkins <paul.atkins@intl.att.com>  Wed, 22 Apr 2020 16:21:13 +0100

vyatta-dataplane (3.9.110) unstable; urgency=medium

  [ Mark Gillott ]
  * Register event operations only on first use (Fixes: VRVDR-50621)
  * Capture portmonitor replay errors (Fixes: VRVDR-50621)

  [ Paul Atkins ]

 -- Paul Atkins <paul.atkins@intl.att.com>  Tue, 21 Apr 2020 07:45:42 +0100

vyatta-dataplane (3.9.109) unstable; urgency=medium

  [ Charles (Chas) Williams ]
  * crypto: count burst buffer full as drops (Bugfix: VRVDR-50279)
  * crypto: count most errors as proto drops (Bugfix: VRVDR-50279)
  * crypto: eliminate macro usage (Bugfix: VRVDR-50279)
  * crypto: count packets against tunnel interface (Bugfix: VRVDR-50279)
  * crypto: do not count failed packets (Bugfix: VRVDR-50279)

  [ Paul Atkins ]

 -- Paul Atkins <paul.atkins@intl.att.com>  Tue, 21 Apr 2020 07:43:38 +0100

vyatta-dataplane (3.9.108) unstable; urgency=medium

  [ Gavin Shearer ]
  * alg: ensure parent session active before linking child

  [ Paul Atkins ]

 -- Paul Atkins <paul.atkins@intl.att.com>  Tue, 21 Apr 2020 07:42:23 +0100

vyatta-dataplane (3.9.107) unstable; urgency=medium

  [ Ian Wilson ]
  * npf: Optimal address-group show output including host addresses

  [ Robert Shearman ]
  * pipeline: use correct ifp for egress vlan modify feature
    (Fixes: VRVDR-50708)

  [ Paul Atkins ]

 -- Paul Atkins <paul.atkins@intl.att.com>  Fri, 17 Apr 2020 11:20:45 +0100

vyatta-dataplane (3.9.106) unstable; urgency=medium

  [ Nicholas Brown ]
  * master branch is targeting 2005 release
  * Restore .gitlint file
  * Identify hidden files that should not be ignored

  [ Gavin Shearer ]
  * l3acl: don't commit rules to HW on event IF_FEAT_MODE_EVENT_L3_ENABLED

  [ Ian Wilson ]
  * cgnat: Obsolete some error counts, and add echo-req count to summary

  [ Nicholas Brown ]
  * Remove copyright and license assertion output

  [ Paul Atkins ]
  * ipv4_rsmbl: If we detect duplicate fragments then clean up properly
  * ipv4_rsmbl: check all previous frags to determine duplicates
  * ipv4_rsmbl: drop fragment if it includes previously rx'ed bytes
  * ut: enhance the ipv4 duplicate fragment tests
  * ipv6_rsmbl: If we detect duplicate fragments then clean up properly
  * ipv6_rsmbl: check all previous frags to determine duplicates
  * ipv6_rsmbl: drop fragment if it includes previously rx'ed bytes
  * if: make if_output_features always inline
  * l2_vlan_mod: rename the vlan_mod pipline feature file
  * l2_vlan_mod: add a new pipeline node for egress vlan modify
  * portmonitor: add a new pipeline node for output portmonitor
  * capture: add a new pipeline node for output capture
  * if: split if_output into an internal and external version
  * if: remove if_output_features and call the feat point directly
  * if: make the pipeline call if_output_internal

 -- Paul Atkins <paul.atkins@intl.att.com>  Thu, 16 Apr 2020 12:34:30 +0100

vyatta-dataplane (3.9.105) unstable; urgency=medium

  [ Mark Gillott ]
  * pcap: run FAL updates on master thread (Fixes: VRVDR-50581)

  [ Paul Atkins ]

 -- Paul Atkins <paul.atkins@intl.att.com>  Wed, 08 Apr 2020 07:11:28 +0100

vyatta-dataplane (3.9.104) unstable; urgency=medium

  * DANOS Import master

 -- Nicholas Brown <nick.brown@att.com>  Tue, 07 Apr 2020 13:26:26 +0100

vyatta-dataplane (3.7.86.1.4) unstable; urgency=medium

  * DANOS Import

 -- Paul Atkins <paul.atkins@intl.att.com>  Fri, 08 Nov 2019 16:27:29 +0000<|MERGE_RESOLUTION|>--- conflicted
+++ resolved
@@ -1,4 +1,3 @@
-<<<<<<< HEAD
 vyatta-dataplane (3.13.3) unstable; urgency=medium
 
   [ Derek Fawcus ]
@@ -65,7 +64,7 @@
   * ut: Change 5 of the npf alg ftp unit-tests to DP_START_TEST_FULL_RUN
 
  -- Srinivas Narayan <narayan@vyatta.att-mail.com>  Tue, 16 Mar 2021 11:27:06 +0000
-=======
+
 vyatta-dataplane (3.12.43) unstable; urgency=medium
 
   [ Nicholas Brown ]
@@ -124,7 +123,6 @@
   * Add a build target to run clang-tidy
 
  -- Srinivas Narayan <narayan@vyatta.att-mail.com>  Mon, 22 Mar 2021 17:05:24 +0000
->>>>>>> afbfcaee
 
 vyatta-dataplane (3.12.40) unstable; urgency=medium
 
