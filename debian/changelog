--- conflicted
+++ resolved
@@ -1,4 +1,3 @@
-<<<<<<< HEAD
 vyatta-dataplane (3.13.13) unstable; urgency=medium
 
   [ Nicholas Brown ]
@@ -361,7 +360,7 @@
   * ut: Change 5 of the npf alg ftp unit-tests to DP_START_TEST_FULL_RUN
 
  -- Srinivas Narayan <narayan@vyatta.att-mail.com>  Tue, 16 Mar 2021 11:27:06 +0000
-=======
+
 vyatta-dataplane (3.12.51) unstable; urgency=medium
 
   [ Alan Dewar ]
@@ -374,7 +373,6 @@
   * crypto: fix cleanup race
 
  -- Srinivas Narayan <narayan@vyatta.att-mail.com>  Thu, 29 Apr 2021 11:25:54 +0100
->>>>>>> 7affb418
 
 vyatta-dataplane (3.12.49) unstable; urgency=medium
 
