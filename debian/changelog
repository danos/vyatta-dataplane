--- conflicted
+++ resolved
@@ -1,4 +1,3 @@
-<<<<<<< HEAD
 vyatta-dataplane (3.13.1) unstable; urgency=medium
 
   [ Nicholas Brown ]
@@ -15,7 +14,7 @@
   * ut: Change 5 of the npf alg ftp unit-tests to DP_START_TEST_FULL_RUN
 
  -- Srinivas Narayan <narayan@vyatta.att-mail.com>  Tue, 16 Mar 2021 11:27:06 +0000
-=======
+
 vyatta-dataplane (3.12.40) unstable; urgency=medium
 
   [ Mark Gillott ]
@@ -25,7 +24,6 @@
   * nh_common: avoid route/neighbor update races (Bugfix: VRVDR-53960)
 
  -- Srinivas Narayan <narayan@vyatta.att-mail.com>  Wed, 17 Mar 2021 14:27:36 +0000
->>>>>>> bfbf0d9b
 
 vyatta-dataplane (3.12.39) unstable; urgency=medium
 
