<<<<<<< HEAD
vyatta-dataplane (3.13.5) unstable; urgency=medium

  [ Ian Wilson ]
  * cgnat: Move enum cgn_dir from cgn.h to cgn_dir.h
  * cgnat: Add cgnat cache boolean to denote cgnat pkt or non-cgnat pkt
  * cgnat: Add cgnat cache boolean to denote hairpinned pkt
  * cgnat: Move the jump label for hairpinned pkts
  * cgnat: Simplify the CGNAT packet disposition decision
  * cgnat: Zero the cgnat cache structure before initialising
  * cgnat: Zero the cgnat mapping info struct before initialising
  * cgnat: Move declaration of mapping info to ipv4_cgnat_common
  * cgnat: Session destroy fn should call existing clear mapping fn
  * cgnat: Pass a cgn_map pointer into cgn_session_map
  * npf: Use refcnt to gate cgnat session destroy
  * cgnat: Add session accessor functions
  * cgnat: Remove two goto's from cgn_session_activate
  * cgnat: Split cgn_session_show into two functions
  * cgnat: Remove the gotos from cgn_map_put
  * cgnat: Add RTE_ALIGN fix to the policy hash function
  * cgnat: Split cgn_sess_state_inspect into three functions
  * cgnat: The first 4 values of TCP and non-TCP state enums are identical
  * cgnat: Fixup includes and add missing incomplete refs
  * cgnat: Split up cgn_map_get function #1
  * cgnat: Split up cgn_map_get function #2
  * cgnat: Remove ALWAYS_INLINE from cgn_translate_at
  * npf: Ensure NAT policy is ref-counted when stored in rule or session
  * Replace packed VXLAN encap structures with individual ptrs

 -- Srinivas Narayan <narayan@vyatta.att-mail.com>  Thu, 15 Apr 2021 13:22:23 +0100

vyatta-dataplane (3.13.4) unstable; urgency=medium

  [ Gavin Shearer ]
  * ippf/gpc: add missing refcount decrements when counters released

  [ Ian Wilson ]
  * npf: Prefix objects in connsyncs npf_pack_session_update with 'psu_'
  * npf: Removed packed attribute from naturally aligned connsync structs
  * npf: Create a connsync representation of 'struct npf_tcp_window'
  * npf: Remove the packed attribute from connsync npf_pack_session_update
  * npf: connsync npf_pack_session_state + npf_pack_npf_session multpl of 8
  * ut: Adjust dp_test_session ssync3 with changed msg size
  * ut: Add test dp_test_session.c ssync0 to check connsync data structs
  * npf: Bump connsync message version number from 0x0102 to 0x0103

  [ Nicholas Brown ]
  * Use custom_target instead of generator for sample
  * Add a build target to run clang-tidy

  [ Srinivas Narayan ]
  * 3.12.41

  [ Ian Wilson ]
  * ut: Rename npf alg ftp unit-tests
  * ut: Add npf alg ftp11 tests for source ports outside trans range
  * ut: Add npf alg ftp12 test for source ports outside trans range
  * ut: Change 5 of the npf alg ftp unit-tests to DP_START_TEST_FULL_RUN

  [ Nicholas Brown ]
  * Use osc in Jenkinsfile

  [ Ian Wilson ]
  * ut: Add npf ALG test to destroy ftp session before ftp ALG tuple
  * alg: Delete tuples created by a session when the session is destroyed
  * alg: Only iterate over tuple tables if count is != 0
  * alg: Remove the ifdefd NALG stub functions

  [ Simon Barber ]
  * CRYPTO: Minor tidyup of policy update
  * CRYPTO: Ensuring correct pr->flags handling during an update

  [ Ian Wilson ]
  * alg: Move alg enums to a new file alg_defs.h
  * ut: Add npf ALG test to destroy ftp session before ftp ALG tuple
  * alg: Delete tuples created by a session when the session is destroyed
  * alg: Only iterate over tuple tables if count is != 0

  [ Ramkumar Ganapathysubramanian ]
  * Fixed crash in QoS when removing egress map

  [ Frédéric Perrin ]
  * icmp6_redirect: set hlim to 255

  [ Simon Barber ]
  * 3.12.42

  [ Nicholas Brown ]
  * properly export env var in Jenkinsfile

  [ Ian Wilson ]
  * cgnat: Do not allow an existing subscriber to change policies

  [ aroberts ]
  * Add Aidan Gallagher to the reviewers for qos files

  [ Nicholas Brown ]
  * Use DANOS:Master for build

  [ Paul Aitken ]
  * DPI: ensure nDPI is init'd on all cores

  [ Alan Dewar ]
  * GPC: add initial counter support
  * GPC: retrieve a policer's red packet count
  * GPC: add support for resettable counters

  [ Srinivas Narayan ]
  * 3.12.43

 -- Srinivas Narayan <narayan@vyatta.att-mail.com>  Wed, 07 Apr 2021 15:30:47 +0100

vyatta-dataplane (3.13.3) unstable; urgency=medium

  [ Derek Fawcus ]
  * lttp: Do not take address of packed field
  * shadow: Do not take address of packed field

  [ Ian Wilson ]
  * ut: Display first different line when using pretty-print cmd check
=======
vyatta-dataplane (3.12.45) unstable; urgency=medium

  [ Ian Wilson ]
  * npf: Ensure NAT policy is ref-counted when stored in rule or session

  [ Gavin Shearer ]
  * gpc: add request for hardware commit after processing GPC protobuf msg

  [ Alan Dewar ]
  * GPC: prevent crash when optimisation is off (Fixes: VRVDR-54885)

 -- Srinivas Narayan <narayan@vyatta.att-mail.com>  Thu, 15 Apr 2021 12:33:39 +0100

vyatta-dataplane (3.12.44) unstable; urgency=medium

  [ Ian Wilson ]
>>>>>>> 4e27d745
  * npf: Allow unit-tests to reset session ID to 0
  * ut: Test connsync packing and restoration of SNAT session
  * ut: Verify the SNAT session json ssync3 test
  * npf: Fix SNAT session restoration from connsync buffer

<<<<<<< HEAD
  [ Nicholas Brown ]
  * Provide and use a C protobuf library
  * Add break/conflicts for moving protobuf C headers

 -- Srinivas Narayan <narayan@vyatta.att-mail.com>  Mon, 22 Mar 2021 11:08:08 +0000

vyatta-dataplane (3.13.2) unstable; urgency=medium

  [ Ian Wilson ]
  * ut: Add pretty-print option to unit-test dp_test_check_json_state

  [ Srinivas Narayan ]
  * Revert "ut: Add pretty-print option to unit-test dp_test_check_json_state"

  [ Mark Gillott ]
  * capture: on cleanup serialise access to console socket (Fixes: VRVDR-53851)

  [ Nicholas Brown ]
  * qos_global_map_obj should be extern
  * Remove both definitions of icmp6stats
  * Make pppoe_map_tbl private
  * qos_external_buffer_congest_stats extern for tests
  * dp_test_pname defined in only 1 place
  * Update to debhelper compat level 12

  [ Ian Wilson ]
  * ut: Add pretty-print option to the core cmd_check function
  * ut: Add new cmd_check macro that does pretty-printing for json mismatches

  [ Charles (Chas) Williams ]
  * nh_common: avoid route/neighbor update races (Bugfix: VRVDR-53960)

  [ Srinivas Narayan ]
  * 3.12.40

 -- Srinivas Narayan <narayan@vyatta.att-mail.com>  Wed, 17 Mar 2021 14:39:54 +0000

vyatta-dataplane (3.13.1) unstable; urgency=medium

  [ Nicholas Brown ]
  * master-next branch targets Vyatta:Master
  * Specify the OBS instance to use
  * Use gettid() from libc is available

  [ Ian Wilson ]
  * cgnat: Removed packed attribute from CGNAT session key structures
  * cgnat: Use 'out' sentry for sub-session table lookups for op-mode cmds
  * ut: Rename npf alg ftp unit-tests
  * ut: Add npf alg ftp11 tests for source ports outside trans range
  * ut: Add npf alg ftp12 test for source ports outside trans range
  * ut: Change 5 of the npf alg ftp unit-tests to DP_START_TEST_FULL_RUN

 -- Srinivas Narayan <narayan@vyatta.att-mail.com>  Tue, 16 Mar 2021 11:27:06 +0000
=======
  [ Mark Gillott ]
  * capture: ensure final cleanup occurs after interface cleanup
    (Fixes: VRVDR-54831)

  [ Srinivas Narayan ]
  * Move crypto & UDP teardown to a later point

  [ Charles (Chas) Williams ]
  * fal: add FAL_RET_PLUGIN_CONSUMED framer type (Bugfix: VRVDR-53937)
  * pktmbuf: add public API to set vrf (Bugfix: VRVDR-54447)

 -- Srinivas Narayan <narayan@vyatta.att-mail.com>  Mon, 12 Apr 2021 13:11:48 +0100
>>>>>>> 4e27d745

vyatta-dataplane (3.12.43) unstable; urgency=medium

  [ Nicholas Brown ]
  * properly export env var in Jenkinsfile

  [ aroberts ]
  * Add Aidan Gallagher to the reviewers for qos files

  [ Paul Aitken ]
  * DPI: ensure nDPI is init'd on all cores

  [ Alan Dewar ]
  * GPC: add initial counter support
  * GPC: retrieve a policer's red packet count
  * GPC: add support for resettable counters

 -- Srinivas Narayan <narayan@vyatta.att-mail.com>  Wed, 07 Apr 2021 15:28:36 +0100

vyatta-dataplane (3.12.42) unstable; urgency=medium

  [ Ian Wilson ]
  * ut: Rename npf alg ftp unit-tests
  * ut: Add npf alg ftp11 tests for source ports outside trans range
  * ut: Add npf alg ftp12 test for source ports outside trans range
  * ut: Change 5 of the npf alg ftp unit-tests to DP_START_TEST_FULL_RUN

  [ Nicholas Brown ]
  * Use osc in Jenkinsfile

  [ Simon Barber ]
  * CRYPTO: Minor tidyup of policy update
  * CRYPTO: Ensuring correct pr->flags handling during an update

  [ Ian Wilson ]
  * ut: Add npf ALG test to destroy ftp session before ftp ALG tuple
  * alg: Delete tuples created by a session when the session is destroyed
  * alg: Only iterate over tuple tables if count is != 0

  [ Ramkumar Ganapathysubramanian ]
  * Fixed crash in QoS when removing egress map

  [ Frédéric Perrin ]
  * icmp6_redirect: set hlim to 255

  [ Simon Barber ]

 -- Simon Barber <sbarber@vyatta.att-mail.com>  Wed, 31 Mar 2021 22:15:50 +0100

vyatta-dataplane (3.12.41) unstable; urgency=medium

  [ Gavin Shearer ]
  * ippf/gpc: add missing refcount decrements when counters released

  [ Nicholas Brown ]
  * Use custom_target instead of generator for sample
  * Add a build target to run clang-tidy

 -- Srinivas Narayan <narayan@vyatta.att-mail.com>  Mon, 22 Mar 2021 17:05:24 +0000

vyatta-dataplane (3.12.40) unstable; urgency=medium

  [ Mark Gillott ]
  * capture: on cleanup serialise access to console socket (Fixes: VRVDR-53851)

  [ Charles (Chas) Williams ]
  * nh_common: avoid route/neighbor update races (Bugfix: VRVDR-53960)

 -- Srinivas Narayan <narayan@vyatta.att-mail.com>  Wed, 17 Mar 2021 14:27:36 +0000

vyatta-dataplane (3.12.39) unstable; urgency=medium

  [ Alan Dewar ]
  * GPC: add utility functions for later use
  * GPC: add GPC structs and enums
  * GPC: give gpc_config.c a better name
  * GPC: add feature and table parsing
  * GPC: add rule and counter parsing
  * GPC: add match and action parsing
  * GPC: add more utility functions
  * GPC: add config walk functions
  * GPC: add initial no-op op-mode code
  * GPC: complete initial op-mode code
  * GPC: add rule action code and empty match code
  * GPC: fill in most empty rule match functions
  * GPC: add ip-prefix and icmp parse functions
  * UT: add initial protobuf utility functions
  * UT: extend the GPC unit-test to test something
  * GPC: create a FAL policer when necessary
  * GPC: call new gpc_db APIs to instantiate config
  * GPC: add new QoS actions to pmf_rule struct
  * GPC: add zeroed counters to op-mode json

 -- Srinivas Narayan <narayan@vyatta.att-mail.com>  Tue, 16 Mar 2021 08:57:07 +0000

vyatta-dataplane (3.12.38) unstable; urgency=medium

  [ Simon Barber ]
  * PERF: Restore ALWAYS_INLINE to input NAT64 processing

  [ Derek Fawcus ]
  * ACL: Only process ACL GPC groups
  * ACL: Simplify by removing pmf_rlset_ext
  * GPC: Move function location within file
  * GPC: Add counters header files
  * GPC: Add counters code
  * GPC: Adjust GPC DB for counters
  * ACL: Use counter field in GPC rule
  * ACL: Simplify by removing pmf_attrl
  * ACL: Rename shimmed cntr accessors
  * ACL: Add new counter accessors
  * ACL: Store old cntr in rule owner
  * ACL: Adjust use of counters as rules modified
  * ACL: Control existence of cntg as rules altered
  * ACL: Add counter hardware notification mechanism
  * ACL: Notify hardware of counters
  * ACL: Debug dump of old and new counters
  * ACL: Switch to new counters facility
  * ACL: Remove old counter support code
  * ACL: Prepare to move op-mode support
  * ACL: Move the ACL structure dump command
  * ACL: Move the ACL counter show command
  * ACL: Move the ACL counter clear command
  * GPC: Rename routines pmf_hw_* -> gpc_hw_*
  * GPC: Rename files pmf_hw.[ch] -> gpc_hw.[ch]
  * ACL: Silence clang-tidy about string comparision

 -- Srinivas Narayan <narayan@vyatta.att-mail.com>  Mon, 15 Mar 2021 15:29:27 +0000

vyatta-dataplane (3.12.37) unstable; urgency=medium

  [ Nicholas Brown ]
  * fix gcc 10 compiler error

  [ Srinivas Narayan ]
  * Include rcu.h in vyatta-dataplane-dev

 -- Srinivas Narayan <narayan@vyatta.att-mail.com>  Sat, 13 Mar 2021 12:14:03 +0000

vyatta-dataplane (3.12.36) unstable; urgency=medium

  [ Daniel Gollub ]
  * debian: bump DPDK version depedency for rte-acl API changes

 -- Srinivas Narayan <narayan@vyatta.att-mail.com>  Fri, 12 Mar 2021 16:51:24 +0000

vyatta-dataplane (3.12.35) unstable; urgency=medium

  [ Daniel Gollub ]
  * cgnat: include userspace RCU header
  * rcu: introduce generic rcu header
  * rcu: prefer generic rcu header include
  * rcu: refactor existing RCU code
  * rcu: prepare unified RCU API for general use
  * rcu: perform unified RCU thread registration
  * rcu: cutover to dp_rcu_thread_online/offline API
  * controller: use dp_rcu_ wrapper for quiescent state
  * rcu: introduce dp_rcu_barrier() wrapper
  * rcu: introduce dp_rcu_synchronize
  * rcu: introduce dp_rcu_read_(un)lock API
  * npf_rte_acl: report thread id to the RCU QS variable

 -- Srinivas Narayan <narayan@vyatta.att-mail.com>  Fri, 12 Mar 2021 16:39:17 +0000

vyatta-dataplane (3.12.34) unstable; urgency=medium

  [ Nicholas Brown ]
  * Add support for libcheck 0.15

 -- Srinivas Narayan <narayan@vyatta.att-mail.com>  Fri, 12 Mar 2021 16:15:09 +0000

vyatta-dataplane (3.12.33) unstable; urgency=medium

  [ Charles (Chas) Williams ]
  * flow: ensure flow cache entry is zeroed for hashing (Bugfix: VRVDR-54681)

  [ Paul Aitken ]
  * DPI: change app group deletion from RCU to GC
  * DPI: change app group DB deletion from RCU to GC

 -- Srinivas Narayan <narayan@vyatta.att-mail.com>  Fri, 12 Mar 2021 10:52:02 +0000

vyatta-dataplane (3.12.32) unstable; urgency=medium

  * crypto : Fix up ICV

 -- Srinivas Narayan <narayan@vyatta.att-mail.com>  Wed, 10 Mar 2021 11:50:07 +0000

vyatta-dataplane (3.12.31) unstable; urgency=medium

  [ Simon Barber ]
  * Perf: Limit the nat64 processing pulled into the core pipeline

 -- Srinivas Narayan <narayan@vyatta.att-mail.com>  Mon, 08 Mar 2021 09:57:03 +0000

vyatta-dataplane (3.12.30) unstable; urgency=medium

  [ Nicholas Brown ]
  * Tweak how Jenkins deals with rebuilding branches
  * Build against DANOS:Shipping:2105 in Jenkinsfile

  [ Thomas Kiely ]
  * Populate sci_vlan for L3 VIFs
  * Remove incorrect error message

 -- Srinivas Narayan <narayan@vyatta.att-mail.com>  Thu, 04 Mar 2021 14:45:11 +0000

vyatta-dataplane (3.12.29) unstable; urgency=medium

  [ Paul Aitken ]
  * pl_gen_fused: fix E302
  * pl_gen_fused: fix E305
  * pl_gen_fused: fix E703
  * pl_gen_fused: fix E128
  * pl_gen_fused: fix E251
  * pl_gen_fused: fix E241
  * pl_gen_fused: fix F841
  * pl_gen_fused: fix F523
  * pl_gen_fused: fix F524
  * pl_gen_fused: fix E712
  * pl_gen_fused: fix E713
  * pl_gen_fused: fix C0325
  * pl_gen_fused: fix R1710
  * DPI: call ndpi_finalize_initalization

  [ Nachiketa Prachanda ]
  * npf: use rcu safe null check for sentry

  [ Simon Barber ]

 -- Simon Barber <sbarber@vyatta.att-mail.com>  Wed, 03 Mar 2021 10:08:00 +0000

vyatta-dataplane (3.12.28) unstable; urgency=medium

  [ Nicholas Brown ]
  * Consistently use compiler hot/cold defines/macros
  * Consistently use ALWAYS_INLINE compiler macro
  * make lpm_tbl24_get_next_hop_idx static
  * pl_gen_fused should use compiler defines/macros
  * Consistently use compiler __used define
  * Consistently use compiler __noinline define

 -- Srinivas Narayan <narayan@vyatta.att-mail.com>  Tue, 23 Feb 2021 15:52:15 +0000

vyatta-dataplane (3.12.27) unstable; urgency=medium

  [ Nicholas Brown ]
  * Fix static analysis failures in alg sip nat tests

 -- Srinivas Narayan <narayan@vyatta.att-mail.com>  Tue, 23 Feb 2021 10:28:32 +0000

vyatta-dataplane (3.12.26) unstable; urgency=medium

  [ Gavin Shearer ]
  * nat: don't panic system on APM sanity failure

  [ Nicholas Brown ]
  * Add a fused_mode build option
  * ability to disable fused_mode from package options
  * Mark Static Analysis stage failed in quality gate

  [ Ian Wilson ]
  * ut: Check for session struct size is not needed
  * cgnat: Re-arrange objects in 'struct cgn_sess2'
  * cgnat: Change sub-session table init parameters
  * cgnat: Add separate fwd and back hash table nodes for sub-session
  * cgnat: Add direction param to sub-session hash table key
  * cgnat: sub-session hash table changed to use forw and back sentries
  * cgnat: Change sub-session iterators to iterate over 'out' sentries
  * cgnat: Add two convenience sub-session key comparison functions
  * cgnat: Replace defines of s2_addr and s2_port with functions
  * cgnat: Replace define s2_expired with function
  * ut: Changes to cgnat unit-test to pass line number into helper functions

  [ Charles (Chas) Williams ]
  * tests: fix path redirection checks (Bugfix: VRVDR-54471)
  * vplane-uio: refactor supported devices into module
  * vplane-mlx-setup: configure all supported adapters
  * Remove xen support (Bugfix: VRVDR-54443)
  * vplane-mlx-setup: perl cleanup (Bugfix: VRVDR-54443)

  [ Paul Aitken ]
  * NPF: only call session_set_app when the session exists

  [ Nicholas Brown ]
  * master-next branch targets Vyatta:Master
  * Revert "master-next branch targets Vyatta:Master"

  [ Daniel Gollub ]
  * crypto: avoid dereferecing bad vrf_ctx pointer

  [ Thomas Kiely ]
  * Add kbits/bytes conversion macros

  [ Srinivas Narayan ]
  * crypto : Always flush flow cache after committing ruleset

  [ Ian Wilson ]
  * ut: Remove old SIP unit-test files
  * npf: Add a "trans-port-alloc" optional param to NAT ruleset cstore cmd
  * npf: Changed rule parsing action_keys array to be in alphabetic order
  * ut: Add port_alloc object to struct 'dp_test_npf_nat_rule_t'
  * ut: Add option to pass in payload parameters to dpt_udp
  * ut: Add test sip_nat10 and data set 1 to dp_test_npf_alg_sip_nat.c
  * ut: Add test sip_nat11 to dp_test_npf_alg_sip_nat.c
  * ut: Add test sip_nat12 to dp_test_npf_alg_sip_nat.c
  * ut: Add test sip_nat20 to dp_test_npf_alg_sip_nat.c
  * ut: Add test sip_nat21 to dp_test_npf_alg_sip_nat.c
  * ut: Add SIP data set #3
  * ut: Add test sip_nat30 to dp_test_npf_alg_sip_nat.c
  * ut: Add SIP data set #4
  * ut: Add test sip_nat40 to dp_test_npf_alg_sip_nat.c
  * Added SSCANF_TO_KSTRTO to check patch ignore list

  [ Charles (Chas) Williams ]
  * main: split port allocations out of port_conf (Bugfix: VRVDR-54440)
  * main: fix overflow of buffers counter (Bugfix: VRVDR-54440)
  * main: document struct offsets and sizes (Bugfix: VRVDR-54440)

 -- Srinivas Narayan <narayan@vyatta.att-mail.com>  Mon, 22 Feb 2021 21:48:18 +0000

vyatta-dataplane (3.12.25) unstable; urgency=medium

  [ Srinivas Narayan ]
  * crypto : broaden error checking

  [ Ramkumar Ganapathysubramanian ]
  * Creating new structures to hold QoS egress map information
  * Qos changes to support hierarchical egress map

  [ Daniel Gollub ]
  * crypto: reset XFRM/nl seq counter on flush

  [ Gavin Shearer ]
  * fw: improve comment at "result:" in npf_hook_track()
  * fw: skip NAT processing with session in wrong direction
  * nat: split map_rcu_free sanity check into a different function
  * nat: only call map_rcu_free sanity if from GC function

 -- Srinivas Narayan <narayan@mail.eng.vyatta.net>  Fri, 05 Feb 2021 15:40:07 +0000

vyatta-dataplane (3.12.24) unstable; urgency=medium

  * Revert "GPC: add zeroed counters to op-mode json"
  * Revert "GPC: temporary commit to stop crashes"
  * Revert "GPC: add new QoS actions to pmf_rule struct"
  * Revert "GPC: call new gpc_db APIs to instantiate config"
  * Revert "GPC: create a FAL policer when necessary"
  * Revert "UT: extend the GPC unit-test to test something"
  * Revert "UT: add initial protobuf utility functions"
  * Revert "GPC: add ip-prefix and icmp parse functions"
  * Revert "GPC: fill in most empty rule match functions"
  * Revert "GPC: add rule action code and empty match code"
  * Revert "GPC: complete initial op-mode code"
  * Revert "GPC: add config walk functions"
  * Revert "GPC: add more utility functions"
  * Revert "GPC: add match and action parsing"
  * Revert "GPC: add rule and counter parsing"
  * Revert "GPC: add feature and table parsing"
  * Revert "GPC: give gpc_config.c a better name"
  * Revert "GPC: add GPC structs and enums"
  * Revert "GPC: add utility functions for later use"

 -- Simon Barber <sbarber@mail.eng.vyatta.net>  Tue, 02 Feb 2021 12:17:31 +0000

vyatta-dataplane (3.12.23) unstable; urgency=medium

  [ Alan Dewar ]
  * GPC: add utility functions for later use
  * GPC: add GPC structs and enums
  * GPC: give gpc_config.c a better name
  * GPC: add feature and table parsing
  * GPC: add rule and counter parsing
  * GPC: add match and action parsing
  * GPC: add more utility functions
  * GPC: add config walk functions
  * GPC: add initial no-op op-mode code
  * GPC: complete initial op-mode code
  * GPC: add rule action code and empty match code
  * GPC: fill in most empty rule match functions
  * GPC: add ip-prefix and icmp parse functions
  * UT: add initial protobuf utility functions
  * UT: extend the GPC unit-test to test something
  * GPC: create a FAL policer when necessary
  * GPC: call new gpc_db APIs to instantiate config
  * GPC: add new QoS actions to pmf_rule struct
  * GPC: temporary commit to stop crashes
  * GPC: add zeroed counters to op-mode json

  [ Simon Barber ]

 -- Simon Barber <sbarber@mail.eng.vyatta.net>  Tue, 26 Jan 2021 14:03:18 +0000

vyatta-dataplane (3.12.22) unstable; urgency=medium

  [ Srinivas Narayan ]
  * ut: Add calls to cleanup NPF state
  * ut: Add call to cleanup NPF state between tests

  [ Daniel Gollub ]
  * npf: expose npf_masklen_to_grouper_mask to allow usage in rldb
  * npf_rte_acl: Add npf_rte_acl_del_rule method
  * npf_rte_acl: Stage transaction implementation
  * npf_rte_acl: cutover to transactions
  * npf_rte_acl: more fine-grain return value for match

  [ Srinivas Narayan ]
  * Initial version of NPF rule database API

  [ Daniel Gollub ]
  * rldb: base implementation
  * rldb: implement rldb dump methods
  * rldb: implement stats methods
  * rldb: implement rldb_rule_handle helpers
  * rldb: implement rldb_find_rule method
  * rldb: implement transaction methods
  * rldb: implement rldb ACL rule marshaling helpers
  * rldb: implement rldb_del_rule method
  * rldb: implement rldb_add_rule method
  * rldb: implement rldb_match method
  * npf_rte_acl: enable rte_acl hashtable usage
  * npf_rte_acl: setup rte_acl with counter-id
  * npf: init rldb
  * main: register DPDK's RCU QSBR variable
  * rldb: enable rte_acl rcu support
  * ut: initial rldb API tests
  * ut: avoid priority value 0 in crypto tests
  * ut: rule number becomes mandatory for crypto policies
  * ut: crypto policy rldb cutover preparation
  * ut: send update policy XFRM message
  * cerypto: introduce policy_rule flags
  * crypto: create rldb instances per AF/VRF/dir
  * crypto: avoid rule_tag_ht in feat_attach_by_reqid
  * crypto: prepare policy_rule for rldb cutover
  * crypto: stage policy_prepare_rldb_rule
  * crypto: stage policy_rule_get_rldb
  * crypto: stage policy_rule_add_to_rldb
  * crypto: stage policy_rule_update_rldb
  * crypto: stage policy_rule_remove_from_rldb
  * crypto: stage crypto_policy_rldb_commit
  * crypto: introduce policy_rule pending_add flag
  * crypto: cutover from npf to rldb
  * crypto: drop unused NPF code
  * crypto: discontinue policy-rule tags
  * crypto: drop unused PR-TAG code

  [ Simon Barber ]

 -- Simon Barber <sbarber@mail.eng.vyatta.net>  Tue, 26 Jan 2021 11:33:18 +0000

vyatta-dataplane (3.12.21) unstable; urgency=medium

  [ Charles (Chas) Williams ]
  * clang: fix variable length array size warnings (Bugfix: VRVDR-54147)
  * npf: avoid returning success during failure (Bugfix: VRVDR-54155)
  * clang: normalize brace usage (Bugfix: VRVDR-54146)
  * rcu: fix compiler errors with pointers and integers (Bugfix: VRVDR-54202)

  [ Derek Fawcus ]
  * ACL: Add new summary bits for actions
  * ACL: Adjust FAL message code for readability
  * ACL: Use new summary bits for encoding new actions
  * GPC: Add represention of parsed mark action
  * ACL: Add helper routines for parsed marking
  * ACL: Parse the qos mark actions
  * GPC: Add QoS actions - set colour / designation

  [ Daniel Gollub ]
  * crypto: avoid dereferecing bad sa pointer

  [ Simon Barber ]

 -- Simon Barber <sbarber@mail.eng.vyatta.net>  Fri, 22 Jan 2021 19:20:49 +0000

vyatta-dataplane (3.12.20) unstable; urgency=medium

  [ Srinivas Narayan ]
  * crypto: destroy session in driver from RCU callback

  [ Simon Barber ]
  * Allow for V6 route delete num_paths == 0

  [ Paul Aitken ]
  * DPI: fix nDPI 3.4

  [ Simon Barber ]

 -- Simon Barber <sbarber@mail.eng.vyatta.net>  Mon, 18 Jan 2021 08:13:13 +0000

vyatta-dataplane (3.12.19) unstable; urgency=medium

  [ Ian Wilson ]
  * Uninitialised variable in nat64_out_process_common
  * Revert "Update soft_ticks using clock_gettime"
  * Update soft_ticks using clock_gettime (re-factored)
  * cgnat: Change 3-tuple sess and subscriber structs to use unix_epoch_us
  * cgnat: Change port-block start and end times to use unix_epoch_us
  * cgnat: Change sub-sessions to use unix_epoch_us
  * cgnat: Change the clear-session log messages to use unix_epoch_us
  * cgnat: Change max subscriber session timestamps to use unix_epoch_us
  * cgnat: Remove last uses of the cgnat specific time functions

  [ Charles (Chas) Williams ]
  * lag: preserve started state across reconfigure (Bugfix: VRVDR-53928)
  * dpdk_eth_if: add some additional state debugging (Bugfix: VRVDR-53928)

  [ Karthik Murugesan ]
  * Queue depth and WRED threshold configuration enhancement
  * Added range check for time to byte conversion

  [ Paul Aitken ]
  * DPI: engines_len inconsistency

  [ Charles (Chas) Williams ]
  * ip_rt: reject bad rib updates
  * dp_test_mpls: ensure no division by zero
  * clang: re-enable clang checks

  [ Gavin Shearer ]
  * gpc: fix issue of calling create fn instead of delete (Fixes: VRVDR-53959)

  [ Simon Barber ]
  * CRYPTO: Do not set xfrm_direct true
  * CRYPTO: Undo IPSEC breakage caused by clang fix

 -- Simon Barber <sbarber@mail.eng.vyatta.net>  Wed, 13 Jan 2021 20:21:22 +0000

vyatta-dataplane (3.12.18) unstable; urgency=medium

  [ Charles (Chas) Williams ]
  * clang: fix readability-named-parameter
  * clang: fix readability-inconsistent-declaration-parameter-name
  * tests: fix readability-inconsistent-declaration-parameter-name
  * clang: fix else after return

  [ Nicholas Brown ]
  * Re-enable some clang-tidy checks
  * Remove old CODEOWNERS user

  [ Charles (Chas) Williams ]
  * tests: gre: fix clang-tidy CallAndMessage issues
  * crypto: ensure ctx.context is set to some value
  * clang: quiet warnings about uninitialized usage
  * qos: fix possibly uninitialized values
  * tests: lib: make sure we have a valid mbuf pointer
  * tests: npf: ensure ptree_string2key returns something
  * clang-tidy: re-enable clang-analyzer-core.CallAndMessage

  [ Ian Wilson ]
  * cgnat: Move cgn_addrstr to cgn_log_rte.c and make static
  * cgnat: Move all 'return code' code into cgn_rc.h and cgn_rc.c
  * cgnat: Move time related functions into cgn_time.c and cgn_time.h
  * cgnat: Move cgn_arg_to_int to cgn_cmd_cfg.c
  * cgnat: Replace include of cgn.h with cgn_public.h in ip_icmp.c
  * cgnat: Move function that only exist for unit-tests into cgn_test.c
  * cgnat: Move global variables to cgn.c
  * cgnat: Sessions are only created in outbound context
  * cgnat: Replace 'enum cgn_flow' with 'enum cgn_dir'
  * cgnat: Use 'enum cgn_dir' instead of 'int' for the direction variable
  * cgnat: Remove cgnat cache object cpk_hlen and add cpk_l4_len
  * cgnat: Use a 'cgnat map info' struct to pass data to/from mapping fns
  * cgnat: Use correct type for 'enum nat_proto' vars and params
  * cgnat: Remove direction parameter from session create path
  * cgnat: Change cgn_session_establish to use 'struct cgn_map'
  * cgnat: Move test for sub-session enable out of cgn_session_establish
  * cgnat: Sub-sessions are only created in the outbound context
  * cgnat: Rename cgn_sess2_activate and deactivate to cgn_sess2_add and del
  * Fixup copyright dates for 2021

  [ Charles (Chas) Williams ]
  * ip_rt_protobuf: fix clang deadstore warning
  * controller: check return from add port parse
  * esp: fix deadstore in esp_input
  * qos_sched: fix clang deadstore in parsing
  * npf: remove dead store before enumerated switch
  * pipeline: remove checks in tear downs
  * esp: remove dead store before enumerated switch
  * tests: check ret to avoid dead stores in qos tests
  * tests: fix deadstore in unit tests

  [ Mike Manning ]
  * ARP and ND: entry should not be valid after failure notification
  * ARP: restrict handling of notifications from kernel
  * ARP: remove entry after failure notification

  [ Ian Wilson ]
  * Update soft_ticks using clock_gettime

  [ Derek Fawcus ]
  * GPC: Add policer action to the ACL at FAL API

  [ Nicholas Brown ]
  * command: fix clang deadstore warning
  * dp_test: fix clang deadstore warning
  * npf test: fix clang deadstore warning
  * npf test: remove spurious return
  * clang: Re-enable clang-analyzer-deadcode.DeadStores

  [ Charles (Chas) Williams ]
  * debian: remove libxen dependency

  [ Simon Barber ]

 -- Simon Barber <sbarber@mail.eng.vyatta.net>  Mon, 11 Jan 2021 14:12:50 +0000

vyatta-dataplane (3.12.17) unstable; urgency=medium

  [ Charles (Chas) Williams ]
  * micro bfd: allow micro BFD packets when no address (Bugfix: VRVDR-46131)
  * main: change to warning about VLAN insertion

  [ Nicholas Brown ]
  * Add .clang-format file
  * Add .editorconfig file

  [ Robert Shearman ]
  * include: update comment comparing SAI with FAL
  * include: add new FAL APIs for using VRF objects with routes
  * fal: don't signal routes with non-main tables to FAL plugins
  * vrf: create VRF FAL object before initialising VRF
  * fal: use new FAL route APIs if supported
  * include: add new FAL APIs for using rtr-intf objects with neighs
  * fal: use new FAL IP neighbor APIs if supported (Fixes: VRVDR-53924)
  * vrf: track and display PD programming state of VRFs

  [ Simon Barber ]

 -- Simon Barber <sbarber@mail.eng.vyatta.net>  Mon, 04 Jan 2021 17:08:39 +0000

vyatta-dataplane (3.12.16) unstable; urgency=medium

  [ Nicholas Brown ]
  * Jenkinsfile: clang-tidy robustness

  [ Paul Atkins ]
  * clang: turn off all warnings that are still found when running clang

  [ Charles (Chas) Williams ]
  * clang: fix bugprone-suspicious-string-compare
  * clang: eliminate bzero

  [ Mandeep Rohilla ]
  * LAG: Check to see if min links is configured

  [ Charles (Chas) Williams ]
  * tests: add new macro to fail unit tests
  * tests: convert some static asserts to abort

  [ Nicholas Brown ]
  * Re-enable clang-tidy warnings that are now fixed
  * Fomat .clang-tidy file using yaml continuations

  [ Charles (Chas) Williams ]
  * mlx4: configure default steering mode
  * clang: fix bugprone-narrowing-conversions

  [ Nicholas Brown ]
  * Re-eneable bugprone-suspicious-missing-comma

  [ Simon Barber ]

 -- Simon Barber <sbarber@mail.eng.vyatta.net>  Mon, 04 Jan 2021 16:09:52 +0000

vyatta-dataplane (3.12.15) unstable; urgency=medium

  [ Nicholas Brown ]
  * Add NPF codeowners

  [ Ian Wilson ]
  * npf: Split npf_config_default_alloc_free into separate alloc and free
  * npf: Check npf_conf is not NULL before calling rcu callback to free it
  * npf: Free ruleset attach point memory when it is deleted

  [ Derek Fawcus ]
  * GPC: Use ruleset ifname accessor
  * GPC: Add new accessors for rules and groups
  * GPC: Change the ACL FAL layer to the new accessors
  * GPC: Add and use ifp helper functions
  * GPC: Add and use ruleset helper functions
  * ACL: Move ruleset database to GPC layer
  * ACL: Move group database to GPC layer
  * GPC: Add and use rule helpers
  * GPC: Adjust rule notifier helpers
  * ACL: Move rule database to GPC layer
  * GPC: Add per feature logging
  * GPC: Per feature attach/detach
  * GPC: Add attach/detach for ingress QoS

  [ Paul Atkins ]
  * ut: call proper free function to free multicast route
  * ip6_mroute: init the mroute6 stats before populating them

  [ Mandeep Rohilla ]
  * LAG: Distinguish between a member being usable and enabled
  * LAG: Check if the given interface is a member port
  * FAL LAG: Determine if the port is a member of a LAG
  * LAG: Check for member port with the registered lag ops
  * IFOP: Set the usability of an interface
  * IF OP: Set usability of an interface
  * LAG: Set usability of a LAG member
  * FAL LAG: Set LAG member's usability
  * DPDK ETH OP: Set usability of ETH type interface
  * IF STATE: Mark an interface as unusable
  * FAL LAG: Remove member from tx hash when micro BFD down

  [ Simon Barber ]
  * CRYPTO: Add missing return codes on failure paths in sadb
  * UT:CRYPTO Fix timing race between SA and interface creation

 -- Simon Barber <sbarber@mail.eng.vyatta.net>  Fri, 18 Dec 2020 15:44:02 +0000

vyatta-dataplane (3.12.14) unstable; urgency=medium

  [ Alan Dewar ]
  * GPC: add debug constants and flag
  * GPC: dummy protobuf handler

  [ Paul Atkins ]
  * ut: tidies to the whole_dp readme file
  * gre: check v6 addresses are equal using the v6 member of the union
  * vxlan: move the FDB functions to allow removal of forward declarations
  * lpm: remove old clang analyzer tags as they are not helpful
  * if: allow multiple node instance callback to be set

  [ Simon Barber ]
  * CRYPTO: Block sending of xfrm acks if the old control is still active

  [ Derek Fawcus ]
  * NPF: Static analysis fixes

  [ Gavin Shearer ]
  * npf: set cache-empty flag after an ICMP host redirect

  [ Simon Barber ]

 -- Simon Barber <sbarber@mail.eng.vyatta.net>  Wed, 16 Dec 2020 18:03:40 +0000

vyatta-dataplane (3.12.13) unstable; urgency=medium

  [ Nicholas Brown ]
  * Don't run perform Static Analysis on generated pipeline code
  * enable function complexity checks

  [ Simon Barber ]

 -- Simon Barber <sbarber@mail.eng.vyatta.net>  Tue, 15 Dec 2020 11:02:28 +0000

vyatta-dataplane (3.12.12) unstable; urgency=medium

  [ Mark Gillott ]
  * if: track LAG members when updating multicast promiscuous mode
    (Fixes: VRVDR-53559)

  [ Gavin Shearer ]
  * npf: change ipv6-route show firewall output

  [ Nicholas Brown ]
  * Add a test setup for easy use of valgrind

  [ Robert Shearman ]
  * if: generate events on admin-status changes
  * ip_mcast: make use of dp events to improve modularity
  * bridge: remove admin-down ports from VLANs in the FAL (Fixes: VRVDR-53674)

  [ Nicholas Brown ]
  * ignore corrupt libcheck results files

  [ Paul Atkins ]
  * main: fix memleak in check_broken_firmware
  * ut: free xfrm server endpoints after use

  [ Simon Barber ]
  * CRYPTO: Handle SA netlink messages straight from IKE control-plane
  * CRYPTO: Pass a ptr to a container to rtnl_process_xfrm_sa
  * CRYPTO: Add support for XFRM_GETSA stats service
  * UT:CRYPTO: Add code to test request and process xfrm SA stats
  * CRYPTO: Add SA expire xfrm message generation
  * UT:CRYPTO: Handle xfrm direct SA expire messages

  [ Paul Atkins ]

 -- Paul Atkins <paul.atkins@intl.att.com>  Mon, 14 Dec 2020 14:35:45 +0000

vyatta-dataplane (3.12.11) unstable; urgency=medium

  [ Mandeep Rohilla ]
  * IF EVT: Allow intf type specific context to be passed
  * IF EVT: Add customised initialisation for different int type

  [ Simon Barber ]
  * CRYPTO: Disable xfrm_direct path if xfrms received from vplaned
  * CRYPTO: Pass xfrm_client_aux_data to rtnl_process_xfrm_sa
  * CRYPTO: Add xfrm client flush and commits commands
  * UT:CRYPTO: Add support to crypto for flush & commit cmd from xfrm_server
  * UT:CRYPTO Test new flush command

  [ Mike Manning ]
  * Provide config params for ARP aging time and maximum number of entries
  * Check for ARP cache limit when maximum number of entries exceeded
  * Modify GArp protobuf command from cmd_arp_cfg to garp
  * Convert configuration command for ND to using protobufs
  * Allow configuration of ARP aging time and maximum number of entries
  * ARP dynamic local entries should not be removed due to kernel deletions
  * Extend time to expiry only for locally created proxy entries
  * Minor improvements to lladdr_update() for use by pipelined arp

  [ Paul Atkins ]

 -- Paul Atkins <paul.atkins@intl.att.com>  Thu, 10 Dec 2020 14:09:00 +0000

vyatta-dataplane (3.12.10) unstable; urgency=medium

  [ Paul Atkins ]
  * 3.11.72

  [ Charles (Chas) Williams ]
  * api: clean up public LAG event API
  * lag: handle checks against non-DPDK interfaces

  [ Srinivas Narayan ]
  * Fix bug in bitmask parsing

 -- Srinivas Narayan <narayan@mail.eng.vyatta.net>  Wed, 09 Dec 2020 13:31:08 +0000

vyatta-dataplane (3.12.9) unstable; urgency=medium

  [ Srinivas Narayan ]
  * util: Add API to construct a bitmask from a stream of bytes
  * protobuf: Add protobuf definition for feature affinity
  * affinity: Add dummy command handler for feature affinity
  * crypto: migrate crypto engine set command handling to protobuf
  * crypto: Add protobuf handling for setting crypto-fwd cpus
  * crypto: Emit debug message for forwarding cores being set
  * crypto: Convert fwd queue to multi-consumer

  [ Robert Shearman ]
  * nh_common: ignore path state updates for deleted interfaces
    (Fixes: VRVDR-53541)
  * include: add FAL_INVALID_VRF_ID define

  [ Gavin Shearer ]
  * fal: add FAL attribute for configuring a colour aware policer
  * fal: change COLOR to COLOUR in FAL API enums for consistency
  * fal: change color to colour in fal_qos_map_params_t
  * fal: use decimal instead of hex for for enum values
  * fal: remove commas after and "end" or "max" enum value

  [ Charles (Chas) Williams ]
  * event: expose if_link_change (Bugfix: VRVDR-53783)

  [ Paul Atkins ]
  * bridge: move bridge_timer and related funcs to avoid prototype
  * bridge: remove redundant return
  * protobuf_util: malloc ipv6 addr data as a multiple of bytes
  * mstp: replace assert with static_assert
  * qos: replace assert with static_assert
  * cgn_cmd_cfg: replace assert with static_assert
  * cgn_sess_state: replace assert with static_assert
  * ipv6_rsmbl: replace assert with static_assert
  * cgn_sess2: replace assert with static_assert
  * cgn_session: replace assert with static_assert
  * npf_cache: replace assert with static_assert
  * npf_state: replace assert with static_assert
  * npf_rc: replace assert with static_assert
  * npf_state_tcp: replace assert with static_assert
  * npf_ptree: replace assert with static_assert
  * npf_rproc: replace assert with static_assert
  * l3_tcp_mss: remove unnecessary asserts

  [ Charles (Chas) Williams ]
  * lag: handle first set of min links (Bugfix: VRVDR-53788)

  [ Nicholas Brown ]
  * Jenkinsfile: expose libcheck test result to Jenkins

  [ Dewi Morgan ]
  * mpls: payload_type needed for ip frag handling

  [ Paul Atkins ]
  * dpdk_lag: make pointers that are not modified const
  * iptun_common: make pointers that are not modified const
  * lpm6: make pointers that are not modified const
  * qos_hw: make pointers that are not modified const
  * sfp: make pointers that are not modified const
  * main: make pointers that are not modified const
  * dpi: make pointers that are not modified const
  * ip6_options: make pointers that are not modified const
  * alg_rpc: make pointers that are not modified const
  * cgn_policy: make pointers that are not modified const
  * alg_apt: make pointers that are not modified const
  * npf_nat64: make pointers that are not modified const
  * npf_cidr_util: make pointers that are not modified const
  * npf_rte_acl: make pointers that are not modified const
  * npf_addrgrp: make pointers that are not modified const
  * ut:dp_test_npf_addrgrp: make pointers that are not modified const
  * ut:dp_test_npf_cgnat: make pointers that are not modified const
  * session: make pointers that are not modified const
  * ut:dp_test_lib_exp: make pointers that are not modified const
  * ut:dp_test_lib_intf: make pointers that are not modified const
  * ut:dp_test_pktmbuf_lib: make pointers that are not modified const

  [ Simon Barber ]
  * CRYPTO: Retrieve and store the XFRM clients pull and push socket info
  * CRYPTO:Add Dataplane xfrm client
  * CRYPTO: Add hooks for xfrm_client init
  * UT:CRYPTO Create xfrm server sockets
  * UT:CRYPTO Convert xfrm netlink mesasges to use xfrm server
  * UT:CRYPTO Set message sequence number in xfrm netlink hdr
  * UT:CRYPTO Add xfrm_server ack receive processing
  * UT:CRYPTO Check the number of xfrm acks received
  * CRYPTO: Add support for XFRM ACKs when NPF policies are updated
  * UT:CRYPTO Handle NACKs being returned for incomplete policies
  * CRYPTO:Introduce batch updates from the server
  * UT:CRYPTO: Add msg header to xfrm server messages
  * UT:CRYPTO: Build xfrm UT messages in heap memory
  * UT:CRYPTO: Add a public delete_sa_verify accessor

  [ Charles (Chas) Williams ]
  * clang: remove redundant control flow

  [ Brian Russell ]
  * gpc: add colour awareness to protobuf

  [ Paul Atkins ]

 -- Paul Atkins <paul.atkins@intl.att.com>  Tue, 08 Dec 2020 14:49:50 +0000

vyatta-dataplane (3.12.8) unstable; urgency=medium

  [ Paul Atkins ]
  * 3.11.70

  [ Charles (Chas) Williams ]
  * api: add public api for LAG member FAL object ID (Bugfix: VRVDR-53723)

  [ Nicholas Brown ]
  * UT: Add comment about split in test files
  * Add support for DEB_BUILD_PROFILES="nocheck"
  * Update CODEOWNERS for new meson.build files

  [ Sharmila Podury ]
  * On reboot, disabled bond has members in u/u link state

  [ Paul Atkins ]
  * pl_gen_fused: move print inside of debug check
  * backplane: explicitly compare strcmp result
  * dealer: explicitly compare strcmp result
  * commands: explicitly compare strcmp result
  * control: explicitly compare strcmp result
  * switch: explicitly compare strcmp result
  * fal_lag: explicitly compare strcmp result
  * if: explicitly compare strcmp result
  * mac_limit: explicitly compare strcmp result
  * pd_show: explicitly compare strcmp result
  * pktmbuf: explicitly compare strcmp result
  * qos_sched: explicitly compare strcmp result
  * route_broker: explicitly compare strcmp result
  * rt_tracker: explicitly compare strcmp result
  * storm_ctrl: explicitly compare strcmp result
  * vlan_modify: explicitly compare strcmp result
  * shadow: explicitly compare strcmp result
  * nd6_nbr: explicitly compare strcmp result
  * alg_ftp: explicitly compare strcmp result
  * alg_tftp: explicitly compare strcmp result
  * alg_sip: explicitly compare strcmp result
  * sip_parse: explicitly compare strcmp result
  * sip_translate: explicitly compare strcmp result
  * cgn_cmd_cfg: explicitly compare strcmp result
  * npf_cmd_cfg: explicitly compare strcmp result
  * npf_zone_private: explicitly compare strcmp result
  * l3_v4_route_lookup: explicitly compare strcmp result
  * l3_v6_route_lookup: explicitly compare strcmp result
  * capture: explicitly compare strcmp result
  * ut:dp_test_mac_limit: explicitly compare strcmp result
  * ut:dp_test_npf_nat_lib: explicitly compare strcmp result
  * ut:dp_test_route_broker: explicitly compare strcmp result
  * ut:dp_test_npf_portmap_lib: explicitly compare strcmp result

  [ Srinivas Narayan ]
  * crypto: only emit non-zero counters
  * crypto: Define APIs for post-processing core selection
  * crypto: Allocate/free forwarding core for each SA
  * crypto: allocate/free post-processing queues
  * crypto: Fix bug in index handling
  * crypto: redirect packets to forwarding cores
  * crypto: Emit post crypto forwarding packet stats
  * crypto: redirect packets in batches
  * crypto: set up flag for presence of post-crypto workload

  [ Sharmila Podury ]
  * Refactor code that checks if device is started

  [ Paul Atkins ]
  * mpls_forward: don't use 'else' after an 'if' call returns
  * alg: don't use 'else' after an 'if' call returns
  * sip_parse: don't use 'else' after an 'if' call returns
  * npf_auto_attach: don't use 'else' after an 'if' call returns
  * cgn_session: don't use 'else' after an 'if' call returns
  * npf_cidr_util.c: don't use 'else' after an 'if' call returns
  * npf_addrgrp.c: don't use 'else' after an 'if' call returns
  * npf_cache: don't use 'else' after an 'if' call returns
  * npf_cmd_cfg: don't use 'else' after an 'if' call returns
  * npf_instr: don't use 'else' after an 'if' call returns
  * npf_unpack: don't use 'else' after an 'if' call returns
  * npf_ruleset: don't use 'else' after an 'if' call returns
  * ls_cross_connect_cmd: don't use 'else' after an 'if' call returns
  * l2_ether_forward: don't use 'else' after an 'if' call returns
  * l3_pbr: don't use 'else' after an 'if' call returns
  * l3_v4_gre: don't use 'else' after an 'if' call returns
  * l3_v4_ipsec: don't use 'else' after an 'if' call returns
  * l3_v4_l2tpv3: don't use 'else' after an 'if' call returns
  * l3_v4_out: don't use 'else' after an 'if' call returns
  * l3_v4_post_route_lookup: don't use 'else' after an 'if' call returns
  * l3_v4_udp: don't use 'else' after an 'if' call returns
  * l3_v6_l4: don't use 'else' after an 'if' call returns
  * l3_v6_out: don't use 'else' after an 'if' call returns
  * l3_v6_port_route_lookup: don't use 'else' after an 'if' call returns
  * l3_v6_udp: don't use 'else' after an 'if' call returns
  * capture: don't use 'else' after an 'if' call returns
  * ut:dp_test_npf_addrgroup: don't use 'else' after an 'if' call returns
  * ut:dp_test: don't use 'else' after an 'if' call returns
  * ut:dp_test_json_utils: don't use 'else' after an 'if' call returns
  * ut:dp_test_lib_exp: don't use 'else' after an 'if' call returns
  * ut:dp_test_lib: don't use 'else' after an 'if' call returns
  * ut:dp_test_pktmbuf_lib: don't use 'else' after an 'if' call returns
  * 3.11.71

  [ Simon Barber ]
  * CRYPTO: Tidy Static Analysis Warning
  * CRYPTO: Remove the need for a second peer lookup during SA insertion
  * CRYPTO:UT: Change SADB tests to us incrementing spi and req_id
  * CRYPTO: Change SADB to use tunnel reqid instead of the dest addr
  * Crypto: Rename SADB peer struct
  * CRYPTO: Add peer dest address check into SA lookup

  [ Mandeep Rohilla ]
  * IF API: Api to transmit an L2 frame out of an interface
  * IF API: Api to get the ether address of an interface

  [ Charles (Chas) Williams ]
  * clang: prevent zero length allocation
  * clang: fix redundant expression
  * clang: misplaced widening cast
  * clang: fix possible loss of precision
  * clang: fix uninitialized use of variable
  * clang: fix misc-non-copyable-objects
  * clang: fix promotion to double
  * clang: remove explicit casting
  * clang: fix signed versus unsigned comparisons
  * clang: fix logical not usage
  * clang: remove const qualifier in declaration

  [ Paul Atkins ]

 -- Paul Atkins <paul.atkins@intl.att.com>  Wed, 02 Dec 2020 11:24:52 +0000

vyatta-dataplane (3.12.7) unstable; urgency=medium

  [ Paul Atkins ]
  * json_writer: use same parameter names in prototype and definition
  * config: use same parameter names in prototype and definition
  * event: use same parameter names in prototype and definition
  * flow_cache: use same parameter names in prototype and definition
  * fal_bfd: use same parameter names in prototype and definition
  * fal: use same parameter names in prototype and definition
  * bridge_port: use same parameter names in prototype and definition
  * gre: use same parameter names in prototype and definition
  * if: use same parameter names in prototype and definition
  * in_cksum: use same parameter names in prototype and definition
  * lag: use same parameter names in prototype and definition
  * lpm6: use same parameter names in prototype and definition
  * controller: use same parameter names in prototype and definition
  * main: use same parameter names in prototype and definition
  * qos: use same parameter names in prototype and definition
  * route: use same parameter names in prototype and definition
  * rt_tracker: use same parameter names in prototype and definition
  * vrf: use same parameter names in prototype and definition
  * pl_commands: use same parameter names in prototype and definition
  * pl_node_boot: use same parameter names in prototype and definition
  * crypto_engine: use same parameter names in prototype and definition
  * crypto_pmd: use same parameter names in prototype and definition
  * crypto_policy: use same parameter names in prototype and definition
  * vti: use same parameter names in prototype and definition
  * dpi: use same parameter names in prototype and definition
  * in6: use same parameter names in prototype and definition
  * ip6_icmp: use same parameter names in prototype and definition
  * alg_npf: use same parameter names in prototype and definition
  * app_group_dp.c: don't use 'else' after an 'if' call returns
  * app_group_cmd.c: don't use 'else' after an 'if' call returns
  * protobuf_util: don't use 'else' after an 'if' call returns
  * commands: don't use 'else' after an 'if' call returns
  * debug: don't use 'else' after an 'if' call returns
  * config: don't use 'else' after an 'if' call returns
  * cpp_rate_limiter: don't use 'else' after an 'if' call returns
  * ecmp: don't use 'else' after an 'if' call returns
  * fal: don't use 'else' after an 'if' call returns
  * bridge: don't use 'else' after an 'if' call returns
  * dpdk_eth_linkwatch: don't use 'else' after an 'if' call returns
  * gre: don't use 'else' after an 'if' call returns
  * vxlan: don't use 'else' after an 'if' call returns
  * if: don't use 'else' after an 'if' call returns
  * lag: don't use 'else' after an 'if' call returns
  * l2tpeth_netlink: don't use 'else' after an 'if' call returns
  * lpm: don't use 'else' after an 'if' call returns
  * lpm6: don't use 'else' after an 'if' call returns
  * ip_mroute: don't use 'else' after an 'if' call returns
  * nh_common: don't use 'else' after an 'if' call returns
  * netlink: don't use 'else' after an 'if' call returns
  * qos_obj_db: don't use 'else' after an 'if' call returns
  * qos_ext_buf_monitor: don't use 'else' after an 'if' call returns
  * qos_dpdk: don't use 'else' after an 'if' call returns
  * qos_sched: don't use 'else' after an 'if' call returns
  * route: don't use 'else' after an 'if' call returns
  * rt_commands: don't use 'else' after an 'if' call returns
  * util: don't use 'else' after an 'if' call returns
  * udp_handler: don't use 'else' after an 'if' call returns
  * storm_ctl: don't use 'else' after an 'if' call returns
  * crypto: don't use 'else' after an 'if' call returns
  * crypto_sadb: don't use 'else' after an 'if' call returns
  * vti: don't use 'else' after an 'if' call returns
  * npf_appdb: don't use 'else' after an 'if' call returns
  * npf_typedb: don't use 'else' after an 'if' call returns
  * ip6_mroute: don't use 'else' after an 'if' call returns
  * scope6: don't use 'else' after an 'if' call returns
  * nd6_nbr: don't use 'else' after an 'if' call returns
  * mpls: don't use 'else' after an 'if' call returns
  * route_v6: don't use 'else' after an 'if' call returns
  * mpls_forward: don't use 'else' after an 'if' call returns

  [ Robert Shearman ]
  * storm_control: don't create duplicate policers when reacting to events
    (Fixes: VRVDR-53623)

  [ Paul Atkins ]
  * 3.11.69

  [ Charles (Chas) Williams ]
  * ut: dp_ifnet_iana_type can fail when unit testing

  [ Brian Russell ]
  * gpc: add gpc protobuf

  [ Nicholas Brown ]
  * Jenkinsfile: Build target is now the Halifax

  [ aroberts ]
  * Update dependency on DPDK version for dataplane

  [ Paul Atkins ]
  * Jenkinsfile: Build target is now master for master-next branch
  * alg_npf:  use same parameter names in prototype and definition
  * alg: use same parameter names in prototype and definition
  * cgn_mbuf: use same parameter names in prototype and definition
  * cgn_sess_state: use same parameter names in prototype and definition
  * npf_attach_point: use same parameter names in prototype and definition
  * cgn_session: use same parameter names in prototype and definition
  * pmf_parse: use same parameter names in prototype and definition
  * npf_apm: use same parameter names in prototype and definition
  * npf_instr: use same parameter names in prototype and definition
  * npf_match: use same parameter names in prototype and definition
  * npf_ruleset: use same parameter names in prototype and definition
  * npf_session: use same parameter names in prototype and definition
  * npf_state: use same parameter names in prototype and definition
  * npf_zone_private: use same parameter names in prototype and definition
  * npf_match: use same parameter names in prototype and definition
  * npf_ext_action_grp: use same parameter names in prototype and definition
  * npf_rproc: use same parameter names in prototype and definition
  * session: use same parameter names in prototype and definition
  * shadow: use same parameter names in prototype and definition
  * ut:dp_test_cmd_check: use same parameter names in prototype and definition
  * ut:dp_test_cmd_state: use same parameter names in prototype and definition
  * ut:dp_test_crypto_utils: use same parameter names in prototype and definition
  * ut:dp_test_json_utils: use same parameter names in prototype and definition
  * ut:dp_test_lib: use same parameter names in prototype and definition
  * ut:dp_test_lib_exp: use same parameter names in prototype and definition
  * t:dp_test_libintf: use same parameter names in prototype and definition
  * ut:npf_alg_sip_call: use same parameter names in prototype and definition
  * ut:npf_alg_sip_lib: use same parameter names in prototype and definition
  * ut:firewall_lib: use same parameter names in prototype and definition
  * ut:dp_test_npf_lib: use same parameter names in prototype and definition
  * ut:npf_nat_lib: use same parameter names in prototype and definition
  * ut:dp_test_pktmbuf_lib: use same parameter names in prototype and definition
  * ut:dp_test_qos_lib: use same parameter names in prototype and definition
  * ut:dp_test_session_lib: use same parameter names in prototype and definition
  * ut:fal_plugin_pm: use same parameter names in prototype and definition
  * ut:fal_plugin_test: use same parameter names in prototype and definition
  * ut:fal_plugin_qos: use same parameter names in prototype and definition
  * ut:fal_plugin_ptp: use same parameter names in prototype and definition

  [ Ramkumar Ganapathysubramanian ]
  * New FAL plugin to get L3 Interface attribute
  * Dataplane changes for QoS DSCP remarking

  [ Paul Atkins ]

 -- Paul Atkins <paul.atkins@intl.att.com>  Wed, 25 Nov 2020 09:19:14 +0000

vyatta-dataplane (3.12.6) unstable; urgency=medium

  [ Paul Atkins ]
  * 3.11.67

  [ aroberts ]
  * QOS: Don't drawback TC layer shape rate

  [ Nicholas Brown ]
  * ut: remove unused CLI options
  * ut: expose to testharness the core list dataplane_test passes to DPDK
  * ut: remove cpu relate stuff from dummyfs used by dataplane_test

  [ Paul Atkins ]
  * 3.11.68
  * bridge: increment counters for ucast/nucast on vlans for local traffic

  [ Ian Wilson ]
  * Move next_arg utility function to util.c
  * Rename print_pl_feats to pl_print_feats and move to pl_commands.c
  * Add function to write json for an interface-based pipeline feature
  * Add pipeline show feature commands to l3_v4_out and l3_v6_out
  * Add pipeline show feature commands to l3_v4_out_spath and l3_v6_out_spath
  * Add pipeline show feature commands to l3_v4_encap and l3_v6_encap
  * Add pipeline show feature commands to l3_v4_val and l3_v6_val
  * Add pipeline show feature commands to l2_consume, l2_ether_lookup and l2_local
  * Add pipeline show feature commands to l3_v4_route_lookup and l3_v6_route_lookup
  * Add pipeline show feature commands to global nodes - drop, l4, and udp_in
  * ut: Tests local ICMP pkts with egress ACLs and the originate fw
  * Only pass an output interface pointer to icmp_send_no_route
  * Change ICMP pkts to use ipv4-out-spath pipeline to filter pkts

  [ Robert Shearman ]
  * storm_control: don't create duplicate policers when reacting to events
    (Fixes: VRVDR-53623)

  [ Paul Atkins ]

 -- Paul Atkins <paul.atkins@intl.att.com>  Fri, 20 Nov 2020 12:00:03 +0000

vyatta-dataplane (3.12.5) unstable; urgency=medium

  [ Thomas Kiely ]
  * Originated traffic via l2tpv3/ipsec is dropped
  * Remove function which is no longer used

  [ Nicholas Brown ]
  * Install Go protobuf files in correct location

  [ Charles (Chas) Williams ]
  * ptp: allow ports to not exist (yet) (Bugfix: VRVDR-53511)
  * ptp: refactor ptp_find_peer (Bugfix: VRVDR-53511)

  [ Paul Atkins ]
  * 3.11.65

  [ Nicholas Brown ]
  * Removed 'unused-override' warnings
  * Static Analysis as last Jenkins step
  * Allow longer timeout for the slow tests
  * Update docs for meson instead of make

  [ Charles (Chas) Williams ]
  * ptp: rework the peer select logic (Bugfix: VRVDR-53538)
  * ptp: refactor cmd_ptp_op (Bugfix: VRVDR-53538)
  * ptp: add resolver op mode commands (Bugfix: VRVDR-53538)
  * ptp: basic resolver unit test (Bugfix: VRVDR-53538)
  * ptp: routed resolver unit test (Bugfix: VRVDR-53538)
  * ptp: test edge cases in resolver (Bugfix: VRVDR-53538)
  * ptp: ensure sufficient buffer space (Bugfix: VRVDR-53538)

  [ Paul Atkins ]
  * bpf_filter: add parentheses around macro arguments
  * lpm: add parentheses around macro arguments
  * portmonitor_cmds: don't use a macro to determine if a sess is erspan
  * dpi: add parentheses around macro arguments
  * ip6_icmp: add parentheses around macro arguments
  * alg_rpc: add parentheses around macro arguments
  * npf_cidr_util: add parentheses around macro arguments
  * npf_instr: add parentheses around macro arguments
  * npf_nat: add parentheses around macro arguments
  * ut:arp: add parentheses around macro arguments
  * ut:crypto: add parentheses around macro arguments
  * ut:ip6: add parentheses around macro arguments
  * ut:mstp_fwd: add parentheses around macro arguments
  * ut:npf: add parentheses around macro arguments
  * ut:fal_plugin_framer: add parentheses around macro arguments
  * ut:fal_plugin_test: add parentheses around macro arguments

  [ Nicholas Brown ]
  * Don't run clang-tidy on generated protobuf files
  * Add missing dependency on generated files
  * Increase UT timeout

  [ Paul Atkins ]
  * if: rename cmd_pause_show to show_eth_info
  * if: move the showing of the pause state into its own function
  * fal: add api to allow dumping of L2 port state
  * fal_plugin: add a new fal plugin API to dump bfd session state

  [ Daniel Gollub ]
  * l2tpeth: restore VLAN functionatliy on L2TPv3 interfaces

  [ Paul Atkins ]
  * 3.11.66

  [ Alan Dewar ]
  * QOS: period keyword changed to microseconds units (Fixes: VRVDR-53324)

  [ Nicholas Brown ]
  * Add more details on building the UT

  [ Robert Shearman ]
  * storm_ctl: add support for configuring on VLAN subinterfaces
    (Closes: VRVDR-53561)

  [ Charles (Chas) Williams ]
  * lag: add protobuf (Bugfix: VRVDR-52496)
  * lag: add min links support (Bugfix: VRVDR-52496)
  * lag: add events (Bugfix: VRVDR-52496)
  * event: expose if_create/if_delete events (Bugfix: VRVDR-52496)
  * lag: add IANA type (Bugfix: VRVDR-52496)

  [ Ethan Li ]
  * Define Micro BFD FAL attribute

  [ Gavin Shearer ]
  * gpc: add a Provides to ensure FAL builds against correct dataplane
  * fal qos: Add attributes to attach QoS IPv4/IPv6 GPC to i/f
  * fal policer: add support for trTCM policers
  * fal gpc: add actions to set designation, colour, and policer

  [ Paul Atkins ]

 -- Paul Atkins <paul.atkins@intl.att.com>  Fri, 20 Nov 2020 08:57:30 +0000

vyatta-dataplane (3.12.4) unstable; urgency=medium

  [ Charles (Chas) Williams ]
  * ptp: avoid dereferencing bad interface pointers (Bugfix: VRVDR-53517)

  [ Paul Atkins ]
  * 3.11.60

  [ Robert Shearman ]
  * nh_common: fix hash key during nexthop hash del & add
  * route_flags: ignore RTF_UNUSABLE for nexthop comparison (Fixes: VRVDR-53512)

  [ Derek Fawcus ]
  * NPF: Remove some stale code, to allow flexibility
  * pipeline: use 'out node' for IPv4 mcast ethernet
  * pipeline: use 'out node' for IPv6 mcast ethernet
  * multicast: Clean up punt handling for unsup tuns
  * multicast: Use 'out node' for IPv4/IPv6 VTI output
  * multicast: Use 'out node' for IPv4/IPv6 P2P GRE tx
  * multicast: Move TTL decrement during forward
  * multicast: Move OIL replication counts
  * multicast: Rename an interface variable
  * multicast: Do not replicate to a DOWN interface
  * multicast: Move pipeline walk logic

  [ Ian Wilson ]
  * ut: Test egress ACLs with IPv4 and IPv6 multicast forwarding

  [ Paul Atkins ]
  * 3.11.61

  [ Nicholas Brown ]
  * platform.conf can be static

  [ Paul Atkins ]
  * 3.11.62

  [ Ian Wilson ]
  * ut: Export functions to build and tear-down a GRE tunnel
  * ut: Test sw egress ACLs with GRE tunnels

  [ Robert Shearman ]
  * ecmp: remove unused "max-paths" option (Fixes: VRVDR-52393)

  [ Paul Atkins ]
  * 3.11.63

  [ Ian Wilson ]
  * ut: Add function to wait for multicast route

  [ Paul Atkins ]
  * 3.11.64

  [ Mike Manning ]
  * Dynamic entries in ND cache should not be deleted unless stale

  [ Nicholas Brown ]
  * Meson build support (Closes: VRVDR-52941)
  * Change hard-coded UT paths
  * Add clang-tidy Static Analysis support to Jenkinsfile
  * Remove autotools build support
  * Define individual meson tests for each CK test suite

  [ Paul Atkins ]

 -- Paul Atkins <paul.atkins@intl.att.com>  Mon, 09 Nov 2020 13:31:07 +0000

vyatta-dataplane (3.12.3) unstable; urgency=medium

  [ Nicholas Brown ]
  * Clarify UT path redirection code

  [ Ian Wilson ]
  * npf: Rename 'typedef enum TCP_STATES' to 'enum tcp_session state'
  * npf: Rename npf_tcpstate_t to struct npf_tcp_window
  * npf: Replace nst_tcpst with nst_tcp_win in npf_state_t
  * npf: Pack enum dp_session_state so that is used 1 byte instead of 2
  * npf: Add npf_state_tcp2gen to determine generic state from tcp state
  * npf: Pack enum npf_proto_idx.  Use the enum instead of a uint8_t
  * npf: Add separate log functions for TCP and everything else
  * npf: Add separate state change functions for TCP and everything else
  * npf: Add separate state pack update functions for TCP and other
  * npf: Add separate functions for connsync update/restore of session state
  * npf: Move spinlocks into npf_state_npf_pack_update_xxx fns
  * npf: Use separate state inspect functions for TCP, ICMP, and other
  * npf: Use separate connsync state update functions for TCP and other
  * npf: Add a union to npf_state_t for the different state types
  * npf: Add separate function for session close for TCP and other
  * npf: Rename npf_state_tcp_state_set and npf_state_generic_state_set
  * npf: Remove TCP session states that were outside the enum
  * npf: Change TCP sessions to use nst_tcp_state instead of nst_state
  * npf: Change TCP strict FSM to be a lookup table to return a boolean
  * npf: npf_state_update_session_state replaced
  * npf: npf_timeout_get replaced
  * npf: Session state stats defines replaced with inline functions
  * npf: npf_map_str_to_generic_state replaced with dp_session_name2state
  * npf: vrf creation moved from npf_timeout_set to cmd_npf_global_timeout
  * npf: non-TCP sessions changed to use nst_gen_state instead of nst_state
  * npf: union of nst_tcp_state and nst_gen_state removed from npf_state_t
  * npf: Changes to sess limit rproc to use generic session state
  * npf: Defines NPF_SET_SESSION_LOG_FLAG etc. replaced with functions
  * npf: Renamed functions that return session state name
  * npf: npf_pack_session_state changed to include union of state types
  * npf: 'struct session' pointer passed into npf_session_update_state
  * npf: npf_session_t pointer passed into npf_state_inspect
  * npf: npf_tcp_state_is_closed fn removed
  * npf: Changes to connsync functions to pack and update session state

  [ Nachiketa Prachanda ]
  * fix use after free on events unregistration
  * api: interface event notifications to plugins

  [ Paul Atkins ]
  * 3.11.44
  * portmonitor_cmds: remove the code to handle out of order cfg

  [ Charles (Chas) Williams ]
  * ptp: handle unavailable interface vlan mappings (Bugfix: VRVDR-53372)

  [ Paul Atkins ]
  * 3.11.45

  [ Gavin Shearer ]
  * fal acl: use rule number attr instead of priority in rules

  [ Paul Atkins ]
  * 3.11.46

  [ Srinivas Narayan ]
  * Include shadow ring in buffer count calculations
  * Increase slowpath receive ring size

  [ Paul Atkins ]
  * 3.11.46

  [ Srinivas Narayan ]
  * crypto: store out_ethertype in context
  * crypto: store out_hdr_len in context
  * crypto: re-order fields in crypto_pkt_ctx
  * crypto: store udp encap length in SA to simplify code
  * crypto: include DPDK driver stats in output
  * crypto: Pass packet burst to ESP
  * crypto: Move bad mbufs to end of context array
  * crypto: Pass a batch of packets to the PMD
  * crypto: Allocate crypto ops when crypto pkt buffer is set up
  * crypto: pass batches of packets to ESP encrypt functions
  * crypto: Pass batches of packets to ESP decrypt functions
  * crypto: Remove debug error messages in some places
  * crypto: pass errors from PMD operations to higher layers
  * crypto: remove unnecessary check & error
  * crypto: Add error counters for failures
  * crypto: Set action to drop if packet has not been processed
  * crypto: Prefetch batches of context pointers for processing
  * crypto: Fetch data in first mbuf into L2 cache
  * crypto: Prefetch contexts into L2 cache
  * crypto: add inline implementation to grow buffer
  * crypto: Invoke rte_pktmbuf_lastseg only for multi-seg pkts

  [ Paul Atkins ]
  * 3.11.47

  [ Ian Wilson ]
  * ut: Verify that ipv4-orig-feat feature is enabled
  * npf: NPF_RS_FLAG_FEAT_GBL renamed to NPF_RS_FLAG_FEAT_INTF_ALL
  * npf: Move check of NPF_RS_FLAG_FEAT_INTF_ALL from npf_gbl_rs_count_incr
  * npf: Enable feature on all interfaces for rulesets attached to global
  * npf: Separate enabling of defrag-out and defrag-out-spath

  [ Paul Atkins ]
  * 3.11.48

  [ Ian Wilson ]
  * ut: Tests egress ACL on a pppoe interface
  * ut: Tests egress ACL on a bridge interface

  [ Paul Atkins ]
  * 3.11.49

  [ Nicholas Brown ]
  * Move IGNORE_SANITIZER to compiler.h

  [ Paul Atkins ]
  * 3.11.50

  [ Thomas Kiely ]
  * Update S2S UT infra for multiple V4 policies
  * Add V4 test to ensure correct policy match for proto
  * ACL V4 rule setup does not handle discrete protocol
  * Update S2S UT infra for multiple V6 policies
  * Add V6 test to ensure correct policy match for proto
  * ACL V6 rule setup does not handle discrete protocol

  [ Paul Atkins ]
  * 3.11.51

  [ Srinivas Narayan ]
  * crypto: save bytes from each batch for use as IVs
  * crypto: add return value check for engine init
  * crypto: remove unused functions

  [ Paul Atkins ]
  * 3.11.52
  * lpm: change lpm walker to take a struct of params
  * lpm: allow the callers of lpm_walk to kick the trackers for a rule
  * route: call the route trackers after updating the fal l3 state
  * lpm6: change lpm6 walker to take a struct of params
  * lpm6: allow the callers of lpm6_walk to kick the trackers for a rule
  * route6: call the route trackers after updating the fal l3 state
  * 3.11.53

  [ Ian Wilson ]
  * ut: Add functions to enable multicast fwding and to add multicast route
  * ut: Add test for multicast forwarding in the dataplane

  [ Paul Atkins ]
  * 3.11.54

  [ Srinivas Narayan ]
  * crypto: tune op and session pool sizes

  [ Paul Atkins ]
  * 3.11.55

  [ Srinivas Narayan ]
  * crypto: prefetch fields in ctx in encrypt path
  * crypto: Include current index in prefetch
  * crypto: prefetch IVs to be used in encryption
  * crypto: prefetch ops

  [ Paul Atkins ]
  * 3.11.56

  [ Ian Wilson ]
  * ut: Add test for IPv6 multicast forwarding in the dataplane

  [ Paul Atkins ]
  * 3.11.57

  [ Derek Fawcus ]
  * NPF: Rename npc_next_proto to npc_proto_final
  * NPF: Rename 'PROTO' opcode to 'PROTO_FINAL'
  * NPF: Add matching against IP header protocol field
  * NPF: Report proto-final in rule output

  [ Nicholas Brown ]
  * Depend on librte-meta-allpmds

  [ Paul Atkins ]
  * 3.11.58

  [ Ian Wilson ]
  * npf: Local traffic, including IPv6 ND/NA, may be dropped by zone fw
  * ut: Test IPv6 nbr egress in the presence of zones firewall

  [ Paul Atkins ]
  * 3.11.59

 -- Paul Atkins <paul.atkins@intl.att.com>  Tue, 03 Nov 2020 11:51:01 +0000

vyatta-dataplane (3.12.2) unstable; urgency=medium

  [ Nicholas Brown ]
  * Remove no_extra_tests DEB_BUILD_OPTIONS
  * Add debian packaging directory to .gitignore
  * More specific include path libvyattafal pkgconfig

  [ Charles (Chas) Williams ]
  * ptp: refactor into ptp_peer_dst_lookup (Bugfix: VRVDR-53302)
  * ptp: refactor into ptp_peer_dst_resolve (Bugfix: VRVDR-53302)
  * ptp: group peers by IP address (Bugfix: VRVDR-53302)
  * ptp: refactor into ptp_peer_find_nexthop (Bugfix: VRVDR-53302)
  * ptp: select best route for peer (Bugfix: VRVDR-53302)

  [ Paul Atkins ]
  * 3.11.40
  * vhost: remove the code to handle out of order cfg for vhost
  * 3.11.41

  [ Ian Wilson ]
  * npf: Check ingress and egress features when deciding to return ACL stats
  * acl: Egress ACL in s/w path will not match dp originated IPv6 ND traffic
  * ipv6_originate_filter made static

  [ Paul Atkins ]
  * 3.11.42

  [ Charles (Chas) Williams ]
  * ptp: get sibling ifp and nexthop during iteration (Bugfix: VRVDR-53302)
  * ptp: prefer peers with reachability (Bugfix: VRVDR-53302)

  [ Paul Atkins ]
  * commands: remove the code to handle out of order cfg for poe
  * 3.11.43

 -- Paul Atkins <paul.atkins@intl.att.com>  Wed, 14 Oct 2020 10:02:17 +0100

vyatta-dataplane (3.12.1) unstable; urgency=medium

  [ Robert Shearman ]
  * protobuf: add Path message fields for recursive labels

  [ Paul Atkins ]

 -- Paul Atkins <paul.atkins@intl.att.com>  Mon, 12 Oct 2020 09:20:52 +0100

vyatta-dataplane (3.11.72) unstable; urgency=medium

  [ Robert Shearman ]
  * nh_common: ignore path state updates for deleted interfaces
    (Fixes: VRVDR-53541)

  [ Paul Atkins ]

 -- Paul Atkins <paul.atkins@intl.att.com>  Mon, 07 Dec 2020 08:29:00 +0000

vyatta-dataplane (3.11.71) unstable; urgency=medium

  [ Sharmila Podury ]
  * On reboot, disabled bond has members in u/u link state
  * Refactor code that checks if device is started

  [ Paul Atkins ]

 -- Paul Atkins <paul.atkins@intl.att.com>  Tue, 01 Dec 2020 13:50:58 +0000

vyatta-dataplane (3.11.70) unstable; urgency=medium

  [ Nicholas Brown ]
  * Jenkinsfile: Build target is now the Halifax

  [ aroberts ]
  * Update dependency on DPDK version for dataplane

  [ Paul Atkins ]

 -- Paul Atkins <paul.atkins@intl.att.com>  Tue, 24 Nov 2020 09:53:18 +0000

vyatta-dataplane (3.11.69) unstable; urgency=medium

  [ Robert Shearman ]
  * storm_control: don't create duplicate policers when reacting to events
    (Fixes: VRVDR-53623)

  [ Paul Atkins ]

 -- Paul Atkins <paul.atkins@intl.att.com>  Mon, 23 Nov 2020 08:22:52 +0000

vyatta-dataplane (3.11.68) unstable; urgency=medium

  [ aroberts ]
  * QOS: Don't drawback TC layer shape rate

  [ Paul Atkins ]

 -- Paul Atkins <paul.atkins@intl.att.com>  Fri, 20 Nov 2020 09:08:32 +0000

vyatta-dataplane (3.11.67) unstable; urgency=medium

  [ Alan Dewar ]
  * QOS: period keyword changed to microseconds units (Fixes: VRVDR-53324)

  [ Paul Atkins ]

 -- Paul Atkins <paul.atkins@intl.att.com>  Tue, 17 Nov 2020 10:16:43 +0000

vyatta-dataplane (3.11.66) unstable; urgency=medium

  [ Daniel Gollub ]
  * l2tpeth: restore VLAN functionatliy on L2TPv3 interfaces

  [ Paul Atkins ]

 -- Paul Atkins <paul.atkins@intl.att.com>  Tue, 17 Nov 2020 09:20:52 +0000

vyatta-dataplane (3.11.65) unstable; urgency=medium

  [ Thomas Kiely ]
  * Originated traffic via l2tpv3/ipsec is dropped
  * Remove function which is no longer used

  [ Charles (Chas) Williams ]
  * ptp: allow ports to not exist (yet) (Bugfix: VRVDR-53511)
  * ptp: refactor ptp_find_peer (Bugfix: VRVDR-53511)

  [ Paul Atkins ]

 -- Paul Atkins <paul.atkins@intl.att.com>  Tue, 10 Nov 2020 09:03:48 +0000

vyatta-dataplane (3.11.64) unstable; urgency=medium

  [ Ian Wilson ]
  * ut: Add function to wait for multicast route

  [ Paul Atkins ]

 -- Paul Atkins <paul.atkins@intl.att.com>  Thu, 05 Nov 2020 13:56:12 +0000

vyatta-dataplane (3.11.63) unstable; urgency=medium

  [ Ian Wilson ]
  * ut: Export functions to build and tear-down a GRE tunnel
  * ut: Test sw egress ACLs with GRE tunnels

  [ Paul Atkins ]

 -- Paul Atkins <paul.atkins@intl.att.com>  Thu, 05 Nov 2020 13:29:08 +0000

vyatta-dataplane (3.11.62) unstable; urgency=medium

  [ Nicholas Brown ]
  * platform.conf can be static

  [ Paul Atkins ]

 -- Paul Atkins <paul.atkins@intl.att.com>  Wed, 04 Nov 2020 12:39:24 +0000

vyatta-dataplane (3.11.61) unstable; urgency=medium

  [ Robert Shearman ]
  * nh_common: fix hash key during nexthop hash del & add
  * route_flags: ignore RTF_UNUSABLE for nexthop comparison (Fixes: VRVDR-53512)

  [ Derek Fawcus ]
  * NPF: Remove some stale code, to allow flexibility
  * pipeline: use 'out node' for IPv4 mcast ethernet
  * pipeline: use 'out node' for IPv6 mcast ethernet
  * multicast: Clean up punt handling for unsup tuns
  * multicast: Use 'out node' for IPv4/IPv6 VTI output
  * multicast: Use 'out node' for IPv4/IPv6 P2P GRE tx
  * multicast: Move TTL decrement during forward
  * multicast: Move OIL replication counts
  * multicast: Rename an interface variable
  * multicast: Do not replicate to a DOWN interface
  * multicast: Move pipeline walk logic

  [ Ian Wilson ]
  * ut: Test egress ACLs with IPv4 and IPv6 multicast forwarding

  [ Paul Atkins ]

 -- Paul Atkins <paul.atkins@intl.att.com>  Wed, 04 Nov 2020 12:37:28 +0000

vyatta-dataplane (3.11.60) unstable; urgency=medium

  [ Charles (Chas) Williams ]
  * ptp: avoid dereferencing bad interface pointers (Bugfix: VRVDR-53517)

  [ Paul Atkins ]

 -- Paul Atkins <paul.atkins@intl.att.com>  Tue, 03 Nov 2020 13:00:25 +0000

vyatta-dataplane (3.11.59) unstable; urgency=medium

  [ Ian Wilson ]
  * npf: Local traffic, including IPv6 ND/NA, may be dropped by zone fw
  * ut: Test IPv6 nbr egress in the presence of zones firewall

  [ Paul Atkins ]

 -- Paul Atkins <paul.atkins@intl.att.com>  Tue, 03 Nov 2020 09:06:14 +0000

vyatta-dataplane (3.11.58) unstable; urgency=medium

  [ Derek Fawcus ]
  * NPF: Rename npc_next_proto to npc_proto_final
  * NPF: Rename 'PROTO' opcode to 'PROTO_FINAL'
  * NPF: Add matching against IP header protocol field
  * NPF: Report proto-final in rule output

  [ Nicholas Brown ]
  * Depend on librte-meta-allpmds

  [ Paul Atkins ]

 -- Paul Atkins <paul.atkins@intl.att.com>  Mon, 02 Nov 2020 15:41:08 +0000

vyatta-dataplane (3.11.57) unstable; urgency=medium

  [ Ian Wilson ]
  * ut: Add test for IPv6 multicast forwarding in the dataplane

  [ Paul Atkins ]

 -- Paul Atkins <paul.atkins@intl.att.com>  Thu, 29 Oct 2020 08:54:47 +0000

vyatta-dataplane (3.11.56) unstable; urgency=medium

  [ Srinivas Narayan ]
  * crypto: prefetch fields in ctx in encrypt path
  * crypto: Include current index in prefetch
  * crypto: prefetch IVs to be used in encryption
  * crypto: prefetch ops

  [ Paul Atkins ]

 -- Paul Atkins <paul.atkins@intl.att.com>  Wed, 28 Oct 2020 11:51:25 +0000

vyatta-dataplane (3.11.55) unstable; urgency=medium

  [ Srinivas Narayan ]
  * crypto: tune op and session pool sizes

  [ Paul Atkins ]

 -- Paul Atkins <paul.atkins@intl.att.com>  Wed, 28 Oct 2020 08:11:57 +0000

vyatta-dataplane (3.11.54) unstable; urgency=medium

  [ Ian Wilson ]
  * ut: Add functions to enable multicast fwding and to add multicast route
  * ut: Add test for multicast forwarding in the dataplane

  [ Paul Atkins ]

 -- Paul Atkins <paul.atkins@intl.att.com>  Tue, 27 Oct 2020 08:35:24 +0000

vyatta-dataplane (3.11.53) unstable; urgency=medium

  * lpm: change lpm walker to take a struct of params
  * lpm: allow the callers of lpm_walk to kick the trackers for a rule
  * route: call the route trackers after updating the fal l3 state
  * lpm6: change lpm6 walker to take a struct of params
  * lpm6: allow the callers of lpm6_walk to kick the trackers for a rule
  * route6: call the route trackers after updating the fal l3 state

 -- Paul Atkins <paul.atkins@intl.att.com>  Mon, 26 Oct 2020 13:21:18 +0000

vyatta-dataplane (3.11.52) unstable; urgency=medium

  [ Srinivas Narayan ]
  * crypto: save bytes from each batch for use as IVs
  * crypto: add return value check for engine init
  * crypto: remove unused functions

  [ Paul Atkins ]

 -- Paul Atkins <paul.atkins@intl.att.com>  Mon, 26 Oct 2020 09:45:57 +0000

vyatta-dataplane (3.11.51) unstable; urgency=medium

  [ Thomas Kiely ]
  * Update S2S UT infra for multiple V4 policies
  * Add V4 test to ensure correct policy match for proto
  * ACL V4 rule setup does not handle discrete protocol
  * Update S2S UT infra for multiple V6 policies
  * Add V6 test to ensure correct policy match for proto
  * ACL V6 rule setup does not handle discrete protocol

  [ Paul Atkins ]

 -- Paul Atkins <paul.atkins@intl.att.com>  Fri, 23 Oct 2020 10:09:01 +0100

vyatta-dataplane (3.11.50) unstable; urgency=medium

  [ Nicholas Brown ]
  * Move IGNORE_SANITIZER to compiler.h

  [ Paul Atkins ]

 -- Paul Atkins <paul.atkins@intl.att.com>  Fri, 23 Oct 2020 09:05:58 +0100

vyatta-dataplane (3.11.49) unstable; urgency=medium

  [ Ian Wilson ]
  * ut: Tests egress ACL on a pppoe interface
  * ut: Tests egress ACL on a bridge interface

  [ Paul Atkins ]

 -- Paul Atkins <paul.atkins@intl.att.com>  Thu, 22 Oct 2020 08:18:20 +0100

vyatta-dataplane (3.11.48) unstable; urgency=medium

  [ Ian Wilson ]
  * ut: Verify that ipv4-orig-feat feature is enabled
  * npf: NPF_RS_FLAG_FEAT_GBL renamed to NPF_RS_FLAG_FEAT_INTF_ALL
  * npf: Move check of NPF_RS_FLAG_FEAT_INTF_ALL from npf_gbl_rs_count_incr
  * npf: Enable feature on all interfaces for rulesets attached to global
  * npf: Separate enabling of defrag-out and defrag-out-spath

  [ Paul Atkins ]

 -- Paul Atkins <paul.atkins@intl.att.com>  Wed, 21 Oct 2020 16:34:35 +0100

vyatta-dataplane (3.11.47) unstable; urgency=medium

  [ Srinivas Narayan ]
  * crypto: store out_ethertype in context
  * crypto: store out_hdr_len in context
  * crypto: re-order fields in crypto_pkt_ctx
  * crypto: store udp encap length in SA to simplify code
  * crypto: include DPDK driver stats in output
  * crypto: Pass packet burst to ESP
  * crypto: Move bad mbufs to end of context array
  * crypto: Pass a batch of packets to the PMD
  * crypto: Allocate crypto ops when crypto pkt buffer is set up
  * crypto: pass batches of packets to ESP encrypt functions
  * crypto: Pass batches of packets to ESP decrypt functions
  * crypto: Remove debug error messages in some places
  * crypto: pass errors from PMD operations to higher layers
  * crypto: remove unnecessary check & error
  * crypto: Add error counters for failures
  * crypto: Set action to drop if packet has not been processed
  * crypto: Prefetch batches of context pointers for processing
  * crypto: Fetch data in first mbuf into L2 cache
  * crypto: Prefetch contexts into L2 cache
  * crypto: add inline implementation to grow buffer
  * crypto: Invoke rte_pktmbuf_lastseg only for multi-seg pkts

  [ Paul Atkins ]

 -- Paul Atkins <paul.atkins@intl.att.com>  Wed, 21 Oct 2020 09:14:31 +0100

vyatta-dataplane (3.11.46) unstable; urgency=medium

  [ Gavin Shearer ]
  * fal acl: use rule number attr instead of priority in rules

  [ Paul Atkins ]
  * Include shadow ring in buffer count calculations
  * Increase slowpath receive ring size

  [ Paul Atkins ]

 -- Paul Atkins <paul.atkins@intl.att.com>  Tue, 20 Oct 2020 10:07:06 +0100

vyatta-dataplane (3.11.45) unstable; urgency=medium

  [ Paul Atkins ]
  * portmonitor_cmds: remove the code to handle out of order cfg

  [ Charles (Chas) Williams ]
  * ptp: handle unavailable interface vlan mappings (Bugfix: VRVDR-53372)

  [ Paul Atkins ]

 -- Paul Atkins <paul.atkins@intl.att.com>  Fri, 16 Oct 2020 09:52:15 +0100

vyatta-dataplane (3.11.44) unstable; urgency=medium

  [ Nicholas Brown ]
  * Clarify UT path redirection code

  [ Ian Wilson ]
  * npf: Rename 'typedef enum TCP_STATES' to 'enum tcp_session state'
  * npf: Rename npf_tcpstate_t to struct npf_tcp_window
  * npf: Replace nst_tcpst with nst_tcp_win in npf_state_t
  * npf: Pack enum dp_session_state so that is used 1 byte instead of 2
  * npf: Add npf_state_tcp2gen to determine generic state from tcp state
  * npf: Pack enum npf_proto_idx.  Use the enum instead of a uint8_t
  * npf: Add separate log functions for TCP and everything else
  * npf: Add separate state change functions for TCP and everything else
  * npf: Add separate state pack update functions for TCP and other
  * npf: Add separate functions for connsync update/restore of session state
  * npf: Move spinlocks into npf_state_npf_pack_update_xxx fns
  * npf: Use separate state inspect functions for TCP, ICMP, and other
  * npf: Use separate connsync state update functions for TCP and other
  * npf: Add a union to npf_state_t for the different state types
  * npf: Add separate function for session close for TCP and other
  * npf: Rename npf_state_tcp_state_set and npf_state_generic_state_set
  * npf: Remove TCP session states that were outside the enum
  * npf: Change TCP sessions to use nst_tcp_state instead of nst_state
  * npf: Change TCP strict FSM to be a lookup table to return a boolean
  * npf: npf_state_update_session_state replaced
  * npf: npf_timeout_get replaced
  * npf: Session state stats defines replaced with inline functions
  * npf: npf_map_str_to_generic_state replaced with dp_session_name2state
  * npf: vrf creation moved from npf_timeout_set to cmd_npf_global_timeout
  * npf: non-TCP sessions changed to use nst_gen_state instead of nst_state
  * npf: union of nst_tcp_state and nst_gen_state removed from npf_state_t
  * npf: Changes to sess limit rproc to use generic session state
  * npf: Defines NPF_SET_SESSION_LOG_FLAG etc. replaced with functions
  * npf: Renamed functions that return session state name
  * npf: npf_pack_session_state changed to include union of state types
  * npf: 'struct session' pointer passed into npf_session_update_state
  * npf: npf_session_t pointer passed into npf_state_inspect
  * npf: npf_tcp_state_is_closed fn removed
  * npf: Changes to connsync functions to pack and update session state

  [ Nachiketa Prachanda ]
  * fix use after free on events unregistration
  * api: interface event notifications to plugins

  [ Paul Atkins ]

 -- Paul Atkins <paul.atkins@intl.att.com>  Wed, 14 Oct 2020 15:50:34 +0100

vyatta-dataplane (3.11.43) unstable; urgency=medium

  [ Charles (Chas) Williams ]
  * ptp: get sibling ifp and nexthop during iteration (Bugfix: VRVDR-53302)
  * ptp: prefer peers with reachability (Bugfix: VRVDR-53302)

  [ Paul Atkins ]
  * commands: remove the code to handle out of order cfg for poe

 -- Paul Atkins <paul.atkins@intl.att.com>  Wed, 14 Oct 2020 08:31:05 +0100

vyatta-dataplane (3.11.42) unstable; urgency=medium

  [ Ian Wilson ]
  * npf: Check ingress and egress features when deciding to return ACL stats
  * acl: Egress ACL in s/w path will not match dp originated IPv6 ND traffic
  * ipv6_originate_filter made static

  [ Paul Atkins ]

 -- Paul Atkins <paul.atkins@intl.att.com>  Tue, 13 Oct 2020 14:12:35 +0100

vyatta-dataplane (3.11.41) unstable; urgency=medium

  * vhost: remove the code to handle out of order cfg for vhost

 -- Paul Atkins <paul.atkins@intl.att.com>  Tue, 13 Oct 2020 10:34:16 +0100

vyatta-dataplane (3.11.40) unstable; urgency=medium

  [ Nicholas Brown ]
  * Remove no_extra_tests DEB_BUILD_OPTIONS
  * Add debian packaging directory to .gitignore
  * More specific include path libvyattafal pkgconfig

  [ Charles (Chas) Williams ]
  * ptp: refactor into ptp_peer_dst_lookup (Bugfix: VRVDR-53302)
  * ptp: refactor into ptp_peer_dst_resolve (Bugfix: VRVDR-53302)
  * ptp: group peers by IP address (Bugfix: VRVDR-53302)
  * ptp: refactor into ptp_peer_find_nexthop (Bugfix: VRVDR-53302)
  * ptp: select best route for peer (Bugfix: VRVDR-53302)

  [ Paul Atkins ]

 -- Paul Atkins <paul.atkins@intl.att.com>  Tue, 13 Oct 2020 09:56:41 +0100

vyatta-dataplane (3.11.39) unstable; urgency=medium

  [ Ramesh Devarajan ]
  * capture: Print dropped frames count

  [ Paul Atkins ]
  * capture: compare fal obj against FAL_NULL_OBJECT_ID instead of NULL

 -- Paul Atkins <paul.atkins@intl.att.com>  Thu, 08 Oct 2020 11:30:41 +0100

vyatta-dataplane (3.11.38) unstable; urgency=medium

  [ Charles (Chas) Williams ]
  * dpdk: add ConnectX-6 support to vplane-uio

  [ Paul Atkins ]
  * backplane: add comment about why command replay is needed
  * backplane: check that the FILE ptr is set in the command handler
  * rt_commands: remove the code to handle out of order cfg for garp
  * commands: remove the code to handle out of order cfg for switchport

 -- Paul Atkins <paul.atkins@intl.att.com>  Wed, 07 Oct 2020 08:54:45 +0100

vyatta-dataplane (3.11.37) unstable; urgency=medium

  [ Nicholas Brown ]
  * Update exported symbols from fal test plugin
  * Use visibility attribute for symbols
  * Use __FOR_EXPORT instead of __externally_visible

  [ Robert Shearman ]
  * mpls: fix crash when displaying PD subset data
  * pd_show: allow showing objects in state full as well
  * mpls: fix output of PD subset state (Fixes: VRVDR-53208)

  [ Ian Wilson ]
  * ut: Add test for sw acl with fragmented IPv4 pkt on output
  * ut: Add test for sw acl with fragmented IPv6 pkt on output
  * npf: Set address family in ruleset when grouper is not initialized

  [ Paul Atkins ]

 -- Paul Atkins <paul.atkins@intl.att.com>  Fri, 02 Oct 2020 14:54:03 +0100

vyatta-dataplane (3.11.36) unstable; urgency=medium

  [ Ian Wilson ]
  * ut: dpt_udp and dpt_tcp enhanced to support IPv6
  * ut: Basic ingress software ACL tests enhanced to include TCP and UDP
  * ut: Add egress software ACL tests
  * ut: Add tests for sw ACLs on the ip_lookup_and_originate output path
  * ut: Add tests for sw ACLs for pkts originated from the router (spath)
  * Create ipv4-out-spath pipeline node
  * Create ipv6-out-spath pipeline node

  [ Paul Atkins ]

 -- Paul Atkins <paul.atkins@intl.att.com>  Thu, 01 Oct 2020 08:34:29 +0100

vyatta-dataplane (3.11.35) unstable; urgency=medium

  * Revert "dp_test: remove undefined functions from headers"
  * Revert "ut: remove unused code in dp_test_npf_sess_lib"

 -- Paul Atkins <paul.atkins@intl.att.com>  Tue, 29 Sep 2020 11:28:22 +0100

vyatta-dataplane (3.11.34) unstable; urgency=medium

  [ Nicholas Brown ]
  * Treat ndpi dependency like other dependencies
  * Use pkgconfig macro variables for protobuf
  * Move all test code to single directory

  [ Nachiketa Prachanda ]
  * dp_test: remove undefined functions from headers
  * rename dpt_session_counters
  * dp_test: export dpt_session_counters function

  [ Paul Atkins ]
  * npf: remove unused code from alg/alg_apt.c
  * npf: remove unused code from cgnat/cgn_session.c
  * npf: remove unused code from cgnat/cgn_sess_state.c
  * npf: remove unused code from cgnat/cgn_log.c
  * npf: remove unused code from cgnat/cgn_policy.c
  * npf: remove unused code from config/npf_attach_point.c
  * npf: remove unused code from config/pmf_att_rlgrp.c
  * npf: remove unused code from config/pmf_parse.c
  * npf: remove unused code from dpi/npf_typedb.c
  * npf: remove unused code from nat/nat_pool_event.c
  * npf: remove unused code from zones/npf_zone_private.c
  * npf: remove unused code from npf_vrf.c
  * npf: remove unused code from npf_tblset.c
  * npf: remove unused code from npf_cache.c
  * npf: remove unused code from npf_nat.c
  * npf: remove unused code from npf_nat64.c
  * npf: remove unused code from npf_processor.c
  * npf: remove unused code from npf_state_tcp.c
  * npf: remove unused code from npf_disassemble.c
  * npf: remove unused code from npf_session.c

 -- Paul Atkins <paul.atkins@intl.att.com>  Tue, 29 Sep 2020 09:07:41 +0100

vyatta-dataplane (3.11.33) unstable; urgency=medium

  [ Nicholas Brown ]
  * remove config for cpputest
  * Don't check DPDK port size
  * Require a recent openssl version
  * Don't set cpu arch in attempt to match DPDK
  * PACKAGE_VERSION is already defined in build_config.h

  [ Paul Atkins ]

 -- Paul Atkins <paul.atkins@intl.att.com>  Mon, 28 Sep 2020 10:12:48 +0100

vyatta-dataplane (3.11.32) unstable; urgency=medium

  [ Charles (Chas) Williams ]
  * debian: cleanup .postinst script (Bugfix: VRVDR-53193)

  [ Paul Atkins ]

 -- Paul Atkins <paul.atkins@intl.att.com>  Fri, 25 Sep 2020 08:14:15 +0100

vyatta-dataplane (3.11.31) unstable; urgency=medium

  [ Robert Shearman ]
  * if: remove unnecessary name hash insert during hwport init
  * if: move allocation of DPDK ethernet interfaces to dpdk_eth_if.c
    (Closes: VRVDR-53058)

  [ Paul Atkins ]

 -- Paul Atkins <paul.atkins@intl.att.com>  Thu, 24 Sep 2020 15:29:41 +0100

vyatta-dataplane (3.11.30) unstable; urgency=medium

  [ Srinivas Narayan ]
  * crypto: set ICV offset correctly for multi-segment packets
  * crypto: Initialize status to avoid spurious drops

  [ Paul Atkins ]

 -- Paul Atkins <paul.atkins@intl.att.com>  Thu, 24 Sep 2020 15:05:14 +0100

vyatta-dataplane (3.11.29) unstable; urgency=medium

  [ Paul Aitken ]
  * DPI: fix appFW "ten packets" functionality
  * DPI: make appFW cognisant of engine ID

  [ Ian Wilson ]
  * npf: Initialisation of config ht moved out of npf_make_rule
  * npf: Parse special ACL group-attribute rule if present
  * npf: Skip ruleset inspection for address-family if not enabled on group
  * ut: Add simple software ACL tests

  [ Paul Atkins ]

 -- Paul Atkins <paul.atkins@intl.att.com>  Mon, 21 Sep 2020 07:55:22 +0100

vyatta-dataplane (3.11.28) unstable; urgency=medium

  [ Paul Atkins ]
  * ipv6: remove unused code from nd6_nbr.c
  * if: remove unused code from if.c
  * if: remove unused code from bridge/bridge_port.c
  * crypto: remove unused code from crypto_policy.c
  * crypto: remove unused code from crypto_engine.c
  * commands: remove unused code from commands.c
  * arp: remove unused code from arp.c

  [ Ian Wilson ]
  * npf: Filter and sort sessions by NAT translation address or port

  [ Paul Atkins ]

 -- Paul Atkins <paul.atkins@intl.att.com>  Fri, 18 Sep 2020 16:43:48 +0100

vyatta-dataplane (3.11.27) unstable; urgency=medium

  * commands: remove the code to handle out of order cfg for speed
  * storm_ctl: remove the code to handle out of order cfg

 -- Paul Atkins <paul.atkins@intl.att.com>  Thu, 17 Sep 2020 13:11:51 +0100

vyatta-dataplane (3.11.26) unstable; urgency=medium

  * ut: remove dp_test_lib_cmd as the code in it is not used
  * ut: remove unused code in dp_test_netlink_state.c
  * ut: remove unused code in dp_test_qos_lib.c
  * ut: remove unused code in dp_test_str.c
  * ut: remove unused code in dp_test_console.c
  * ut: remove unused code in dp_test_lib.c
  * ut: remove unused code in dp_test_lib_intf.c

 -- Paul Atkins <paul.atkins@intl.att.com>  Wed, 16 Sep 2020 09:40:24 +0100

vyatta-dataplane (3.11.25) unstable; urgency=medium

  * npf: remove the code in src/npf/alg/apt as it is not used
  * ut: remove unused code in dp_test_npf_alg_sip_lib
  * ut: remove unused code in dp_test_npf_alg_sip_call
  * ut: remove unused code in dp_test_npf_alg_sip_parse
  * ut: remove unused code in dp_test_npf_alg_lib
  * ut: remove unused code in dp_test_npf_lib
  * ut: remove unused code in dp_test_npf_sess_lib
  * ut: remove unused code in dp_test_session_internal_lib
  * ut: remove unused code in dp_test_npf_nat_lib
  * ut: remove unused code in dp_test_npf_fw_lib
  * ut: remove unused code in dp_test_npf_portmap_lib

 -- Paul Atkins <paul.atkins@intl.att.com>  Tue, 15 Sep 2020 13:41:22 +0100

vyatta-dataplane (3.11.24) unstable; urgency=medium

  [ Paul Aitken ]
  * NPF: prevent possible null deref

  [ Gavin Shearer ]
  * cgn: add locking when sending logs ZMQ

  [ Paul Atkins ]

 -- Paul Atkins <paul.atkins@intl.att.com>  Tue, 15 Sep 2020 13:37:16 +0100

vyatta-dataplane (3.11.23) unstable; urgency=medium

  * zmq_dp: remove unused code
  * dealer: remove unused code
  * ut: remove unused code in dp_test_crypto_utils
  * ut: remove unused code in dp_test_lib_intf
  * ut: remove unused code in dp_test_netlink_state
  * ut: remove unused code in dp_test_qos_lib
  * vxlan: remove unused code
  * vti: remove unused code
  * qos_sched: remove unused code
  * nsh: remove unused code

 -- Paul Atkins <paul.atkins@intl.att.com>  Mon, 14 Sep 2020 14:14:45 +0100

vyatta-dataplane (3.11.22) unstable; urgency=medium

  [ Gavin Shearer ]
  * npf: ensure cache ptr set if grouper/rule processing
  * npf: check IPv4/v6 proto before accessing cached protocol
  * npf: add check to npf_remark_dscp for non-IP packets
  * npf: update npf_cache_all() to not convert failures to success
  * npf: init cache IP addresses pointer to NULL for embedded pkts
  * npf: enable test for a bad embedded ICMP error packet
  * npf: remove double space from "from  npf"

  [ Philip Downey ]
  * MCAST Avoid deferencing unitialised fal RFP object (Fixes: VRVDR-46304)

  [ Thomas Kiely ]
  * Debug keyword "flow-cache" missing
  * Make MAC limit debugs conditional

  [ Paul Atkins ]
  * mpls: track pd state when updating label table entry update
  * ut: add mpls test for sending existing route update

 -- Paul Atkins <paul.atkins@intl.att.com>  Mon, 14 Sep 2020 13:42:54 +0100

vyatta-dataplane (3.11.21) unstable; urgency=medium

  [ Paul Atkins ]
  * netlink: vrf_link_create should return NULL not false on failure

  [ Robert Shearman ]
  * fal: fix generation of next-hop router interface attribute
    (Fixes: VRVDR-52948)

  [ Ian Wilson ]
  * npf: Unused function npf_json_nat_session removed
  * npf: Return rule details in firewall and NAT session json

  [ Paul Atkins ]

 -- Paul Atkins <paul.atkins@intl.att.com>  Fri, 11 Sep 2020 08:37:49 +0100

vyatta-dataplane (3.11.20) unstable; urgency=medium

  [ Paul Atkins ]
  * crypto: policy_rule_find_by_tag should return NULL not false

  [ Gavin Shearer ]
  * cpp: request that the burst rate is set to 100ms

  [ Manohar Rapeti ]
  * qos: enhanced "qos show platform" (Bugfix: VRVDR-52788)
  * qos: possible accessing of freed pointer (Bugfix: VRVDR-52788)
  * qos: Indentation fix (Bugfix: VRVDR-52788)

  [ Ian Wilson ]
  * ut: Renamed npf ICMP tests
  * ut: Added test for ICMP pkts with corrupted embedded packet

  [ Paul Atkins ]

 -- Paul Atkins <paul.atkins@intl.att.com>  Thu, 10 Sep 2020 09:36:33 +0100

vyatta-dataplane (3.11.19) unstable; urgency=medium

  * 3.10.70
  * ut: remove mac limit tests that removes profile while in use
  * ut: dp_test_npf_json_get_portmap_port leaking json array
  * controller: cleanup all requests on shutdown
  * ut: fix mem leak in the qos class tests
  * ut: free the packet descriptors in the session tests
  * ut: cleanup json array after use in sess lib

 -- Paul Atkins <paul.atkins@intl.att.com>  Wed, 09 Sep 2020 08:43:39 +0100

vyatta-dataplane (3.11.18) unstable; urgency=medium

  [ aroberts ]
  * Don't allow a child shaper to exceed 99.6% of parent rate

  [ Manohar Rapeti ]
  * qos: mem leak in dataplane UT (Bugfix: VRVDR-49730)
  * qos: uninitialised value (Bugfix: VRVDR-49730)

  [ Paul Atkins ]

 -- Paul Atkins <paul.atkins@intl.att.com>  Tue, 08 Sep 2020 08:38:25 +0100

vyatta-dataplane (3.11.17) unstable; urgency=medium

  [ aroberts ]
  * Add 100G support for Qos shaper commands
  * Add dependency with 64bit qos structure in dpdk

  [ Paul Atkins ]

 -- Paul Atkins <paul.atkins@intl.att.com>  Fri, 04 Sep 2020 09:54:23 +0100

vyatta-dataplane (3.11.16) unstable; urgency=medium

  [ Robert Shearman ]
  * dpdk-eth: avoid duplicate link up/link down logs (Fixes: VRVDR-52606)

  [ Paul Atkins ]

 -- Paul Atkins <paul.atkins@intl.att.com>  Thu, 03 Sep 2020 16:15:43 +0100

vyatta-dataplane (3.11.15) unstable; urgency=medium

  [ Shweta Choudaha ]
  * portmonitor: add and replay multiple cfg command

  [ Ian Wilson ]
  * npf: Rename npf_pack_npf_state to npf_pack_session_state
  * npf: Rename npf_pack_session_stats to npf_pack_dp_sess_stats

  [ Charles (Chas) Williams ]
  * ptp: add additional-path support (Bugfix: VRVDR-48480)

  [ Ian Wilson ]
  * npf: Rename struct npf_pack_npf_nat to struct npf_pack_nat
  * npf: Change prefix in npf_pack_dp_session from 'dps_' to 'pds_'
  * npf: Rename npf_pack_sentry to npf_pack_sentry_packet
  * npf: Use 'pns' for prefix and pointer variable for npf_pack_npf_session
  * npf: Naturally align npf_tcpstate_t and npf_state_t
  * npf: Rename npf_pack_npf_nat64 to npf_pack_nat64
  * npf: Prefix npf_pack_message_hdr objects with 'pmh_'
  * npf: Add packed attribute to 'enum session_pack_type'
  * npf: Prefix npf_pack_session_hdr objects with 'psh_'
  * session: Pack enum session_feature_type and re-arrange session_feature
  * ut: Add function to fetch session counters
  * ut: Tests connsync for a firewall UDP session
  * ut: Tests connsync for a firewall TCP session with TCP strict enabled

  [ Robert Shearman ]
  * 3.10.69

  [ Paul Atkins ]
  * flow_cache: initialise the flow_cache_hash_key to 0
  * ut: modify the stack trace for the urcu resize valgrind suppression
  * ut: return -EOPNOTSUPP in the test fal code in ...l2_get_attrs
  * rte_acl: free the name when calling npf_rte_acl_destroy
  * ut: add a valgrind suppression for rte_cpu_get_flag_enabled
  * ut: add more wildcards to the grouper suppression to catch all calls
  * ut: free the contexts created in the npf_apt tests

  [ Robert Shearman ]
  * include: standardise FAL interface index parameter naming
  * include: standardise FAL object parameter naming (Fixes: VRVDR-52849)

  [ Paul Atkins ]

 -- Paul Atkins <paul.atkins@intl.att.com>  Thu, 03 Sep 2020 13:36:47 +0100

vyatta-dataplane (3.11.14) unstable; urgency=medium

  [ Mandeep Rohilla ]
  * BFD: Switch attribute to get Local Discriminator shift

  [ Srinivas Narayan ]
  * crypto: cut over non-combined ciphers to rte infra
  * crypto: Handle failures in session setup gracefully
  * crypto: set up correct default for aead_algo
  * crypto: remove references to cipher_name
  * crypto: remove references to md_name
  * crypto: Remove unnecessary storage of auth alg name
  * crypto: Define separate structure for openssl info
  * crypto: pass openssl setup decision to SA setup function
  * crypto: Remove openssl implementation for aes-gcm
  * crypto: define block sizes
  * crypto: Make iv generation and storage common operations
  * crypto: Move openssl fields to separate structure
  * crypto: include dpdk device id and name in vplsh output
  * crypto: Add error messages in failure path
  * crypto: reset pmd id in array of ids by dev type
  * crypto: Make dev-id value check specific
  * crypto: separate definitions for cipher & digest key sizes

  [ Karthik Murugesan ]
  * vxlan: Added null check to avoid null-pointer dereference

  [ Charles (Chas) Williams ]
  * Fix potentially offensive language
  * Fix potentially offensive language in CGNAT

 -- Robert Shearman <robert.shearman@att.com>  Mon, 24 Aug 2020 17:46:44 +0100

vyatta-dataplane (3.11.13) unstable; urgency=medium

  [ Vinicius Soares ]
  * npf: Moved parser auxiliary static functions to the top of the file
  * npf: Added argument to auxiliary parser function that specifies a delimiter
  * npf: Added support for 'auto-per-action' counter type for ACL rules.
  * npf: Added support for 'auto-per-action' counter type for ACL rules.

  [ Paul Atkins ]

 -- Paul Atkins <paul.atkins@intl.att.com>  Fri, 21 Aug 2020 18:13:12 +0100

vyatta-dataplane (3.11.12) unstable; urgency=medium

  [ Paul Atkins ]
  * 3.10.67

  [ Paul Aitken ]
  * DPI: app groups: avoid null deref

  [ Paul Atkins ]
  * 3.10.68

  [ Robert Shearman ]
  * route_v6: fix nexthop retrieval for promotion during route delete
  * route: fix nexthop retrieval for promotion during route delete
    (Fixes: VRVDR-52609)

  [ Srinivas Narayan ]
  * crypto: store crypto device id in SA for faster access
  * crypto: create session pools and queue pairs for PMD
  * crypto: set up session in driver
  * crypto: Pass crypto op using packet metadata
  * crypto: Make openssl encrypt/decrypt function public
  * crypto: set up infrastructure to invoke PMD
  * crypto: cut over to rte PMD infra
  * crypto: set up crypto op for AES-GCM

  [ Paul Atkins ]
  * debian: fix wording in changelog

  [ Srinivas Narayan ]
  * crypto: minimize dependency on SA
  * crypto: set session direction at the time of SA creation
  * crypto: Make crypto_pkt_ctx visible to other crypto modules
  * crypto: Add packet metadata fields to crypto_pkt_ctx
  * crypto: store SA in crypto packet context
  * crypto: store bytes processed in crypto packet context
  * crypto: refactor esp_input_inner
  * crypto: re-factor esp_output_inner
  * crypto: consolidate esp input functions
  * crypto: consolidate esp_output functions
  * crypto: increment output error only on encrypt op
  * crypto: streamline post-decrypt processing
  * crypto: Refactor post-decrypt VTI handling
  * crypto: re-factor post-decrypt VFP handling
  * crypto: refactor post-decrypt overlay VRF handling
  * crypto: refactor all post-decrypt handling
  * crypto: enable burst processing for esp_input
  * crypto: Enable burst processing for esp_output

  [ Paul Atkins ]

 -- Paul Atkins <paul.atkins@intl.att.com>  Fri, 21 Aug 2020 17:51:18 +0100

vyatta-dataplane (3.11.11) unstable; urgency=medium

  [ Paul Atkins ]
  * gre: don't double free mbuf if using a gre tunnel to ourself

  [ Ian Wilson ]
  * npf: Change npf to use dataplane session states for UDP etc.
  * npf: Store generic session state in the session
  * npf: Set the alg bit in ALG parent sessions
  * npf: Add the se_alg feature boolean to the connsync structure
  * npf: Change the feature uint8_ts to bits in npf_pack_dp_session
  * npf: Replace se_nat bit with se_snat and se_dnat bits in the session
  * npf: Add se_in and se_out bits to the session
  * npf: Add se_app bit to the session to mark dpi sessions
  * npf: Add function to calculate session time-to-expire for json
  * npf: Return generic ALG json for each session
  * npf: Return specific ALG json for each session
  * npf: Naturally align struct npf_pack_dp_session
  * npf: Remove se_etime from connsync session structure
  * ut: Add test functions to create and send udp, tcp, or icmp NATd pkts
  * session: Add command to return list of items from the dataplane sessions
  * npf: Add address family filter to session list command
  * npf: Add filters to session list command for ID, proto, intf and direction
  * npf: Add filters to session list cmd for src and dest addr and port
  * npf: Add filters to session list cmd for features
  * npf: Separate the existing session show filter from the json
  * npf: Add handler for "show dataplane sessions" command
  * npf: Add handler for "show dataplane sessions summary" command
  * npf: Add handler for "clear dataplane sessions" command
  * ut: Rename the npf snat test cases
  * npf: Add a flag to the session to denote that is being used as a fw session

  [ Paul Atkins ]
  * flow_cache: move flow_cache_empty_table higher in file
  * flow_cache: teardown the flow cache on shutdown
  * flow_cache: don't init the flow cache multiple times per core
  * ut: don't leak the ifname in the addport_request

  [ aroberts ]
  * Reinstall a mark-map if a resource group changes

  [ Paul Atkins ]

 -- Paul Atkins <paul.atkins@intl.att.com>  Wed, 19 Aug 2020 09:54:14 +0100

vyatta-dataplane (3.11.10) unstable; urgency=medium

  [ Srinivas Narayan ]
  * crypto: Convert lengths to uint8_t in preparation for move
  * crypto: Avoid dependency on openssl definitions
  * crypto: Re-arrange fields for better performance
  * crypto: create DPDK infrastructure pools
  * crypto: Add DPDK versions of encryption & auth algorithms
  * crypto: clean up openssl functions
  * crypto: determine PMD type based on algorithms
  * crypto: provide function to determine next crypto core
  * crypto: Create DPDK crypto PMD

  [ Paul Atkins ]

 -- Paul Atkins <paul.atkins@intl.att.com>  Tue, 18 Aug 2020 08:29:42 +0100

vyatta-dataplane (3.11.9) unstable; urgency=medium

  [ aroberts ]
  * Don't allow a child shaper to exceed 99.6% of parent rate

  [ Paul Atkins ]
  * 3.10.63

  [ Ian Wilson ]
  * npf: Increment session stats if session matched, and the pkt is not dropped

  [ Paul Atkins ]
  * 3.10.64

  [ Gavin Shearer ]
  * ippf: fix issue of corrupted first byte of IPv6 address to match

  [ Paul Atkins ]
  * 3.10.65

  [ Robert Shearman ]
  * if: move vlan_if_get_stats to common interface code
  * gre: add support for retrieving FAL stats

  [ Paul Atkins ]
  * 3.10.66

  [ Brian Russell ]
  * qos: specify designator for the priority local queue
  * qos: uprev protocol versions

  [ Paul Atkins ]

 -- Paul Atkins <paul.atkins@intl.att.com>  Mon, 17 Aug 2020 15:44:18 +0100

vyatta-dataplane (3.11.8) unstable; urgency=medium

  [ Robert Shearman ]
  * fal_plugin: add object model for MPLS
  * fal_plugin: add FAL object for VRFs
  * fal_plugin: add attributes for MPLS TTL mode (Closes: VRVDR-52435)
  * fal: add next hop label attributes
  * nh_common: add FAL programming helpers
  * route: make use of FAL nh_common helpers
  * route_v6: make use of FAL nh_common helpers
  * mpls: signal FAL create/update/delete of MPLS routes
  * fal: signal use of next hop groups
  * fal: translate IPv6 nexthops with IPv4 mapped addresses to IPv4 nexthop
  * tests: test IPv6 labeled routes via attached IPv4 nexthops
  * vrf: create and use FAL VRF object
  * fal: support MPLS deagg routes
  * mpls: add support for dumping one MPLS route
  * mpls: add support for signalling change to TTL mode to FAL
    (Closes: VRVDR-52436)

  [ Paul Atkins ]

 -- Paul Atkins <paul.atkins@intl.att.com>  Thu, 13 Aug 2020 15:09:49 +0100

vyatta-dataplane (3.11.7) unstable; urgency=medium

  [ Robert Shearman ]
  * controller: extend timeout for adding a port (Fixes: VRVDR-52458)

  [ Paul Atkins ]
  * 3.10.58

  [ Karthik Murugesan ]
  * vxlan: Added null check to avoid null-pointer dereference

  [ Paul Atkins ]
  * 3.10.59

  [ Paul Aitken ]
  * DPI: add application group database
  * DPI: application resource groups
  * DPI: application resource group parsing
  * DPI: new APIs for application resource groups
  * DPI: add application resource groups to app firewall
  * DPI: add application resource groups to Makefile

  [ Paul Atkins ]
  * 3.10.60

  [ Karthik Murugesan ]
  * ptp: Added support for G.8275.1 profiles

  [ Shweta Choudaha ]
  * Mirror: Add support for source vlan config
  * Mirror: Add support to show vlan info for src intf

  [ Manohar Rapeti ]
  * if: Spurious error logs messages (Bugfix: VRVDR-52346)

  [ Brian Russell ]
  * qos: don't enable dscp mapping if designation in use
  * qos: allocate a priority local designation

  [ Paul Atkins ]
  * 3.10.61

  [ Brian Russell ]
  * qos: extend mark-map to include dp

  [ Paul Atkins ]
  * 3.10.62

 -- Paul Atkins <paul.atkins@intl.att.com>  Thu, 13 Aug 2020 14:29:20 +0100

vyatta-dataplane (3.11.6) unstable; urgency=medium

  [ Gavin Shearer ]
  * cpp: add support for PIM and IP multicast

  [ Paul Atkins ]

 -- Paul Atkins <paul.atkins@intl.att.com>  Wed, 05 Aug 2020 16:23:14 +0100

vyatta-dataplane (3.11.5) unstable; urgency=medium

  [ Brian Russell ]
  * qos: restore protocol version 10

  [ Rishi Narain ]
  * SyncE: Allowing ESMC frame flow from vyatta-dataplane
  * SyncE: New feature support

  [ Ramkumar Ganapathysubramanian ]
  * Removed unnecessary error logs in L3 Interface attribute set

  [ Paul Atkins ]
  * dp_event: reorder some of the dp_events in the enum
  * event: add a public event notifier for vrf create/delete events
  * 3.10.56

  [ Charles (Chas) Williams ]
  * netvsc: increase driver limits (Bugfix: VRVDR-52360)
  * ptp: check switch nexthop interface is reachable (Bugfix: VRVDR-52447)

  [ Paul Atkins ]
  * 3.10.57

 -- Paul Atkins <paul.atkins@intl.att.com>  Wed, 05 Aug 2020 10:01:32 +0100

vyatta-dataplane (3.11.4) unstable; urgency=medium

  [ Paul Atkins ]
  * 3.10.54
  * Jenkins: change master branch target to be DANOS:Glasgow

  [ Simon Barber ]
  * Convert return string of vplsh led blink cmd to json

  [ Paul Aitken ]
  * dataplane abort due to short string in rte_jhash

  [ Ramkumar Ganapathysubramanian ]
  * Adding support for DSCP or PCP value in QoS egress-map

  [ Paul Aitken ]
  * DPI: Inconsistent use of protocol in DPI output
  * Avoid buffer overrun in sip_alg_hash

  [ Robert Shearman ]
  * 3.10.55

 -- Robert Shearman <robert.shearman@att.com>  Tue, 28 Jul 2020 09:43:59 +0100

vyatta-dataplane (3.11.3) unstable; urgency=medium

  [ Robert Shearman ]
  * fal: check for conditions that violate FAL route API contract
  * lpm: pass pd_state by reference in walk callback
  * route: update dependent routes when interface FAL L3 state changes
  * route6: update dependent routes when interface FAL L3 state changes
    (Fixes: VRVDR-50303)

  [ Paul Atkins ]
  * 3.10.52

  [ Robert Shearman ]
  * nh_common: skip over backup next-hops when fixing up protected tracking
    (Fixes: VRVDR-52257)
  * ut: add symbols for router-interface FAL object in test FAL
  * ut: test PIC edge with a gateway being used by both primary & backup

  [ Ian Wilson ]
  * npf: Add npf return code counters
  * npf: Add commands to show return code counters
  * npf: Add mechanism to filter return code show output dependent on type
  * npf: Add commands to clear return code counters
  * ut: Add function to fetch and print npf return code counts
  * npf: Change nat64 to use nat64_decision_t instead of npf_decision_t
  * npf: Increment return code counters in npf_hook_track
  * npf: Change npf_cache_all to return either a 0 or a negative return code
  * npf: Change the function used by npf_cache_all to return a return code
  * npf: Add return codes to npf_cache_all
  * npf: Add param to npf_get_cache to allow return code to be returned
  * npf: Add return codes to npf state functions
  * npf: Add return codes to npf_hook_track calls to session functions
  * npf: Add return codes to the function to rewrite l3 and l4 fields
  * npf: Add return code to npf_icmpv4_err_nat
  * npf: Change nat64 common functions to have a single return point
  * npf: Add return codes to the nat64 map and convert functions
  * npf: Add return codes to nat64
  * npf: Add optional pointer, rcp, to npf_hook_notrack parameters
  * npf: Increment l2 return code counters in bridging
  * npf: Add single return point in local firewall functions
  * npf: Increment return code counts for local firewall
  * npf: Increment return code counts for ACL firewall
  * npf: Return select detailed return code stats for nat64

  [ Paul Atkins ]
  * 3.10.53

  [ Robert Shearman ]
  * storm_ctl: fix write to heap after free when deleting an instance
    (Fixes: VRVDR-52115)
  * tests: add test for storm-control out of order profile delete
  * Makefile.am: reduce dependencies of fal_plugin_test_la

  [ Charles (Chas) Williams ]
  * main: handle sparse port configurations (Bugfix: VRVDR-49805)
  * netvsc: set more reasonable queue lengths (Bugfix: VRVDR-49805)

  [ Paul Atkins ]

 -- Paul Atkins <paul.atkins@intl.att.com>  Fri, 24 Jul 2020 16:13:59 +0100

vyatta-dataplane (3.11.2) unstable; urgency=medium

  [ bs775m ]
  * fal_plugin :add attributes for enb/dis pause frame
  * vyatta-datapath:add support for enb/dis pauseframe

  [ Charles (Chas) Williams ]
  * Correct enumeration declaration

  [ Paul Atkins ]

 -- Paul Atkins <paul.atkins@intl.att.com>  Fri, 24 Jul 2020 09:12:29 +0100

vyatta-dataplane (3.11.1) unstable; urgency=medium

  [ Mandeep Rohilla ]
  * BFD: Add support for querying max interval values supported

  [ Paul Atkins ]

 -- Paul Atkins <paul.atkins@intl.att.com>  Mon, 20 Jul 2020 21:45:59 +0100

vyatta-dataplane (3.10.70) unstable; urgency=medium

  [ aroberts ]
  * Don't allow a child shaper to exceed 99.6% of parent rate

  [ Paul Atkins ]

 -- Paul Atkins <paul.atkins@intl.att.com>  Fri, 04 Sep 2020 10:15:04 +0100

vyatta-dataplane (3.10.69) unstable; urgency=medium

  [ Charles (Chas) Williams ]
  * ptp: add additional-path support (Bugfix: VRVDR-48480)

 -- Robert Shearman <robert.shearman@att.com>  Tue, 01 Sep 2020 11:42:50 +0100

vyatta-dataplane (3.10.68) unstable; urgency=medium

  [ Paul Aitken ]
  * DPI: app groups: avoid null deref

  [ Paul Atkins ]

 -- Paul Atkins <paul.atkins@intl.att.com>  Wed, 19 Aug 2020 11:43:55 +0100

vyatta-dataplane (3.10.67) unstable; urgency=medium

  * gre: don't double free mbuf if using a gre tunnel to ourself

 -- Paul Atkins <paul.atkins@intl.att.com>  Wed, 19 Aug 2020 08:37:29 +0100

vyatta-dataplane (3.10.66) unstable; urgency=medium

  [ Robert Shearman ]
  * if: move vlan_if_get_stats to common interface code
  * gre: add support for retrieving FAL stats

  [ Paul Atkins ]

 -- Paul Atkins <paul.atkins@intl.att.com>  Mon, 17 Aug 2020 10:14:51 +0100

vyatta-dataplane (3.10.65) unstable; urgency=medium

  [ Gavin Shearer ]
  * ippf: fix issue of corrupted first byte of IPv6 address to match

  [ Paul Atkins ]

 -- Paul Atkins <paul.atkins@intl.att.com>  Mon, 17 Aug 2020 09:44:06 +0100

vyatta-dataplane (3.10.64) unstable; urgency=medium

  [ Ian Wilson ]
  * npf: Increment session stats if session matched, and the pkt is not dropped

  [ Paul Atkins ]

 -- Paul Atkins <paul.atkins@intl.att.com>  Fri, 14 Aug 2020 10:29:11 +0100

vyatta-dataplane (3.10.63) unstable; urgency=medium

  [ aroberts ]
  * Don't allow a child shaper to exceed 99.6% of parent rate

  [ Paul Atkins ]

 -- Paul Atkins <paul.atkins@intl.att.com>  Fri, 14 Aug 2020 10:26:41 +0100

vyatta-dataplane (3.10.62) unstable; urgency=medium

  [ Brian Russell ]
  * qos: extend mark-map to include dp

  [ Paul Atkins ]

 -- Paul Atkins <paul.atkins@intl.att.com>  Thu, 13 Aug 2020 10:17:11 +0100

vyatta-dataplane (3.10.61) unstable; urgency=medium

  [ Brian Russell ]
  * qos: don't enable dscp mapping if designation in use
  * qos: allocate a priority local designation

  [ Paul Atkins ]

 -- Paul Atkins <paul.atkins@intl.att.com>  Mon, 10 Aug 2020 14:46:43 +0100

vyatta-dataplane (3.10.60) unstable; urgency=medium

  [ Paul Aitken ]
  * DPI: add application group database
  * DPI: application resource groups
  * DPI: application resource group parsing
  * DPI: new APIs for application resource groups
  * DPI: add application resource groups to app firewall
  * DPI: add application resource groups to Makefile

  [ Paul Atkins ]

 -- Paul Atkins <paul.atkins@intl.att.com>  Thu, 06 Aug 2020 13:15:51 +0100

vyatta-dataplane (3.10.59) unstable; urgency=medium

  [ Karthik Murugesan ]
  * vxlan: Added null check to avoid null-pointer dereference

  [ Paul Atkins ]

 -- Paul Atkins <paul.atkins@intl.att.com>  Thu, 06 Aug 2020 08:46:48 +0100

vyatta-dataplane (3.10.58) unstable; urgency=medium

  [ Robert Shearman ]
  * controller: extend timeout for adding a port (Fixes: VRVDR-52458)

  [ Paul Atkins ]

 -- Paul Atkins <paul.atkins@intl.att.com>  Wed, 05 Aug 2020 16:25:22 +0100

vyatta-dataplane (3.10.57) unstable; urgency=medium

  [ Charles (Chas) Williams ]
  * ptp: check switch nexthop interface is reachable (Bugfix: VRVDR-52447)

  [ Paul Atkins ]

 -- Paul Atkins <paul.atkins@intl.att.com>  Wed, 05 Aug 2020 09:26:54 +0100

vyatta-dataplane (3.10.56) unstable; urgency=medium

  * dp_event: reorder some of the dp_events in the enum
  * event: add a public event notifier for vrf create/delete events

 -- Paul Atkins <paul.atkins@intl.att.com>  Tue, 04 Aug 2020 15:41:08 +0100

vyatta-dataplane (3.10.55) unstable; urgency=medium

  [ Paul Atkins ]
  * Jenkins: change master branch target to be DANOS:Glasgow

  [ Simon Barber ]
  * Convert return string of vplsh led blink cmd to json

  [ Paul Aitken ]
  * dataplane abort due to short string in rte_jhash
  * DPI: Inconsistent use of protocol in DPI output
  * Avoid buffer overrun in sip_alg_hash

 -- Robert Shearman <robert.shearman@att.com>  Tue, 28 Jul 2020 09:31:32 +0100

vyatta-dataplane (3.10.54) unstable; urgency=medium

  [ Robert Shearman ]
  * storm_ctl: fix write to heap after free when deleting an instance
    (Fixes: VRVDR-52115)
  * tests: add test for storm-control out of order profile delete
  * Makefile.am: reduce dependencies of fal_plugin_test_la

  [ Paul Atkins ]

 -- Paul Atkins <paul.atkins@intl.att.com>  Fri, 24 Jul 2020 09:51:57 +0100

vyatta-dataplane (3.10.53) unstable; urgency=medium

  [ Robert Shearman ]
  * nh_common: skip over backup next-hops when fixing up protected tracking
    (Fixes: VRVDR-52257)
  * ut: add symbols for router-interface FAL object in test FAL
  * ut: test PIC edge with a gateway being used by both primary & backup

  [ Ian Wilson ]
  * npf: Add npf return code counters
  * npf: Add commands to show return code counters
  * npf: Add mechanism to filter return code show output dependent on type
  * npf: Add commands to clear return code counters
  * ut: Add function to fetch and print npf return code counts
  * npf: Change nat64 to use nat64_decision_t instead of npf_decision_t
  * npf: Increment return code counters in npf_hook_track
  * npf: Change npf_cache_all to return either a 0 or a negative return code
  * npf: Change the function used by npf_cache_all to return a return code
  * npf: Add return codes to npf_cache_all
  * npf: Add param to npf_get_cache to allow return code to be returned
  * npf: Add return codes to npf state functions
  * npf: Add return codes to npf_hook_track calls to session functions
  * npf: Add return codes to the function to rewrite l3 and l4 fields
  * npf: Add return code to npf_icmpv4_err_nat
  * npf: Change nat64 common functions to have a single return point
  * npf: Add return codes to the nat64 map and convert functions
  * npf: Add return codes to nat64
  * npf: Add optional pointer, rcp, to npf_hook_notrack parameters
  * npf: Increment l2 return code counters in bridging
  * npf: Add single return point in local firewall functions
  * npf: Increment return code counts for local firewall
  * npf: Increment return code counts for ACL firewall
  * npf: Return select detailed return code stats for nat64

  [ Paul Atkins ]

 -- Paul Atkins <paul.atkins@intl.att.com>  Wed, 22 Jul 2020 10:10:23 +0100

vyatta-dataplane (3.10.52) unstable; urgency=medium

  [ Robert Shearman ]
  * fal: check for conditions that violate FAL route API contract
  * lpm: pass pd_state by reference in walk callback
  * route: update dependent routes when interface FAL L3 state changes
  * route6: update dependent routes when interface FAL L3 state changes
    (Fixes: VRVDR-50303)

  [ Paul Atkins ]

 -- Paul Atkins <paul.atkins@intl.att.com>  Tue, 21 Jul 2020 07:47:56 +0100

vyatta-dataplane (3.10.51) unstable; urgency=medium

  [ Mandeep Rohilla ]
  * BFD: Add support for querying max interval values supported

  [ Paul Atkins ]

 -- Paul Atkins <paul.atkins@intl.att.com>  Mon, 20 Jul 2020 21:23:09 +0100

vyatta-dataplane (3.10.50) unstable; urgency=medium

  * sanitizer: set ASAN_OPTIONS when sanitizer is used

 -- Paul Atkins <paul.atkins@intl.att.com>  Mon, 20 Jul 2020 13:36:11 +0100

vyatta-dataplane (3.10.49) unstable; urgency=medium

  [ Robert Shearman ]
  * shadow: remove the shadow port handler when an interface is freed
    (Fixes: VRVDR-52193)
  * shadow: use events for init/destroy
  * sample: fix the visit_after node declaration

  [ Paul Atkins ]

 -- Paul Atkins <paul.atkins@intl.att.com>  Mon, 20 Jul 2020 13:18:35 +0100

vyatta-dataplane (3.10.48) unstable; urgency=medium

  [ Robert Shearman ]
  * config: factor out and simplify PCI address parsing for backplane ports
  * config: parse management_port platform.conf attribute
  * dpdk-eth: add management port attribute to interface information

  [ Paul Atkins ]

 -- Paul Atkins <paul.atkins@intl.att.com>  Mon, 20 Jul 2020 08:46:22 +0100

vyatta-dataplane (3.10.47) unstable; urgency=medium

  [ Thomas Kiely ]
  * mac_limit: Remove temporary show keyword

  [ Charles (Chas) Williams ]
  * coverity: fix handling when an error is returned (Bugfix: VRVDR-52191)

  [ Robert Shearman ]
  * dpdk-eth: only remove a LAG port after the ifp using it has been freed
  * main: only close the ports after cleaning up interfaces (Fixes: VRVDR-52220)

  [ Paul Atkins ]
  * fal: provide alternate name for FAL_BFD_HW_MODE_CP_INDEPENDENT

 -- Paul Atkins <paul.atkins@intl.att.com>  Thu, 16 Jul 2020 12:02:27 +0100

vyatta-dataplane (3.10.46) unstable; urgency=medium

  [ Mike Manning ]
  * L2TPv3: Fails to be ping across tunnel using L2TPv3

  [ Robert Shearman ]
  * if: fix cleanup of DPDK ethernet interfaces (Fixes: VRVDR-52145)

  [ Paul Atkins ]
  * ut: add vars that tests can use to pass state to the fal

 -- Paul Atkins <paul.atkins@intl.att.com>  Fri, 10 Jul 2020 13:59:35 +0100

vyatta-dataplane (3.10.45) unstable; urgency=medium

  [ Nicholas Brown ]
  * Add a CODEOWNERS file

  [ Charles (Chas) Williams ]
  * vhost: fix netlink races with hotplug (Bugfix: VRVDR-50960)

  [ Paul Atkins ]

 -- Paul Atkins <paul.atkins@intl.att.com>  Wed, 08 Jul 2020 15:21:32 +0100

vyatta-dataplane (3.10.44) unstable; urgency=medium

  * main: allow the user to specify the platform_file location
  * ut: allow user to specify platform conf file

 -- Paul Atkins <paul.atkins@intl.att.com>  Tue, 07 Jul 2020 13:02:45 +0100

vyatta-dataplane (3.10.43) unstable; urgency=medium

  [ Nicholas Brown ]
  * Remove last mentions of valgrind build
  * Enable the address sanitizer as part of the jenkins build
  * use .checkpatch.conf

  [ Robert Shearman ]
  * dpdk-eth: check that ifp exists in linkwatch_change_mark_state
  * dpdk-eth: don't require ifp for updating queue state (Fixes: VRVDR-52109)

  [ Paul Atkins ]

 -- Paul Atkins <paul.atkins@intl.att.com>  Mon, 06 Jul 2020 13:29:50 +0100

vyatta-dataplane (3.10.42) unstable; urgency=medium

  [ Charles (Chas) Williams ]
  * lag: remove potentially offensive language (Bugfix: VRVDR-51820)
  * main: remove potentially offensive language (Bugfix: VRVDR-51820)
  * vrf: remove potentially offensive language (Bugfix: VRVDR-51820)
  * bridge: remove potentially offensive language (Bugfix: VRVDR-51820)
  * tests: remove potentially offensive language (Bugfix: VRVDR-51820)
  * session: remove potentially offensive language (Bugfix: VRVDR-51820)

  [ Paul Atkins ]

 -- Paul Atkins <paul.atkins@intl.att.com>  Fri, 03 Jul 2020 15:49:00 +0100

vyatta-dataplane (3.10.41) unstable; urgency=medium

  [ Robert Shearman ]
  * if: issue feature event for interface being created
  * mstp: defer creation of STP object until after bridge created in FAL
    (Fixes: VRVDR-52083)
  * bridge: fix duplicate FAL br_new_port notification (Fixes: VRVDR-52084)
  * ut: validate FAL contract for bridge-port objects

  [ Thomas Kiely ]
  * mac_limit: Rename "mac-count" command to "limit status"

  [ Brian Russell ]
  * qos: update fal global map when resource group changes

  [ Paul Atkins ]

 -- Paul Atkins <paul.atkins@intl.att.com>  Fri, 03 Jul 2020 14:22:05 +0100

vyatta-dataplane (3.10.40) unstable; urgency=medium

  [ harios ]
  * Fix done for nexthop as IPv4 mapped IPv6 address

  [ Robert Shearman ]
  * main: swap order of checks on closing ports (Fixes: VRVDR-52095)
  * if: make promiscuity apply to VLANs as well as MAC addresses
    (Fixes: VRVDR-52049)
  * capture: remove interface-type check for setting promiscuity

  [ Paul Atkins ]

 -- Paul Atkins <paul.atkins@intl.att.com>  Fri, 03 Jul 2020 09:06:51 +0100

vyatta-dataplane (3.10.39) unstable; urgency=medium

  [ Robert Shearman ]
  * ut: add dp1 prefix to switchports
  * devinfo: change if_port_info to not require an ifp
  * master: avoid needing ifp present when adding/deleting ports
  * if: classify backplane ports as dataplane interfaces
  * if: clean up life-cycle of DPDK ethernet interface objects
    (Closes: VRVDR-51844)
  * if: remove missed link & unspec address handling
  * if: remove missed IP address & netconf handling (Closes: VRVDR-51845)
  * if: remove unused hwport incomplete infra

  [ Paul Atkins ]

 -- Paul Atkins <paul.atkins@intl.att.com>  Thu, 02 Jul 2020 08:52:24 +0100

vyatta-dataplane (3.10.38) unstable; urgency=medium

  [ Robert Shearman ]
  * shadow: remove superfluous interface netlink state management

  [ Paul Atkins ]

 -- Paul Atkins <paul.atkins@intl.att.com>  Wed, 01 Jul 2020 13:24:13 +0100

vyatta-dataplane (3.10.37) unstable; urgency=medium

  [ Paul Aitken ]
  * DPI: add nDPI debugging
  * DPI: load optional nDPI protocols and categories

  [ Charles (Chas) Williams ]
  * unit tests: fix mbuf debuggging (Bugfix: VRVDR-51987)
  * crypto: fix mbuf debugging (Bugfix: VRVDR-51987)
  * mpls: reject short packets (Bugfix: VRVDR-51987)

  [ Paul Atkins ]

 -- Paul Atkins <paul.atkins@intl.att.com>  Wed, 01 Jul 2020 09:22:12 +0100

vyatta-dataplane (3.10.36) unstable; urgency=medium

  * control: add a comment to request new commands in protobuf format
  * dpdk_eth_if: don't dump ports that have been unplugged
  * if: in ifnet_byethname skip over unplugged interfaces
  * hotplug: mark the interface as unplugged at the start of processing
  * dpdk_eth_if: don't assume that info.driver_name is valid

 -- Paul Atkins <paul.atkins@intl.att.com>  Wed, 24 Jun 2020 09:07:45 +0100

vyatta-dataplane (3.10.35) unstable; urgency=medium

  [ Shweta Choudaha ]
  * Backplane:Shut DPDK bkplane ports post fal cleanup

  [ Paul Atkins ]

 -- Paul Atkins <paul.atkins@intl.att.com>  Fri, 19 Jun 2020 16:18:37 +0100

vyatta-dataplane (3.10.34) unstable; urgency=medium

  [ Ethan Li ]
  * bfd-hw: add FAL attribute for BFD hw running mode

  [ Nicholas Brown ]
  * sample plugin and test code only using public API
  * The test code for the sample plugin should also a plugin

  [ Ian Wilson ]
  * npf: Set custom timeout in dataplane session after session is created
  * npf: Add option to cache pkt without updating the cache grouper data
  * npf: Move _npf_cache_all_at in order to avoid forward reference

  [ Thomas Kiely ]
  * Avoid unnecessary unapply of mac limit feature

  [ Mandeep Rohilla ]
  * BR_VLAN_SET: Api to determine if vlan set is empty
  * BR_VLAN_SET UT: unit tests for the vlan set empty api

  [ Paul Atkins ]
  * ut: func to verify state based on pb show should use void *

 -- Paul Atkins <paul.atkins@intl.att.com>  Fri, 19 Jun 2020 09:02:21 +0100

vyatta-dataplane (3.10.33) unstable; urgency=medium

  [ Ian Wilson ]
  * cgnat: Several small cosmetic changes to cgnat
  * cgnat: Add 2-tuple sessn to hash table if it fails to be added directly
  * cgnat: Move 2-tuple session inspection code into separate function
  * cgnat: Block outbound flow if max-dest-per-session reached
  * cgnat: Block inbound packets if max-dest-per-session reached
  * cgnat: Increase maximum configurable max-dest-per-session to 128
  * ut: Fixup cgnat25 to expect an ICMP error
  * cgnat: Remove interface config store and replay mechanism
  * ut: Remove cgnat14 test for interface store and replay mechanism

  [ Paul Atkins ]

 -- Paul Atkins <paul.atkins@intl.att.com>  Tue, 16 Jun 2020 10:32:46 +0100

vyatta-dataplane (3.10.32) unstable; urgency=medium

  [ Mandeep Rohilla ]
  * DP_EVENT: Add new event for MTU change notifications
  * MTU: Register QoS's intereset in MTU change
  * MTU: Don't bounce the port when changing the MTU

  [ Paul Atkins ]

 -- Paul Atkins <paul.atkins@intl.att.com>  Fri, 12 Jun 2020 11:54:49 +0100

vyatta-dataplane (3.10.31) unstable; urgency=medium

  [ Ian Wilson ]
  * npf: Simplify and enhance the api for fetching address group json

  [ Paul Atkins ]

 -- Paul Atkins <paul.atkins@intl.att.com>  Fri, 12 Jun 2020 11:14:46 +0100

vyatta-dataplane (3.10.30) unstable; urgency=medium

  [ Robert Shearman ]
  * debian: don't suppress changelog generation
  * Pull JSON writer code out into a shared library (Fixes: VRVDR-51389)

  [ Paul Atkins ]

 -- Paul Atkins <paul.atkins@intl.att.com>  Tue, 09 Jun 2020 09:24:36 +0100

vyatta-dataplane (3.10.29) unstable; urgency=medium

  [ Srinivas Narayan ]
  * Check if next hop is non-NULL before de-referencing it

  [ Paul Atkins ]

 -- Paul Atkins <paul.atkins@intl.att.com>  Tue, 09 Jun 2020 08:40:38 +0100

vyatta-dataplane (3.10.28) unstable; urgency=medium

  [ Charles (Chas) Williams ]
  * conf: allow dev_flags to be filtered (Bugfix: VRVDR-48438)
  * ixgbe: do not use the LSC interrupt (Bugfix: VRVDR-48438)
  * ifconfig: allow inspection of the lsc status
  * vhost: do not wait forever for QMP (Bugfix: VRVDR-51099)

  [ Paul Atkins ]

 -- Paul Atkins <paul.atkins@intl.att.com>  Fri, 05 Jun 2020 10:16:49 +0100

vyatta-dataplane (3.10.27) unstable; urgency=medium

  [ Ian Wilson ]
  * nat64: Only dereference the session sentry once
  * nat64: Free memory before returning in nat64_create error case

  [ Robert Shearman ]
  * storm_ctl: avoid redundant FAL update when adding threshold for new type
  * storm_ctl: move fal_policer_modify_profile function down
  * storm_ctl: make threshold removal FAL state symmetric (Fixes: VRVDR-51406)

  [ Paul Atkins ]
  * lpm6: fix check for depth when removing /24

 -- Paul Atkins <paul.atkins@intl.att.com>  Thu, 04 Jun 2020 12:28:06 +0100

vyatta-dataplane (3.10.26) unstable; urgency=medium

  [ Mark Gillott ]
  * if: migrate hardware port completion to separate function
  * if: replace NEWPORT with INIPORT & ADDPORT (Fixes: VRVDR-46511)
  * if: postpone snapshot request until port initialisation complete
    (Fixes: VRVDR-46511)

  [ Paul Atkins ]

 -- Paul Atkins <paul.atkins@intl.att.com>  Fri, 29 May 2020 14:15:43 +0100

vyatta-dataplane (3.10.25) unstable; urgency=medium

  [ Paul Aitken ]
  * DPI: fix memleaks in dpi_ctor
  * DPI: make initialisation return errno

  [ Robert Shearman ]
  * ip_rt_protobuf: fix coverity resource leak reports (Fixes: VRVDR-51284)

  [ Ian Wilson ]
  * cgnat: Return NAT pool "full" (np_full) json to control plane

  [ ak487r ]
  * tests: remove ipv6 ND Solicitation tests for originating firewall

  [ Ian Wilson ]
  * cgnat: Max dest per session only allows powers of two

  [ Tom Kiely ]
  * MAC Limit: Add a new attr for mac limit on port/vlan
  * MAC Limit: Add a new log type flag for mac limiting feat
  * MAC Limit: Add support for creating MAC limiting profiles
  * MAC Limit: Add support mac limit entry based on port/vlan
  * MAC Limit: Apply mac limiting in the FAL
  * MAC Limit: Add hooks for applying mac limiting based on dp events
  * MAC Limit: Add support for show command
  * Add Unit Tests for MAC limiting feature.

  [ Paul Atkins ]

 -- Paul Atkins <paul.atkins@intl.att.com>  Fri, 29 May 2020 12:13:11 +0100

vyatta-dataplane (3.10.24) unstable; urgency=medium

  [ Paul Atkins ]
  * main: add a wrapper to unregister a thread with rcu
  * ip_forward: remove references to next_hop_v6

  [ Robert Shearman ]
  * route: set some missing address family types
  * route_v6: set some missing address family types
  * mpls: set some missing address family types

  [ Paul Atkins ]
  * main: make ASSERT_MASTER public

 -- Paul Atkins <paul.atkins@intl.att.com>  Fri, 22 May 2020 11:01:09 +0100

vyatta-dataplane (3.10.23) unstable; urgency=medium

  [ Paul Atkins ]
  * debian: define prefix in the libyattafal .pc file

  [ Paul Carson ]
  * Forward PPP CHAP traffic to PPP (Fixes: VRVDR-49231)

  [ Derek Fawcus ]
  * NPF: Use ICMP opcode defines, not magic values
  * NPF: Adjust ICMP opcode generation
  * NPF: Enable matching of ICMP classes in ncode
  * Update checkpath warnings in use

  [ Paul Atkins ]

 -- Paul Atkins <paul.atkins@intl.att.com>  Thu, 21 May 2020 10:40:12 +0100

vyatta-dataplane (3.10.22) unstable; urgency=medium

  [ Robert Shearman ]
  * debug_strip: add build-ids to package metadata
  * Generate -dbgsym packages per binary package (Fixes: VRVDR-50948)

  [ Shweta Choudaha ]
  * flow_cache: Use get_lcore_max to get max lcoreid

  [ Paul Atkins ]

 -- Paul Atkins <paul.atkins@intl.att.com>  Tue, 19 May 2020 10:59:05 +0100

vyatta-dataplane (3.10.21) unstable; urgency=medium

  [ Paul Atkins ]
  * nd6_nbr: when storing the v6 addr use sockaddr_storage not sockaddr

  [ Gavin Shearer ]
  * nat64: check rule group name of rule is set before accessing it

  [ Paul Atkins ]
  * main: make sure that we don't register rcu thread twice

  [ Charles (Chas) Williams ]
  * dpdk: get dev_info before closing (Bugfix: VRVDR-51041)

  [ Paul Atkins ]

 -- Paul Atkins <paul.atkins@intl.att.com>  Mon, 18 May 2020 19:29:08 +0100

vyatta-dataplane (3.10.20) unstable; urgency=medium

  [ Paul Aitken ]
  * DPI: new APIs to support application name database
  * DPI: new APIs to support application type database
  * DPI: new APIs for user-defined applications
  * DPI: new APIs to allow packet processing by nDPI
  * DPI: change --without-dpi to build without nDPI
  * DPI: add new files to makefile
  * DPI: remove redundant files
  * DPI: don't need to include DPI
  * DPI: remove Qosmos from dpi_internal.h, add new APIs
  * DPI: update app_cmds.c includes
  * DPI: dpi_public.c to call the engine-based APIs
  * DPI: update DPI rprocs to engine-based APIs
  * DPI: remove app database from npf_ext_app.c
  * DPI: update app FW DPI rprocs to use engine-based APIs
  * DPI: update L3 DPI pipeline to use engine-based APIs
  * DPI: add new engine-based APIs to dpi.c
  * DPI: add libndpi-dev build dependency

  [ Paul Atkins ]

 -- Paul Atkins <paul.atkins@intl.att.com>  Mon, 18 May 2020 15:32:27 +0100

vyatta-dataplane (3.10.19) unstable; urgency=medium

  [ ak487r ]
  * npf: add originating firewall
  * tests: add ipv4 tcp slowpath tests for originating firewall
  * tests: add ipv6 tcp slowpath tests for originating firewall
  * tests: add ipv4 icmp packet to big tests for originating firewall
  * tests: add ipv6 icmp packet to big tests for originating firewall
  * tests: add ipv6 ND Advertisement tests for originating firewall
  * tests: add ipv6 ND Solicitation tests for originating firewall
  * tests: add ipv4 echo reply by cgnat for originating firewall

  [ Paul Atkins ]
  * ut: fix issue with buffer size when comparing one-of
  * nh_common: change 1 to 1ull when using it to shift 64 bit numbers
  * nh_common: when updating map get the count from the bitmap
  * nh_common: on nh_map init leave space for unusable primaries
  * nh_common: use CMM macros when reading/modifying the usability flag
  * nh_common: reinit nh map contents if collisions when marking unusable
  * nh_common: let paths be marked usable and unusable
  * ut: tests for pic edge where a path is made usable
  * route6: display the next hop map for v6 routes
  * ut: remove extra whitespace in pic edge tests
  * ut: add an ipv6 pic edge test
  * route: register path_state functions with event infra for cleanup

 -- Paul Atkins <paul.atkins@intl.att.com>  Mon, 18 May 2020 13:56:55 +0100

vyatta-dataplane (3.10.18) unstable; urgency=medium

  [ Sanjay Iyer ]
  * hw-bfd: Add additional FAL attributes (Fixes: VRVDR-50399)

  [ Paul Atkins ]

 -- Paul Atkins <paul.atkins@intl.att.com>  Fri, 15 May 2020 17:24:01 +0100

vyatta-dataplane (3.10.17) unstable; urgency=medium

  [ Paul Atkins ]
  * nh_common: check if a nh is unusable before marking as unusable
  * nh_common: don't put an unusable nh into the map at init time
  * nh_common: add a bitmask to track usable next_hops
  * ut: allow for checking for one of many expected strings
  * ut: further tests for pic edge

  [ Gavin Shearer ]
  * nat: add support in apm for multiple port maps based on protocol
  * nat: rename fields in port_prot structure
  * nat: add passing in IP proto to apm port request fns
  * nat: update per-rule nat statistics to be per-protocol
  * nat: pass back in JSON the per-protocol rule used counts
  * nat: add warning if changing port pool for separate ICMP pool

  [ Paul Atkins ]

 -- Paul Atkins <paul.atkins@intl.att.com>  Fri, 15 May 2020 13:40:54 +0100

vyatta-dataplane (3.10.16) unstable; urgency=medium

  [ Robert Shearman ]
  * if: fix typo in ifop_uninit comment
  * bridge: issuing FAL delport notifications for members on bridge delete
    (Fixes: VRVDR-51123)

  [ Srinivas Narayan ]
  * npf: Add a flag to enable hash table linkage for rules
  * npf: add hash table linkage for rules

  [ Paul Atkins ]
  * nh_common: change api to mark path unusable to also allow usable

 -- Paul Atkins <paul.atkins@intl.att.com>  Fri, 15 May 2020 11:53:04 +0100

vyatta-dataplane (3.10.15) unstable; urgency=medium

  [ Dewi Morgan ]
  * dataplane: add dp_ifnet_admin_status api

  [ Paul Atkins ]
  * nh_common: when a next_hop is marked unusable update the fal
  * urcu: add an API to allow a thread to register with urcu
  * dpdk_linkwatch: on link down mark paths unusable

  [ Robert Shearman ]
  * fal: signal backup paths

  [ Paul Atkins ]

 -- Paul Atkins <paul.atkins@intl.att.com>  Wed, 13 May 2020 16:27:47 +0100

vyatta-dataplane (3.10.14) unstable; urgency=medium

  [ Srinivas Narayan ]
  * npf: Add flags to skip stats maintenance
  * npf: Skip stats allocation if NO_STATS flag is set
  * npf: Add NULL checks for rule stats where necessary
  * npf: Skip stats allocation for IPsec rulesets
  * npf: Use NO_STATS flag to optimize high level ops

  [ Simon Barber ]
  * Set the l3 length of Site-2-Site Packets for TX on spath

  [ Paul Atkins ]
  * ut: move the pic edge tests into dp_test_ip_pic_edge.c
  * nh_common: change the nexthop to have a struct_ip addr
  * nh_common: rename nexthop_create_copy
  * mpls: make nh_outlabels_copy copy all labels
  * nh_common: add a function to copy a next_hop and use instead of memcpy
  * nh_common: provide apis to help do a modify of an active next_hop_list
  * nh_common: store the number of primary paths in the next_hop_list
  * nh_common: store the protected next_hops in a 2 level hash
  * nh_common: use a nh_map when a next_hop_list has backup paths
  * route: Add an api to allow plugins to provide path state
  * nh_common: add a ptr back from the NH to the NH list
  * nh_common: update sw forwarding state when a NH becomes unusable
  * ut: ip pic edge tests
  * ut: ip pic edge tests with traffic
  * nh_common: fix typos in comments
  * nh_common: when tracking nexthops with backups, skip those with no ifp

 -- Paul Atkins <paul.atkins@intl.att.com>  Wed, 13 May 2020 08:43:08 +0100

vyatta-dataplane (3.10.13) unstable; urgency=medium

  [ Nicholas Brown ]
  * update autconf dpdk check to check for 19.11

  [ Robert Shearman ]
  * protobuf: fix typo in description of mpls_labels field

  [ Srinivas Narayan ]
  * flow-cache: Add API prototypes for flow-cache
  * flow-cache: Move crypto pkt buffer definition
  * flow-cache: Rename pr_cache* to flow_cache*
  * flow-cache: Rename variable used for flow_cache_entry
  * flow-cache: Move address union definition to make it re-usable
  * flow-cache: Migrate addresses to common definition
  * flow-cache: Enable support for IPv6
  * flow-cache: refactor common code invoking flow_cache_add
  * flow-cache: Decouple flow cache from crypto per-core block
  * flow-cache: use accessors for rule and context
  * flow-cache: add a bit to identify packets not matching any rule
  * flow-cache: Add support for caching negative matches
  * flow-cache: Create cache entries for cleartext packets
  * flow-cache: Skip further processing on cache match for cleartext packet
  * flow-cache: Avoid de-referencing policy rule unless present
  * flow-cache: Use rss hash if present in buffer
  * flow-cache: Add support for aging
  * flow-cache: refactor code to dump cache
  * flow-cache: Move flow-cache infra to separate module
  * flow-cache: Emit hit counts
  * flow-cache: split flow cache dump into smaller functions
  * flow-cache: Update comments to use 'flow cache'
  * flow-cache: rename crypto specific function & macro
  * flow-cache: Reorder fields to remove holes in structure

  [ Shweta Choudaha ]
  * backplane: use device max_mtu for backplane intf

  [ Paul Atkins ]

 -- Paul Atkins <paul.atkins@intl.att.com>  Tue, 12 May 2020 12:13:28 +0100

vyatta-dataplane (3.10.12) unstable; urgency=medium

  * debian: update dependency on vyatta-dpdk-swport

 -- Paul Atkins <paul.atkins@intl.att.com>  Mon, 11 May 2020 14:31:12 +0100

vyatta-dataplane (3.10.11) unstable; urgency=medium

  [ Brian Russell ]
  * qos: fix legacy map show

  [ Nicholas Brown ]
  * git ignore more debian package install directories
  * dataplane-dev does not have a dependency on the test binary

  [ Robert Shearman ]
  * route_v6: move handle_route6 function to ip_netlink.c
  * if: rename incomplete_route_add function
  * protobuf: add definition for route updates from the RIB
  * ip_rt_protobuf: add support for decoding protobuf route updates
  * tests: add support for protobuf route messages
  * ip_rt_protobuf: add support for installing backup paths
  * tests: add test for routes with backup paths
  * ecmp: move netlink handling to ip_netlink.c
  * ip_rt_protobuf: preserve display behaviour for MPLS deagg routes

  [ Paul Atkins ]

 -- Paul Atkins <paul.atkins@intl.att.com>  Mon, 11 May 2020 11:49:36 +0100

vyatta-dataplane (3.10.10) unstable; urgency=medium

  [ Mike Larson ]
  * Typo in include guard

  [ Shweta Choudaha ]
  * Add support for I40E X722 device

  [ Charles (Chas) Williams ]
  * dpdk: 19.11: struct ether_addr to struct rte_ether_addr
    (Bugfix: VRVDR-45636)
  * dpdk: 19.11; is_*_ether_addr to rte_is_*_ether_addr (Bugfix: VRVDR-45636)
  * dpdk: 19.11: e_RTE_METER_COLORS to RTE_COLORS (Bugfix: VRVDR-45636)
  * dpdk: 19.11: rename struct *_hdr to struct rte_*_hdr (Bugfix: VRVDR-45636)
  * dpdk: 19.11: ETHER_* to RTE_ETHER_* (Bugfix: VRVDR-45636)
  * dpdk: 19.11: add alignment to packed structs (Bugfix: VRVDR-45636)
  * dpdk: 19.11: fix swport unit tests (Bugfix: VRVDR-45636)
  * dpdk: 19.11: update build depdendencies (Bugfix: VRVDR-45636)

  [ Paul Atkins ]

 -- Paul Atkins <paul.atkins@intl.att.com>  Mon, 11 May 2020 09:13:58 +0100

vyatta-dataplane (3.10.9) unstable; urgency=medium

  [ Gavin Shearer ]
  * alg: ensure parent session active before linking child

  [ Paul Atkins ]
  * 3.9.108

  [ Charles (Chas) Williams ]
  * crypto: count burst buffer full as drops (Bugfix: VRVDR-50279)
  * crypto: count most errors as proto drops (Bugfix: VRVDR-50279)
  * crypto: eliminate macro usage (Bugfix: VRVDR-50279)
  * crypto: count packets against tunnel interface (Bugfix: VRVDR-50279)
  * crypto: do not count failed packets (Bugfix: VRVDR-50279)

  [ Paul Atkins ]
  * 3.9.109

  [ Mark Gillott ]
  * Register event operations only on first use (Fixes: VRVDR-50621)
  * Capture portmonitor replay errors (Fixes: VRVDR-50621)

  [ Paul Atkins ]
  * 3.9.110

  [ Charles (Chas) Williams ]
  * vhost: fix QMP communication (Bugfix: VRVDR-50745)

  [ Paul Atkins ]
  * 3.9.111

  [ Nicholas Brown ]
  * Add new public API dp_pipeline_is_feature_enabled_by_inst()

  [ Paul Atkins ]
  * 3.9.112

  [ Mark Gillott ]
  * pipeline: add initialiser to declaration of storage_ctx

  [ Nicholas Brown ]
  * Install test headers into the correct path from Makefile
  * dataplane_test in it's own package

  [ Gavin Shearer ]
  * nat64: make per-rule 'used' count be decremented
  * nat64: set full range for overload start/stop ports

  [ Mark Gillott ]
  * pcap: serialise access to capture console socket (Fixes: VRVDR-50937)

  [ Paul Atkins ]

 -- Paul Atkins <paul.atkins@intl.att.com>  Wed, 06 May 2020 14:13:12 +0100

vyatta-dataplane (3.10.8) unstable; urgency=medium

  [ Mike Larson ]
  * Add helper functions for protobuf

  [ Paul Atkins ]
  * nh_common: use a common version of nh_get_lables
  * nh_common: use a common version of nh_get_flags
  * mpls: use dp_nh_get_ifp instead of nh_get_if
  * nh_common: use a common version of nexthop_mp_select
  * route: add a family parameter to nexthop_select
  * route6: add a family parameter to nexthop6_select
  * crypto: crypto_policy_handle_packet_outbound_checks to use common nh
  * crypto: pr_feat_attach should use a single nh instead of a union
  * nh_common: use a common version of nexthop_select
  * nh: change nh_select so that it takes a family not a nh_type
  * nh: use nexthop_select instead of nh_select
  * mpls: make mpls_label_table_lookup return a next_hop ptr
  * mpls: make mpls_unlabeled_input return a struct next_hop *
  * mpls: modify mpls_oam_v4_lookup to use a next_hop instead of a union
  * mpls: change mpls_label_table_ins_lbl_internal to take a next_hop ptr
  * mpls: change mpls_label_table_insert_label to take a next_hop ptr
  * mpls: change mpls_label_table_add_reserved_labels to use a next_hop ptr
  * mpls: nh_fwd_mpls should take a struct next_hop ptr
  * mpls: change nh_eth_output_mpls to take a struct next_hop ptr
  * mpls: change nh_mpls_ip_fragment to take a struct next_hop ptr
  * mpls: change nh_mpls_forward to take a struct next_hop ptr
  * mpls: change mpls_labeled_forward to use a struct next_hop ptr
  * mpls: change mpls_unlabeled_forward to use a struct next_hop ptr
  * ecmp: change ecmp_mpls_create to return a struct next_hop ptr
  * mpls: change mpls_route_change to use a struct next_hop ptr
  * crypto: make crypto_policy_check_outbound take a struct next_hop **
  * l3_v4_ipsec: use struct next_hop instead of the nh union
  * l3_v6_ipsec: use struct next_hop instead of the nh union
  * shadow: use struct next_hop instead of the nh union nin spath_reader
  * nh: remove union next_hop_v4_or_v6_ptr as it is no longer used
  * crypto: tidy up code in crypto_policy_check_outbound
  * crypto: remove common code in crypto_policy_feat_attach_by_reqid
  * crypto: remove  common code in policy_bind_feat_attach
  * crypto: remove common code in policy_rule_to_json
  * shadow: commonise next_hop code in spath_reader
  * nh_common: make some of the nexthop functions static
  * nh: move the final funcs from nh.c and delete the file
  * mpls: move nh_fwd_ret into mpls_forward.c as that is the only user
  * nh: remove definition of NH_STRING_MAX as it is unused
  * mpls: remove duplicate code in mpls_route_change
  * nh_common: move enum nh_type into nh_common.h
  * nh_common: include mpls.h as it uses the outlabels defined there
  * nh_common: include ip_addr.h as it uses the ip_addr defined there
  * route: include if_llatbl.h as it use symbols defined there
  * l3_v4_encap: include if_llatbl.h as it use symbols defined there
  * nh: move enum nh_type to nh_common.h and remove nh.h
  * nh_common: rename next_hop_u to next_hop_list

 -- Paul Atkins <paul.atkins@intl.att.com>  Fri, 01 May 2020 10:11:41 +0100

vyatta-dataplane (3.10.7) unstable; urgency=medium

  [ Nicholas Brown ]
  * Git Ignore generated library files

  [ Robert Shearman ]
  * vlan_modify: fix json writing unwinding for no interfaces
    (Fixes: VRVDR-50839)
  * fal: add FAL next-hop attributes for PIC Edge (Closes: VRVDR-50739)
  * fal: add memory management functions
  * if: use RCU for interface fal_l3 field
  * storm_control: use RCU for instance sci_fal_obj array
  * tests: use FAL memory helpers in test plugin

  [ Paul Atkins ]

 -- Paul Atkins <paul.atkins@intl.att.com>  Fri, 01 May 2020 08:19:56 +0100

vyatta-dataplane (3.10.6) unstable; urgency=medium

  [ Paul Atkins ]
  * ut: change the size of the rings on the tx/rx interfaces
  * ut: provide apis for injecting and getting tx'ed packets
  * ut: add a new test for qos bursts

  [ Robert Shearman ]
  * vlan_modify: don't create filter chain unless there's an action we handle
    (Fixes: VRVDR-50709)
  * vlan_modify: remove some noisy log messages (Fixes: VRVDR-50711)

  [ Mike Larson ]
  * Protobuf support files need to be exported for plug-in
  * Move install location for protobuf generated files
  * Export more UT functions/headers
  * Update pkg-config path for dev
  * Set up dependency correctly for proto projects

  [ Paul Atkins ]
  * route: make the gateway in a next hop a union of v4/v6
  * route: change order of fields in struct next_hop_u
  * mpls: include stdbool.h as the header file uses bool
  * nh_common: add a new nh_common file to contain core nh code
  * route6: make the v6 route code use the common 'struct next_hop'
  * nh_common: move struct next_hop_u into nh_common.h
  * nh_common: remove struct next_hop_v6_u, use the v4/v6 version
  * nh_common: move the struct nexthop_hash_key to nh_common header file
  * route6: use the common nexthop_hash_key structure
  * nh_common: move struct nexthop_table into nh_common.h
  * route6: use the common nexthop table definition
  * nh_common: add code to allow registration per AF
  * nh_common: add common funcs to get/set ifp from nh
  * route6: move route_v6_init and route_v6_uninit lower in file
  * route: register hash functions with nh_common
  * route6: register hash functions with nh_common
  * route: don't use global nh_tbl var from nexthop_new
  * route: modify the debug in nexthop_reuse to add the af
  * nh_common: make the nexthop_lookup function common
  * route6: use the common nexthop_lookup function
  * fal: use a common version of next_hop_to_packet_action
  * fal: use a common version of next_hop_group_packet_action
  * fal: use a common version of next_hop_to_attr_list
  * fal: use a common version of fal_ip_new_next_hops
  * nh_common: use a common version of nexthop_reuse
  * nh_common: use a common version of nexthop_hash_insert
  * route6: pass an address family into nexthop6_new
  * route6: use NEXTHOP_HASH_TBL_SIZE instead of the v6 specific version
  * nh_common: use a common version of nexthop_alloc
  * nh_common: use a common version of nexthop_destroy
  * route6: change nexthop6_new to take a proto field
  * nh_common: use a common version of nexthop_new
  * route: modify nexthop_create to take a struct ip_addr for the gateway
  * route6: modify nexthop6_create to take a struct ip_addr for the gateway
  * nh_common: use a common version of nexthop_create
  * fal: use a common version of fal_ip_del_next_hops
  * nh_common: use a common version of nh_is_neigh_present
  * nh_common: use a common version of nh_is_neigh_created
  * nh_common: use a common version of nh_get_lle
  * route: add a family parameter to nexthop_put
  * route6: add a family parameter to nexthop6_put
  * nh_common: use a common version of nexthop_put
  * nh_common: use a common version of nexthop_create_copy
  * route: add a family parameter to nexthop_hash_del_add
  * route6: add a family parameter to nexthop6_hash_del_add
  * nh_common: use a common version of nexthop_hash_del_add
  * nh_common: use a common version of nh_is_connected
  * nh_common: use a common version of nh_is_local
  * nh_common: use a common version of nh_is_gw
  * route: add a family parameter to nh4_set_neigh_present
  * route6: add a family parameter to nh6_set_neigh_present
  * nh_common: use a common version of nh_set_neigh_present
  * route: add a family parameter to nh4_clear_neigh_present
  * route6: add a family parameter to nh6_clear_neigh_present
  * nh_common: use a common version of nh_clear_neigh_present
  * route: add a family parameter to nh4_set_neigh_created
  * route6: add a family parameter to nh6_set_neigh_created
  * nh_common: use a common version of nh_set_neigh_created
  * route: add a family parameter to nh4_clear_neigh_created
  * route6: add a family parameter to nh6_clear_neigh_created
  * nh_common: use a common version of nh_clear_neigh_created
  * nh_common: use a common version of nextu_nc_count
  * nh_common: use a common version of nextu_find_path_using_ifp
  * nh_common: use a common version of nextu_is_any_connected
  * route: add a family parameter to route_nh_replace
  * route: add a family parameter to route6_nh_replace
  * fal: move next_hop_group_packet_action higher in file
  * fal: use next_hop_group_packet_action when creating new ip nhs

 -- Paul Atkins <paul.atkins@intl.att.com>  Wed, 29 Apr 2020 08:42:25 +0100

vyatta-dataplane (3.10.5) unstable; urgency=medium

  [ Srinivas Narayan ]
  * Refactor use of grouper2 functions into separate module
  * rte-acl: determine ruleset size at creation time
  * rte-acl: Add packet matching abstraction
  * rte-acl: migrate ruleset to packet match abstraction API
  * rte-acl: Rename npf_grouper_cb_data and make it public
  * rte-acl: Add rte-acl based implementation of packet matching callbacks
  * rte-acl: Set up crypto callbacks for using rte-acl
  * rte-acl: Pass rule group as part of the context to match function
  * rte-acl: Add API to find rule in a group
  * rte-acl: Add API to determine if ruleset uses cache
  * rte-acl: Update crypto callback for match API
  * rte-acl: Use NPF cache only if ruleset requires it
  * rte-acl: skip using npf-cache if ruleset doesn't rely on it
  * rte-acl: Only invoke classifier for non-empty rulesets
  * rte-acl: Streamline call flow in npf_ruleset_inspect

  [ Paul Atkins ]

 -- Paul Atkins <paul.atkins@intl.att.com>  Mon, 27 Apr 2020 08:09:24 +0100

vyatta-dataplane (3.10.4) unstable; urgency=medium

  * Revert "Protobuf support files need to be exported for plug-in"
  * Revert "Move install location for protobuf generated files"
  * Revert "Export more UT functions/headers"
  * Revert "Update pkg-config path for dev"

 -- Paul Atkins <paul.atkins@intl.att.com>  Fri, 24 Apr 2020 09:18:28 +0100

vyatta-dataplane (3.10.3) unstable; urgency=medium

  [ Paul Atkins ]
  * ut: mark dp_test_crypto_perf_scale tests as DONT_RUN

  [ Mike Larson ]
  * Protobuf support files need to be exported for plug-in
  * Move install location for protobuf generated files
  * Export more UT functions/headers
  * Update pkg-config path for dev

  [ Paul Atkins ]

 -- Paul Atkins <paul.atkins@intl.att.com>  Fri, 24 Apr 2020 08:21:26 +0100

vyatta-dataplane (3.10.2) unstable; urgency=medium

  [ Mark Gillott ]
  * pcap: run FAL updates on master thread (Fixes: VRVDR-50581)

  [ Paul Atkins ]
  * 3.9.105

  [ Nicholas Brown ]
  * master branch is targeting 2005 release
  * Restore .gitlint file
  * Identify hidden files that should not be ignored

  [ Gavin Shearer ]
  * l3acl: don't commit rules to HW on event IF_FEAT_MODE_EVENT_L3_ENABLED

  [ Ian Wilson ]
  * cgnat: Obsolete some error counts, and add echo-req count to summary

  [ Nicholas Brown ]
  * Remove copyright and license assertion output

  [ Paul Atkins ]
  * ipv4_rsmbl: If we detect duplicate fragments then clean up properly
  * ipv4_rsmbl: check all previous frags to determine duplicates

  [ Srinivas Narayan ]
  * ipsec-ut: Update crypto UTs to support policy count verification
  * ipsec-ut: Force NPF cleanup at the end of s2s suites
  * ipsec-ut: Add NPF cleanup calls to multi-tunnel tests
  * ipsec-ut: Add a test to measure time to setup/teardown 500 tunnels
  * ipsec-ut: Increase poll interval for crypto policy display
  * crypto: Add 'brief' option to 'ipsec spd' command
  * crypto: Add total and live policy counts
  * ipsec-ut: Update UT to use 'brief' cmd and live policy count
  * UT: Add API to specify polling interval for json state
  * ipsec-ut: Update polling interval and count based on new API

  [ Paul Atkins ]
  * ipv4_rsmbl: drop fragment if it includes previously rx'ed bytes
  * ut: enhance the ipv4 duplicate fragment tests
  * ipv6_rsmbl: If we detect duplicate fragments then clean up properly
  * ipv6_rsmbl: check all previous frags to determine duplicates
  * ipv6_rsmbl: drop fragment if it includes previously rx'ed bytes
  * if: make if_output_features always inline
  * l2_vlan_mod: rename the vlan_mod pipline feature file
  * l2_vlan_mod: add a new pipeline node for egress vlan modify
  * portmonitor: add a new pipeline node for output portmonitor
  * capture: add a new pipeline node for output capture
  * if: split if_output into an internal and external version
  * if: remove if_output_features and call the feat point directly
  * if: make the pipeline call if_output_internal
  * 3.9.106

  [ Ian Wilson ]
  * npf: Optimal address-group show output including host addresses

  [ Robert Shearman ]
  * pipeline: use correct ifp for egress vlan modify feature
    (Fixes: VRVDR-50708)

  [ Paul Atkins ]
  * 3.9.107

 -- Paul Atkins <paul.atkins@intl.att.com>  Tue, 21 Apr 2020 09:40:00 +0100

vyatta-dataplane (3.10.1) unstable; urgency=medium

  [ Nicholas Brown ]
  * master-next branch is targeting danos project

  [ Srinivas Narayan ]
  * crypto: Increase force commit count to 2000

  [ Paul Atkins ]

 -- Paul Atkins <paul.atkins@intl.att.com>  Wed, 08 Apr 2020 13:36:41 +0100

vyatta-dataplane (3.9.112) unstable; urgency=medium

  [ Nicholas Brown ]
  * Add new public API dp_pipeline_is_feature_enabled_by_inst()

  [ Paul Atkins ]

 -- Paul Atkins <paul.atkins@intl.att.com>  Wed, 06 May 2020 09:18:57 +0100

vyatta-dataplane (3.9.111) unstable; urgency=medium

  [ Charles (Chas) Williams ]
  * vhost: fix QMP communication (Bugfix: VRVDR-50745)

  [ Paul Atkins ]

 -- Paul Atkins <paul.atkins@intl.att.com>  Wed, 22 Apr 2020 16:21:13 +0100

vyatta-dataplane (3.9.110) unstable; urgency=medium

  [ Mark Gillott ]
  * Register event operations only on first use (Fixes: VRVDR-50621)
  * Capture portmonitor replay errors (Fixes: VRVDR-50621)

  [ Paul Atkins ]

 -- Paul Atkins <paul.atkins@intl.att.com>  Tue, 21 Apr 2020 07:45:42 +0100

vyatta-dataplane (3.9.109) unstable; urgency=medium

  [ Charles (Chas) Williams ]
  * crypto: count burst buffer full as drops (Bugfix: VRVDR-50279)
  * crypto: count most errors as proto drops (Bugfix: VRVDR-50279)
  * crypto: eliminate macro usage (Bugfix: VRVDR-50279)
  * crypto: count packets against tunnel interface (Bugfix: VRVDR-50279)
  * crypto: do not count failed packets (Bugfix: VRVDR-50279)

  [ Paul Atkins ]

 -- Paul Atkins <paul.atkins@intl.att.com>  Tue, 21 Apr 2020 07:43:38 +0100

vyatta-dataplane (3.9.108) unstable; urgency=medium

  [ Gavin Shearer ]
  * alg: ensure parent session active before linking child

  [ Paul Atkins ]

 -- Paul Atkins <paul.atkins@intl.att.com>  Tue, 21 Apr 2020 07:42:23 +0100

vyatta-dataplane (3.9.107) unstable; urgency=medium

  [ Ian Wilson ]
  * npf: Optimal address-group show output including host addresses

  [ Robert Shearman ]
  * pipeline: use correct ifp for egress vlan modify feature
    (Fixes: VRVDR-50708)

  [ Paul Atkins ]

 -- Paul Atkins <paul.atkins@intl.att.com>  Fri, 17 Apr 2020 11:20:45 +0100

vyatta-dataplane (3.9.106) unstable; urgency=medium

  [ Nicholas Brown ]
  * master branch is targeting 2005 release
  * Restore .gitlint file
  * Identify hidden files that should not be ignored

  [ Gavin Shearer ]
  * l3acl: don't commit rules to HW on event IF_FEAT_MODE_EVENT_L3_ENABLED

  [ Ian Wilson ]
  * cgnat: Obsolete some error counts, and add echo-req count to summary

  [ Nicholas Brown ]
  * Remove copyright and license assertion output

  [ Paul Atkins ]
  * ipv4_rsmbl: If we detect duplicate fragments then clean up properly
  * ipv4_rsmbl: check all previous frags to determine duplicates
  * ipv4_rsmbl: drop fragment if it includes previously rx'ed bytes
  * ut: enhance the ipv4 duplicate fragment tests
  * ipv6_rsmbl: If we detect duplicate fragments then clean up properly
  * ipv6_rsmbl: check all previous frags to determine duplicates
  * ipv6_rsmbl: drop fragment if it includes previously rx'ed bytes
  * if: make if_output_features always inline
  * l2_vlan_mod: rename the vlan_mod pipline feature file
  * l2_vlan_mod: add a new pipeline node for egress vlan modify
  * portmonitor: add a new pipeline node for output portmonitor
  * capture: add a new pipeline node for output capture
  * if: split if_output into an internal and external version
  * if: remove if_output_features and call the feat point directly
  * if: make the pipeline call if_output_internal

 -- Paul Atkins <paul.atkins@intl.att.com>  Thu, 16 Apr 2020 12:34:30 +0100

vyatta-dataplane (3.9.105) unstable; urgency=medium

  [ Mark Gillott ]
  * pcap: run FAL updates on master thread (Fixes: VRVDR-50581)

  [ Paul Atkins ]

 -- Paul Atkins <paul.atkins@intl.att.com>  Wed, 08 Apr 2020 07:11:28 +0100

vyatta-dataplane (3.9.104) unstable; urgency=medium

  * DANOS Import master

 -- Nicholas Brown <nick.brown@att.com>  Tue, 07 Apr 2020 13:26:26 +0100

vyatta-dataplane (3.7.86.1.4) unstable; urgency=medium

  * DANOS Import

 -- Paul Atkins <paul.atkins@intl.att.com>  Fri, 08 Nov 2019 16:27:29 +0000<|MERGE_RESOLUTION|>--- conflicted
+++ resolved
@@ -1,4 +1,3 @@
-<<<<<<< HEAD
 vyatta-dataplane (3.13.5) unstable; urgency=medium
 
   [ Ian Wilson ]
@@ -118,30 +117,11 @@
 
   [ Ian Wilson ]
   * ut: Display first different line when using pretty-print cmd check
-=======
-vyatta-dataplane (3.12.45) unstable; urgency=medium
-
-  [ Ian Wilson ]
-  * npf: Ensure NAT policy is ref-counted when stored in rule or session
-
-  [ Gavin Shearer ]
-  * gpc: add request for hardware commit after processing GPC protobuf msg
-
-  [ Alan Dewar ]
-  * GPC: prevent crash when optimisation is off (Fixes: VRVDR-54885)
-
- -- Srinivas Narayan <narayan@vyatta.att-mail.com>  Thu, 15 Apr 2021 12:33:39 +0100
-
-vyatta-dataplane (3.12.44) unstable; urgency=medium
-
-  [ Ian Wilson ]
->>>>>>> 4e27d745
   * npf: Allow unit-tests to reset session ID to 0
   * ut: Test connsync packing and restoration of SNAT session
   * ut: Verify the SNAT session json ssync3 test
   * npf: Fix SNAT session restoration from connsync buffer
 
-<<<<<<< HEAD
   [ Nicholas Brown ]
   * Provide and use a C protobuf library
   * Add break/conflicts for moving protobuf C headers
@@ -195,7 +175,28 @@
   * ut: Change 5 of the npf alg ftp unit-tests to DP_START_TEST_FULL_RUN
 
  -- Srinivas Narayan <narayan@vyatta.att-mail.com>  Tue, 16 Mar 2021 11:27:06 +0000
-=======
+
+vyatta-dataplane (3.12.45) unstable; urgency=medium
+
+  [ Ian Wilson ]
+  * npf: Ensure NAT policy is ref-counted when stored in rule or session
+
+  [ Gavin Shearer ]
+  * gpc: add request for hardware commit after processing GPC protobuf msg
+
+  [ Alan Dewar ]
+  * GPC: prevent crash when optimisation is off (Fixes: VRVDR-54885)
+
+ -- Srinivas Narayan <narayan@vyatta.att-mail.com>  Thu, 15 Apr 2021 12:33:39 +0100
+
+vyatta-dataplane (3.12.44) unstable; urgency=medium
+
+  [ Ian Wilson ]
+  * npf: Allow unit-tests to reset session ID to 0
+  * ut: Test connsync packing and restoration of SNAT session
+  * ut: Verify the SNAT session json ssync3 test
+  * npf: Fix SNAT session restoration from connsync buffer
+
   [ Mark Gillott ]
   * capture: ensure final cleanup occurs after interface cleanup
     (Fixes: VRVDR-54831)
@@ -208,7 +209,6 @@
   * pktmbuf: add public API to set vrf (Bugfix: VRVDR-54447)
 
  -- Srinivas Narayan <narayan@vyatta.att-mail.com>  Mon, 12 Apr 2021 13:11:48 +0100
->>>>>>> 4e27d745
 
 vyatta-dataplane (3.12.43) unstable; urgency=medium
 
