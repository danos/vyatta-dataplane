<<<<<<< HEAD
vyatta-dataplane (3.11.72) unstable; urgency=medium
=======
vyatta-dataplane (3.12.9) unstable; urgency=medium

  [ Srinivas Narayan ]
  * util: Add API to construct a bitmask from a stream of bytes
  * protobuf: Add protobuf definition for feature affinity
  * affinity: Add dummy command handler for feature affinity
  * crypto: migrate crypto engine set command handling to protobuf
  * crypto: Add protobuf handling for setting crypto-fwd cpus
  * crypto: Emit debug message for forwarding cores being set
  * crypto: Convert fwd queue to multi-consumer
>>>>>>> 5c55541c

  [ Robert Shearman ]
  * nh_common: ignore path state updates for deleted interfaces
    (Fixes: VRVDR-53541)
<<<<<<< HEAD

  [ Paul Atkins ]

 -- Paul Atkins <paul.atkins@intl.att.com>  Mon, 07 Dec 2020 08:29:00 +0000
=======
  * include: add FAL_INVALID_VRF_ID define

  [ Gavin Shearer ]
  * fal: add FAL attribute for configuring a colour aware policer
  * fal: change COLOR to COLOUR in FAL API enums for consistency
  * fal: change color to colour in fal_qos_map_params_t
  * fal: use decimal instead of hex for for enum values
  * fal: remove commas after and "end" or "max" enum value

  [ Charles (Chas) Williams ]
  * event: expose if_link_change (Bugfix: VRVDR-53783)

  [ Paul Atkins ]
  * bridge: move bridge_timer and related funcs to avoid prototype
  * bridge: remove redundant return
  * protobuf_util: malloc ipv6 addr data as a multiple of bytes
  * mstp: replace assert with static_assert
  * qos: replace assert with static_assert
  * cgn_cmd_cfg: replace assert with static_assert
  * cgn_sess_state: replace assert with static_assert
  * ipv6_rsmbl: replace assert with static_assert
  * cgn_sess2: replace assert with static_assert
  * cgn_session: replace assert with static_assert
  * npf_cache: replace assert with static_assert
  * npf_state: replace assert with static_assert
  * npf_rc: replace assert with static_assert
  * npf_state_tcp: replace assert with static_assert
  * npf_ptree: replace assert with static_assert
  * npf_rproc: replace assert with static_assert
  * l3_tcp_mss: remove unnecessary asserts

  [ Charles (Chas) Williams ]
  * lag: handle first set of min links (Bugfix: VRVDR-53788)

  [ Nicholas Brown ]
  * Jenkinsfile: expose libcheck test result to Jenkins

  [ Dewi Morgan ]
  * mpls: payload_type needed for ip frag handling

  [ Paul Atkins ]
  * dpdk_lag: make pointers that are not modified const
  * iptun_common: make pointers that are not modified const
  * lpm6: make pointers that are not modified const
  * qos_hw: make pointers that are not modified const
  * sfp: make pointers that are not modified const
  * main: make pointers that are not modified const
  * dpi: make pointers that are not modified const
  * ip6_options: make pointers that are not modified const
  * alg_rpc: make pointers that are not modified const
  * cgn_policy: make pointers that are not modified const
  * alg_apt: make pointers that are not modified const
  * npf_nat64: make pointers that are not modified const
  * npf_cidr_util: make pointers that are not modified const
  * npf_rte_acl: make pointers that are not modified const
  * npf_addrgrp: make pointers that are not modified const
  * ut:dp_test_npf_addrgrp: make pointers that are not modified const
  * ut:dp_test_npf_cgnat: make pointers that are not modified const
  * session: make pointers that are not modified const
  * ut:dp_test_lib_exp: make pointers that are not modified const
  * ut:dp_test_lib_intf: make pointers that are not modified const
  * ut:dp_test_pktmbuf_lib: make pointers that are not modified const

  [ Simon Barber ]
  * CRYPTO: Retrieve and store the XFRM clients pull and push socket info
  * CRYPTO:Add Dataplane xfrm client
  * CRYPTO: Add hooks for xfrm_client init
  * UT:CRYPTO Create xfrm server sockets
  * UT:CRYPTO Convert xfrm netlink mesasges to use xfrm server
  * UT:CRYPTO Set message sequence number in xfrm netlink hdr
  * UT:CRYPTO Add xfrm_server ack receive processing
  * UT:CRYPTO Check the number of xfrm acks received
  * CRYPTO: Add support for XFRM ACKs when NPF policies are updated
  * UT:CRYPTO Handle NACKs being returned for incomplete policies
  * CRYPTO:Introduce batch updates from the server
  * UT:CRYPTO: Add msg header to xfrm server messages
  * UT:CRYPTO: Build xfrm UT messages in heap memory
  * UT:CRYPTO: Add a public delete_sa_verify accessor

  [ Charles (Chas) Williams ]
  * clang: remove redundant control flow

  [ Brian Russell ]
  * gpc: add colour awareness to protobuf

  [ Paul Atkins ]

 -- Paul Atkins <paul.atkins@intl.att.com>  Tue, 08 Dec 2020 14:49:50 +0000

vyatta-dataplane (3.12.8) unstable; urgency=medium

  [ Paul Atkins ]
  * 3.11.70

  [ Charles (Chas) Williams ]
  * api: add public api for LAG member FAL object ID (Bugfix: VRVDR-53723)

  [ Nicholas Brown ]
  * UT: Add comment about split in test files
  * Add support for DEB_BUILD_PROFILES="nocheck"
  * Update CODEOWNERS for new meson.build files

  [ Sharmila Podury ]
  * On reboot, disabled bond has members in u/u link state

  [ Paul Atkins ]
  * pl_gen_fused: move print inside of debug check
  * backplane: explicitly compare strcmp result
  * dealer: explicitly compare strcmp result
  * commands: explicitly compare strcmp result
  * control: explicitly compare strcmp result
  * switch: explicitly compare strcmp result
  * fal_lag: explicitly compare strcmp result
  * if: explicitly compare strcmp result
  * mac_limit: explicitly compare strcmp result
  * pd_show: explicitly compare strcmp result
  * pktmbuf: explicitly compare strcmp result
  * qos_sched: explicitly compare strcmp result
  * route_broker: explicitly compare strcmp result
  * rt_tracker: explicitly compare strcmp result
  * storm_ctrl: explicitly compare strcmp result
  * vlan_modify: explicitly compare strcmp result
  * shadow: explicitly compare strcmp result
  * nd6_nbr: explicitly compare strcmp result
  * alg_ftp: explicitly compare strcmp result
  * alg_tftp: explicitly compare strcmp result
  * alg_sip: explicitly compare strcmp result
  * sip_parse: explicitly compare strcmp result
  * sip_translate: explicitly compare strcmp result
  * cgn_cmd_cfg: explicitly compare strcmp result
  * npf_cmd_cfg: explicitly compare strcmp result
  * npf_zone_private: explicitly compare strcmp result
  * l3_v4_route_lookup: explicitly compare strcmp result
  * l3_v6_route_lookup: explicitly compare strcmp result
  * capture: explicitly compare strcmp result
  * ut:dp_test_mac_limit: explicitly compare strcmp result
  * ut:dp_test_npf_nat_lib: explicitly compare strcmp result
  * ut:dp_test_route_broker: explicitly compare strcmp result
  * ut:dp_test_npf_portmap_lib: explicitly compare strcmp result

  [ Srinivas Narayan ]
  * crypto: only emit non-zero counters
  * crypto: Define APIs for post-processing core selection
  * crypto: Allocate/free forwarding core for each SA
  * crypto: allocate/free post-processing queues
  * crypto: Fix bug in index handling
  * crypto: redirect packets to forwarding cores
  * crypto: Emit post crypto forwarding packet stats
  * crypto: redirect packets in batches
  * crypto: set up flag for presence of post-crypto workload

  [ Sharmila Podury ]
  * Refactor code that checks if device is started

  [ Paul Atkins ]
  * mpls_forward: don't use 'else' after an 'if' call returns
  * alg: don't use 'else' after an 'if' call returns
  * sip_parse: don't use 'else' after an 'if' call returns
  * npf_auto_attach: don't use 'else' after an 'if' call returns
  * cgn_session: don't use 'else' after an 'if' call returns
  * npf_cidr_util.c: don't use 'else' after an 'if' call returns
  * npf_addrgrp.c: don't use 'else' after an 'if' call returns
  * npf_cache: don't use 'else' after an 'if' call returns
  * npf_cmd_cfg: don't use 'else' after an 'if' call returns
  * npf_instr: don't use 'else' after an 'if' call returns
  * npf_unpack: don't use 'else' after an 'if' call returns
  * npf_ruleset: don't use 'else' after an 'if' call returns
  * ls_cross_connect_cmd: don't use 'else' after an 'if' call returns
  * l2_ether_forward: don't use 'else' after an 'if' call returns
  * l3_pbr: don't use 'else' after an 'if' call returns
  * l3_v4_gre: don't use 'else' after an 'if' call returns
  * l3_v4_ipsec: don't use 'else' after an 'if' call returns
  * l3_v4_l2tpv3: don't use 'else' after an 'if' call returns
  * l3_v4_out: don't use 'else' after an 'if' call returns
  * l3_v4_post_route_lookup: don't use 'else' after an 'if' call returns
  * l3_v4_udp: don't use 'else' after an 'if' call returns
  * l3_v6_l4: don't use 'else' after an 'if' call returns
  * l3_v6_out: don't use 'else' after an 'if' call returns
  * l3_v6_port_route_lookup: don't use 'else' after an 'if' call returns
  * l3_v6_udp: don't use 'else' after an 'if' call returns
  * capture: don't use 'else' after an 'if' call returns
  * ut:dp_test_npf_addrgroup: don't use 'else' after an 'if' call returns
  * ut:dp_test: don't use 'else' after an 'if' call returns
  * ut:dp_test_json_utils: don't use 'else' after an 'if' call returns
  * ut:dp_test_lib_exp: don't use 'else' after an 'if' call returns
  * ut:dp_test_lib: don't use 'else' after an 'if' call returns
  * ut:dp_test_pktmbuf_lib: don't use 'else' after an 'if' call returns
  * 3.11.71

  [ Simon Barber ]
  * CRYPTO: Tidy Static Analysis Warning
  * CRYPTO: Remove the need for a second peer lookup during SA insertion
  * CRYPTO:UT: Change SADB tests to us incrementing spi and req_id
  * CRYPTO: Change SADB to use tunnel reqid instead of the dest addr
  * Crypto: Rename SADB peer struct
  * CRYPTO: Add peer dest address check into SA lookup

  [ Mandeep Rohilla ]
  * IF API: Api to transmit an L2 frame out of an interface
  * IF API: Api to get the ether address of an interface

  [ Charles (Chas) Williams ]
  * clang: prevent zero length allocation
  * clang: fix redundant expression
  * clang: misplaced widening cast
  * clang: fix possible loss of precision
  * clang: fix uninitialized use of variable
  * clang: fix misc-non-copyable-objects
  * clang: fix promotion to double
  * clang: remove explicit casting
  * clang: fix signed versus unsigned comparisons
  * clang: fix logical not usage
  * clang: remove const qualifier in declaration

  [ Paul Atkins ]

 -- Paul Atkins <paul.atkins@intl.att.com>  Wed, 02 Dec 2020 11:24:52 +0000

vyatta-dataplane (3.12.7) unstable; urgency=medium

  [ Paul Atkins ]
  * json_writer: use same parameter names in prototype and definition
  * config: use same parameter names in prototype and definition
  * event: use same parameter names in prototype and definition
  * flow_cache: use same parameter names in prototype and definition
  * fal_bfd: use same parameter names in prototype and definition
  * fal: use same parameter names in prototype and definition
  * bridge_port: use same parameter names in prototype and definition
  * gre: use same parameter names in prototype and definition
  * if: use same parameter names in prototype and definition
  * in_cksum: use same parameter names in prototype and definition
  * lag: use same parameter names in prototype and definition
  * lpm6: use same parameter names in prototype and definition
  * controller: use same parameter names in prototype and definition
  * main: use same parameter names in prototype and definition
  * qos: use same parameter names in prototype and definition
  * route: use same parameter names in prototype and definition
  * rt_tracker: use same parameter names in prototype and definition
  * vrf: use same parameter names in prototype and definition
  * pl_commands: use same parameter names in prototype and definition
  * pl_node_boot: use same parameter names in prototype and definition
  * crypto_engine: use same parameter names in prototype and definition
  * crypto_pmd: use same parameter names in prototype and definition
  * crypto_policy: use same parameter names in prototype and definition
  * vti: use same parameter names in prototype and definition
  * dpi: use same parameter names in prototype and definition
  * in6: use same parameter names in prototype and definition
  * ip6_icmp: use same parameter names in prototype and definition
  * alg_npf: use same parameter names in prototype and definition
  * app_group_dp.c: don't use 'else' after an 'if' call returns
  * app_group_cmd.c: don't use 'else' after an 'if' call returns
  * protobuf_util: don't use 'else' after an 'if' call returns
  * commands: don't use 'else' after an 'if' call returns
  * debug: don't use 'else' after an 'if' call returns
  * config: don't use 'else' after an 'if' call returns
  * cpp_rate_limiter: don't use 'else' after an 'if' call returns
  * ecmp: don't use 'else' after an 'if' call returns
  * fal: don't use 'else' after an 'if' call returns
  * bridge: don't use 'else' after an 'if' call returns
  * dpdk_eth_linkwatch: don't use 'else' after an 'if' call returns
  * gre: don't use 'else' after an 'if' call returns
  * vxlan: don't use 'else' after an 'if' call returns
  * if: don't use 'else' after an 'if' call returns
  * lag: don't use 'else' after an 'if' call returns
  * l2tpeth_netlink: don't use 'else' after an 'if' call returns
  * lpm: don't use 'else' after an 'if' call returns
  * lpm6: don't use 'else' after an 'if' call returns
  * ip_mroute: don't use 'else' after an 'if' call returns
  * nh_common: don't use 'else' after an 'if' call returns
  * netlink: don't use 'else' after an 'if' call returns
  * qos_obj_db: don't use 'else' after an 'if' call returns
  * qos_ext_buf_monitor: don't use 'else' after an 'if' call returns
  * qos_dpdk: don't use 'else' after an 'if' call returns
  * qos_sched: don't use 'else' after an 'if' call returns
  * route: don't use 'else' after an 'if' call returns
  * rt_commands: don't use 'else' after an 'if' call returns
  * util: don't use 'else' after an 'if' call returns
  * udp_handler: don't use 'else' after an 'if' call returns
  * storm_ctl: don't use 'else' after an 'if' call returns
  * crypto: don't use 'else' after an 'if' call returns
  * crypto_sadb: don't use 'else' after an 'if' call returns
  * vti: don't use 'else' after an 'if' call returns
  * npf_appdb: don't use 'else' after an 'if' call returns
  * npf_typedb: don't use 'else' after an 'if' call returns
  * ip6_mroute: don't use 'else' after an 'if' call returns
  * scope6: don't use 'else' after an 'if' call returns
  * nd6_nbr: don't use 'else' after an 'if' call returns
  * mpls: don't use 'else' after an 'if' call returns
  * route_v6: don't use 'else' after an 'if' call returns
  * mpls_forward: don't use 'else' after an 'if' call returns

  [ Robert Shearman ]
  * storm_control: don't create duplicate policers when reacting to events
    (Fixes: VRVDR-53623)

  [ Paul Atkins ]
  * 3.11.69

  [ Charles (Chas) Williams ]
  * ut: dp_ifnet_iana_type can fail when unit testing

  [ Brian Russell ]
  * gpc: add gpc protobuf

  [ Nicholas Brown ]
  * Jenkinsfile: Build target is now the Halifax

  [ aroberts ]
  * Update dependency on DPDK version for dataplane

  [ Paul Atkins ]
  * Jenkinsfile: Build target is now master for master-next branch
  * alg_npf:  use same parameter names in prototype and definition
  * alg: use same parameter names in prototype and definition
  * cgn_mbuf: use same parameter names in prototype and definition
  * cgn_sess_state: use same parameter names in prototype and definition
  * npf_attach_point: use same parameter names in prototype and definition
  * cgn_session: use same parameter names in prototype and definition
  * pmf_parse: use same parameter names in prototype and definition
  * npf_apm: use same parameter names in prototype and definition
  * npf_instr: use same parameter names in prototype and definition
  * npf_match: use same parameter names in prototype and definition
  * npf_ruleset: use same parameter names in prototype and definition
  * npf_session: use same parameter names in prototype and definition
  * npf_state: use same parameter names in prototype and definition
  * npf_zone_private: use same parameter names in prototype and definition
  * npf_match: use same parameter names in prototype and definition
  * npf_ext_action_grp: use same parameter names in prototype and definition
  * npf_rproc: use same parameter names in prototype and definition
  * session: use same parameter names in prototype and definition
  * shadow: use same parameter names in prototype and definition
  * ut:dp_test_cmd_check: use same parameter names in prototype and definition
  * ut:dp_test_cmd_state: use same parameter names in prototype and definition
  * ut:dp_test_crypto_utils: use same parameter names in prototype and definition
  * ut:dp_test_json_utils: use same parameter names in prototype and definition
  * ut:dp_test_lib: use same parameter names in prototype and definition
  * ut:dp_test_lib_exp: use same parameter names in prototype and definition
  * t:dp_test_libintf: use same parameter names in prototype and definition
  * ut:npf_alg_sip_call: use same parameter names in prototype and definition
  * ut:npf_alg_sip_lib: use same parameter names in prototype and definition
  * ut:firewall_lib: use same parameter names in prototype and definition
  * ut:dp_test_npf_lib: use same parameter names in prototype and definition
  * ut:npf_nat_lib: use same parameter names in prototype and definition
  * ut:dp_test_pktmbuf_lib: use same parameter names in prototype and definition
  * ut:dp_test_qos_lib: use same parameter names in prototype and definition
  * ut:dp_test_session_lib: use same parameter names in prototype and definition
  * ut:fal_plugin_pm: use same parameter names in prototype and definition
  * ut:fal_plugin_test: use same parameter names in prototype and definition
  * ut:fal_plugin_qos: use same parameter names in prototype and definition
  * ut:fal_plugin_ptp: use same parameter names in prototype and definition

  [ Ramkumar Ganapathysubramanian ]
  * New FAL plugin to get L3 Interface attribute
  * Dataplane changes for QoS DSCP remarking

  [ Paul Atkins ]

 -- Paul Atkins <paul.atkins@intl.att.com>  Wed, 25 Nov 2020 09:19:14 +0000

vyatta-dataplane (3.12.6) unstable; urgency=medium

  [ Paul Atkins ]
  * 3.11.67

  [ aroberts ]
  * QOS: Don't drawback TC layer shape rate

  [ Nicholas Brown ]
  * ut: remove unused CLI options
  * ut: expose to testharness the core list dataplane_test passes to DPDK
  * ut: remove cpu relate stuff from dummyfs used by dataplane_test

  [ Paul Atkins ]
  * 3.11.68
  * bridge: increment counters for ucast/nucast on vlans for local traffic

  [ Ian Wilson ]
  * Move next_arg utility function to util.c
  * Rename print_pl_feats to pl_print_feats and move to pl_commands.c
  * Add function to write json for an interface-based pipeline feature
  * Add pipeline show feature commands to l3_v4_out and l3_v6_out
  * Add pipeline show feature commands to l3_v4_out_spath and l3_v6_out_spath
  * Add pipeline show feature commands to l3_v4_encap and l3_v6_encap
  * Add pipeline show feature commands to l3_v4_val and l3_v6_val
  * Add pipeline show feature commands to l2_consume, l2_ether_lookup and l2_local
  * Add pipeline show feature commands to l3_v4_route_lookup and l3_v6_route_lookup
  * Add pipeline show feature commands to global nodes - drop, l4, and udp_in
  * ut: Tests local ICMP pkts with egress ACLs and the originate fw
  * Only pass an output interface pointer to icmp_send_no_route
  * Change ICMP pkts to use ipv4-out-spath pipeline to filter pkts

  [ Robert Shearman ]
  * storm_control: don't create duplicate policers when reacting to events
    (Fixes: VRVDR-53623)

  [ Paul Atkins ]

 -- Paul Atkins <paul.atkins@intl.att.com>  Fri, 20 Nov 2020 12:00:03 +0000

vyatta-dataplane (3.12.5) unstable; urgency=medium

  [ Thomas Kiely ]
  * Originated traffic via l2tpv3/ipsec is dropped
  * Remove function which is no longer used

  [ Nicholas Brown ]
  * Install Go protobuf files in correct location

  [ Charles (Chas) Williams ]
  * ptp: allow ports to not exist (yet) (Bugfix: VRVDR-53511)
  * ptp: refactor ptp_find_peer (Bugfix: VRVDR-53511)

  [ Paul Atkins ]
  * 3.11.65

  [ Nicholas Brown ]
  * Removed 'unused-override' warnings
  * Static Analysis as last Jenkins step
  * Allow longer timeout for the slow tests
  * Update docs for meson instead of make

  [ Charles (Chas) Williams ]
  * ptp: rework the peer select logic (Bugfix: VRVDR-53538)
  * ptp: refactor cmd_ptp_op (Bugfix: VRVDR-53538)
  * ptp: add resolver op mode commands (Bugfix: VRVDR-53538)
  * ptp: basic resolver unit test (Bugfix: VRVDR-53538)
  * ptp: routed resolver unit test (Bugfix: VRVDR-53538)
  * ptp: test edge cases in resolver (Bugfix: VRVDR-53538)
  * ptp: ensure sufficient buffer space (Bugfix: VRVDR-53538)

  [ Paul Atkins ]
  * bpf_filter: add parentheses around macro arguments
  * lpm: add parentheses around macro arguments
  * portmonitor_cmds: don't use a macro to determine if a sess is erspan
  * dpi: add parentheses around macro arguments
  * ip6_icmp: add parentheses around macro arguments
  * alg_rpc: add parentheses around macro arguments
  * npf_cidr_util: add parentheses around macro arguments
  * npf_instr: add parentheses around macro arguments
  * npf_nat: add parentheses around macro arguments
  * ut:arp: add parentheses around macro arguments
  * ut:crypto: add parentheses around macro arguments
  * ut:ip6: add parentheses around macro arguments
  * ut:mstp_fwd: add parentheses around macro arguments
  * ut:npf: add parentheses around macro arguments
  * ut:fal_plugin_framer: add parentheses around macro arguments
  * ut:fal_plugin_test: add parentheses around macro arguments

  [ Nicholas Brown ]
  * Don't run clang-tidy on generated protobuf files
  * Add missing dependency on generated files
  * Increase UT timeout

  [ Paul Atkins ]
  * if: rename cmd_pause_show to show_eth_info
  * if: move the showing of the pause state into its own function
  * fal: add api to allow dumping of L2 port state
  * fal_plugin: add a new fal plugin API to dump bfd session state

  [ Daniel Gollub ]
  * l2tpeth: restore VLAN functionatliy on L2TPv3 interfaces

  [ Paul Atkins ]
  * 3.11.66

  [ Alan Dewar ]
  * QOS: period keyword changed to microseconds units (Fixes: VRVDR-53324)

  [ Nicholas Brown ]
  * Add more details on building the UT

  [ Robert Shearman ]
  * storm_ctl: add support for configuring on VLAN subinterfaces
    (Closes: VRVDR-53561)

  [ Charles (Chas) Williams ]
  * lag: add protobuf (Bugfix: VRVDR-52496)
  * lag: add min links support (Bugfix: VRVDR-52496)
  * lag: add events (Bugfix: VRVDR-52496)
  * event: expose if_create/if_delete events (Bugfix: VRVDR-52496)
  * lag: add IANA type (Bugfix: VRVDR-52496)

  [ Ethan Li ]
  * Define Micro BFD FAL attribute

  [ Gavin Shearer ]
  * gpc: add a Provides to ensure FAL builds against correct dataplane
  * fal qos: Add attributes to attach QoS IPv4/IPv6 GPC to i/f
  * fal policer: add support for trTCM policers
  * fal gpc: add actions to set designation, colour, and policer

  [ Paul Atkins ]

 -- Paul Atkins <paul.atkins@intl.att.com>  Fri, 20 Nov 2020 08:57:30 +0000

vyatta-dataplane (3.12.4) unstable; urgency=medium

  [ Charles (Chas) Williams ]
  * ptp: avoid dereferencing bad interface pointers (Bugfix: VRVDR-53517)

  [ Paul Atkins ]
  * 3.11.60

  [ Robert Shearman ]
  * nh_common: fix hash key during nexthop hash del & add
  * route_flags: ignore RTF_UNUSABLE for nexthop comparison (Fixes: VRVDR-53512)

  [ Derek Fawcus ]
  * NPF: Remove some stale code, to allow flexibility
  * pipeline: use 'out node' for IPv4 mcast ethernet
  * pipeline: use 'out node' for IPv6 mcast ethernet
  * multicast: Clean up punt handling for unsup tuns
  * multicast: Use 'out node' for IPv4/IPv6 VTI output
  * multicast: Use 'out node' for IPv4/IPv6 P2P GRE tx
  * multicast: Move TTL decrement during forward
  * multicast: Move OIL replication counts
  * multicast: Rename an interface variable
  * multicast: Do not replicate to a DOWN interface
  * multicast: Move pipeline walk logic

  [ Ian Wilson ]
  * ut: Test egress ACLs with IPv4 and IPv6 multicast forwarding

  [ Paul Atkins ]
  * 3.11.61

  [ Nicholas Brown ]
  * platform.conf can be static

  [ Paul Atkins ]
  * 3.11.62

  [ Ian Wilson ]
  * ut: Export functions to build and tear-down a GRE tunnel
  * ut: Test sw egress ACLs with GRE tunnels

  [ Robert Shearman ]
  * ecmp: remove unused "max-paths" option (Fixes: VRVDR-52393)

  [ Paul Atkins ]
  * 3.11.63

  [ Ian Wilson ]
  * ut: Add function to wait for multicast route

  [ Paul Atkins ]
  * 3.11.64

  [ Mike Manning ]
  * Dynamic entries in ND cache should not be deleted unless stale

  [ Nicholas Brown ]
  * Meson build support (Closes: VRVDR-52941)
  * Change hard-coded UT paths
  * Add clang-tidy Static Analysis support to Jenkinsfile
  * Remove autotools build support
  * Define individual meson tests for each CK test suite

  [ Paul Atkins ]

 -- Paul Atkins <paul.atkins@intl.att.com>  Mon, 09 Nov 2020 13:31:07 +0000

vyatta-dataplane (3.12.3) unstable; urgency=medium

  [ Nicholas Brown ]
  * Clarify UT path redirection code

  [ Ian Wilson ]
  * npf: Rename 'typedef enum TCP_STATES' to 'enum tcp_session state'
  * npf: Rename npf_tcpstate_t to struct npf_tcp_window
  * npf: Replace nst_tcpst with nst_tcp_win in npf_state_t
  * npf: Pack enum dp_session_state so that is used 1 byte instead of 2
  * npf: Add npf_state_tcp2gen to determine generic state from tcp state
  * npf: Pack enum npf_proto_idx.  Use the enum instead of a uint8_t
  * npf: Add separate log functions for TCP and everything else
  * npf: Add separate state change functions for TCP and everything else
  * npf: Add separate state pack update functions for TCP and other
  * npf: Add separate functions for connsync update/restore of session state
  * npf: Move spinlocks into npf_state_npf_pack_update_xxx fns
  * npf: Use separate state inspect functions for TCP, ICMP, and other
  * npf: Use separate connsync state update functions for TCP and other
  * npf: Add a union to npf_state_t for the different state types
  * npf: Add separate function for session close for TCP and other
  * npf: Rename npf_state_tcp_state_set and npf_state_generic_state_set
  * npf: Remove TCP session states that were outside the enum
  * npf: Change TCP sessions to use nst_tcp_state instead of nst_state
  * npf: Change TCP strict FSM to be a lookup table to return a boolean
  * npf: npf_state_update_session_state replaced
  * npf: npf_timeout_get replaced
  * npf: Session state stats defines replaced with inline functions
  * npf: npf_map_str_to_generic_state replaced with dp_session_name2state
  * npf: vrf creation moved from npf_timeout_set to cmd_npf_global_timeout
  * npf: non-TCP sessions changed to use nst_gen_state instead of nst_state
  * npf: union of nst_tcp_state and nst_gen_state removed from npf_state_t
  * npf: Changes to sess limit rproc to use generic session state
  * npf: Defines NPF_SET_SESSION_LOG_FLAG etc. replaced with functions
  * npf: Renamed functions that return session state name
  * npf: npf_pack_session_state changed to include union of state types
  * npf: 'struct session' pointer passed into npf_session_update_state
  * npf: npf_session_t pointer passed into npf_state_inspect
  * npf: npf_tcp_state_is_closed fn removed
  * npf: Changes to connsync functions to pack and update session state

  [ Nachiketa Prachanda ]
  * fix use after free on events unregistration
  * api: interface event notifications to plugins

  [ Paul Atkins ]
  * 3.11.44
  * portmonitor_cmds: remove the code to handle out of order cfg

  [ Charles (Chas) Williams ]
  * ptp: handle unavailable interface vlan mappings (Bugfix: VRVDR-53372)

  [ Paul Atkins ]
  * 3.11.45

  [ Gavin Shearer ]
  * fal acl: use rule number attr instead of priority in rules

  [ Paul Atkins ]
  * 3.11.46

  [ Srinivas Narayan ]
  * Include shadow ring in buffer count calculations
  * Increase slowpath receive ring size

  [ Paul Atkins ]
  * 3.11.46

  [ Srinivas Narayan ]
  * crypto: store out_ethertype in context
  * crypto: store out_hdr_len in context
  * crypto: re-order fields in crypto_pkt_ctx
  * crypto: store udp encap length in SA to simplify code
  * crypto: include DPDK driver stats in output
  * crypto: Pass packet burst to ESP
  * crypto: Move bad mbufs to end of context array
  * crypto: Pass a batch of packets to the PMD
  * crypto: Allocate crypto ops when crypto pkt buffer is set up
  * crypto: pass batches of packets to ESP encrypt functions
  * crypto: Pass batches of packets to ESP decrypt functions
  * crypto: Remove debug error messages in some places
  * crypto: pass errors from PMD operations to higher layers
  * crypto: remove unnecessary check & error
  * crypto: Add error counters for failures
  * crypto: Set action to drop if packet has not been processed
  * crypto: Prefetch batches of context pointers for processing
  * crypto: Fetch data in first mbuf into L2 cache
  * crypto: Prefetch contexts into L2 cache
  * crypto: add inline implementation to grow buffer
  * crypto: Invoke rte_pktmbuf_lastseg only for multi-seg pkts

  [ Paul Atkins ]
  * 3.11.47

  [ Ian Wilson ]
  * ut: Verify that ipv4-orig-feat feature is enabled
  * npf: NPF_RS_FLAG_FEAT_GBL renamed to NPF_RS_FLAG_FEAT_INTF_ALL
  * npf: Move check of NPF_RS_FLAG_FEAT_INTF_ALL from npf_gbl_rs_count_incr
  * npf: Enable feature on all interfaces for rulesets attached to global
  * npf: Separate enabling of defrag-out and defrag-out-spath

  [ Paul Atkins ]
  * 3.11.48

  [ Ian Wilson ]
  * ut: Tests egress ACL on a pppoe interface
  * ut: Tests egress ACL on a bridge interface

  [ Paul Atkins ]
  * 3.11.49

  [ Nicholas Brown ]
  * Move IGNORE_SANITIZER to compiler.h

  [ Paul Atkins ]
  * 3.11.50

  [ Thomas Kiely ]
  * Update S2S UT infra for multiple V4 policies
  * Add V4 test to ensure correct policy match for proto
  * ACL V4 rule setup does not handle discrete protocol
  * Update S2S UT infra for multiple V6 policies
  * Add V6 test to ensure correct policy match for proto
  * ACL V6 rule setup does not handle discrete protocol

  [ Paul Atkins ]
  * 3.11.51

  [ Srinivas Narayan ]
  * crypto: save bytes from each batch for use as IVs
  * crypto: add return value check for engine init
  * crypto: remove unused functions

  [ Paul Atkins ]
  * 3.11.52
  * lpm: change lpm walker to take a struct of params
  * lpm: allow the callers of lpm_walk to kick the trackers for a rule
  * route: call the route trackers after updating the fal l3 state
  * lpm6: change lpm6 walker to take a struct of params
  * lpm6: allow the callers of lpm6_walk to kick the trackers for a rule
  * route6: call the route trackers after updating the fal l3 state
  * 3.11.53

  [ Ian Wilson ]
  * ut: Add functions to enable multicast fwding and to add multicast route
  * ut: Add test for multicast forwarding in the dataplane

  [ Paul Atkins ]
  * 3.11.54

  [ Srinivas Narayan ]
  * crypto: tune op and session pool sizes

  [ Paul Atkins ]
  * 3.11.55

  [ Srinivas Narayan ]
  * crypto: prefetch fields in ctx in encrypt path
  * crypto: Include current index in prefetch
  * crypto: prefetch IVs to be used in encryption
  * crypto: prefetch ops

  [ Paul Atkins ]
  * 3.11.56

  [ Ian Wilson ]
  * ut: Add test for IPv6 multicast forwarding in the dataplane

  [ Paul Atkins ]
  * 3.11.57

  [ Derek Fawcus ]
  * NPF: Rename npc_next_proto to npc_proto_final
  * NPF: Rename 'PROTO' opcode to 'PROTO_FINAL'
  * NPF: Add matching against IP header protocol field
  * NPF: Report proto-final in rule output

  [ Nicholas Brown ]
  * Depend on librte-meta-allpmds

  [ Paul Atkins ]
  * 3.11.58

  [ Ian Wilson ]
  * npf: Local traffic, including IPv6 ND/NA, may be dropped by zone fw
  * ut: Test IPv6 nbr egress in the presence of zones firewall

  [ Paul Atkins ]
  * 3.11.59

 -- Paul Atkins <paul.atkins@intl.att.com>  Tue, 03 Nov 2020 11:51:01 +0000

vyatta-dataplane (3.12.2) unstable; urgency=medium

  [ Nicholas Brown ]
  * Remove no_extra_tests DEB_BUILD_OPTIONS
  * Add debian packaging directory to .gitignore
  * More specific include path libvyattafal pkgconfig

  [ Charles (Chas) Williams ]
  * ptp: refactor into ptp_peer_dst_lookup (Bugfix: VRVDR-53302)
  * ptp: refactor into ptp_peer_dst_resolve (Bugfix: VRVDR-53302)
  * ptp: group peers by IP address (Bugfix: VRVDR-53302)
  * ptp: refactor into ptp_peer_find_nexthop (Bugfix: VRVDR-53302)
  * ptp: select best route for peer (Bugfix: VRVDR-53302)

  [ Paul Atkins ]
  * 3.11.40
  * vhost: remove the code to handle out of order cfg for vhost
  * 3.11.41

  [ Ian Wilson ]
  * npf: Check ingress and egress features when deciding to return ACL stats
  * acl: Egress ACL in s/w path will not match dp originated IPv6 ND traffic
  * ipv6_originate_filter made static

  [ Paul Atkins ]
  * 3.11.42

  [ Charles (Chas) Williams ]
  * ptp: get sibling ifp and nexthop during iteration (Bugfix: VRVDR-53302)
  * ptp: prefer peers with reachability (Bugfix: VRVDR-53302)

  [ Paul Atkins ]
  * commands: remove the code to handle out of order cfg for poe
  * 3.11.43

 -- Paul Atkins <paul.atkins@intl.att.com>  Wed, 14 Oct 2020 10:02:17 +0100

vyatta-dataplane (3.12.1) unstable; urgency=medium

  [ Robert Shearman ]
  * protobuf: add Path message fields for recursive labels

  [ Paul Atkins ]

 -- Paul Atkins <paul.atkins@intl.att.com>  Mon, 12 Oct 2020 09:20:52 +0100
>>>>>>> 5c55541c

vyatta-dataplane (3.11.71) unstable; urgency=medium

  [ Sharmila Podury ]
  * On reboot, disabled bond has members in u/u link state
  * Refactor code that checks if device is started

  [ Paul Atkins ]

 -- Paul Atkins <paul.atkins@intl.att.com>  Tue, 01 Dec 2020 13:50:58 +0000

vyatta-dataplane (3.11.70) unstable; urgency=medium

  [ Nicholas Brown ]
  * Jenkinsfile: Build target is now the Halifax

  [ aroberts ]
  * Update dependency on DPDK version for dataplane

  [ Paul Atkins ]

 -- Paul Atkins <paul.atkins@intl.att.com>  Tue, 24 Nov 2020 09:53:18 +0000

vyatta-dataplane (3.11.69) unstable; urgency=medium

  [ Robert Shearman ]
  * storm_control: don't create duplicate policers when reacting to events
    (Fixes: VRVDR-53623)

  [ Paul Atkins ]

 -- Paul Atkins <paul.atkins@intl.att.com>  Mon, 23 Nov 2020 08:22:52 +0000

vyatta-dataplane (3.11.68) unstable; urgency=medium

  [ aroberts ]
  * QOS: Don't drawback TC layer shape rate

  [ Paul Atkins ]

 -- Paul Atkins <paul.atkins@intl.att.com>  Fri, 20 Nov 2020 09:08:32 +0000

vyatta-dataplane (3.11.67) unstable; urgency=medium

  [ Alan Dewar ]
  * QOS: period keyword changed to microseconds units (Fixes: VRVDR-53324)

  [ Paul Atkins ]

 -- Paul Atkins <paul.atkins@intl.att.com>  Tue, 17 Nov 2020 10:16:43 +0000

vyatta-dataplane (3.11.66) unstable; urgency=medium

  [ Daniel Gollub ]
  * l2tpeth: restore VLAN functionatliy on L2TPv3 interfaces

  [ Paul Atkins ]

 -- Paul Atkins <paul.atkins@intl.att.com>  Tue, 17 Nov 2020 09:20:52 +0000

vyatta-dataplane (3.11.65) unstable; urgency=medium

  [ Thomas Kiely ]
  * Originated traffic via l2tpv3/ipsec is dropped
  * Remove function which is no longer used

  [ Charles (Chas) Williams ]
  * ptp: allow ports to not exist (yet) (Bugfix: VRVDR-53511)
  * ptp: refactor ptp_find_peer (Bugfix: VRVDR-53511)

  [ Paul Atkins ]

 -- Paul Atkins <paul.atkins@intl.att.com>  Tue, 10 Nov 2020 09:03:48 +0000

vyatta-dataplane (3.11.64) unstable; urgency=medium

  [ Ian Wilson ]
  * ut: Add function to wait for multicast route

  [ Paul Atkins ]

 -- Paul Atkins <paul.atkins@intl.att.com>  Thu, 05 Nov 2020 13:56:12 +0000

vyatta-dataplane (3.11.63) unstable; urgency=medium

  [ Ian Wilson ]
  * ut: Export functions to build and tear-down a GRE tunnel
  * ut: Test sw egress ACLs with GRE tunnels

  [ Paul Atkins ]

 -- Paul Atkins <paul.atkins@intl.att.com>  Thu, 05 Nov 2020 13:29:08 +0000

vyatta-dataplane (3.11.62) unstable; urgency=medium

  [ Nicholas Brown ]
  * platform.conf can be static

  [ Paul Atkins ]

 -- Paul Atkins <paul.atkins@intl.att.com>  Wed, 04 Nov 2020 12:39:24 +0000

vyatta-dataplane (3.11.61) unstable; urgency=medium

  [ Robert Shearman ]
  * nh_common: fix hash key during nexthop hash del & add
  * route_flags: ignore RTF_UNUSABLE for nexthop comparison (Fixes: VRVDR-53512)

  [ Derek Fawcus ]
  * NPF: Remove some stale code, to allow flexibility
  * pipeline: use 'out node' for IPv4 mcast ethernet
  * pipeline: use 'out node' for IPv6 mcast ethernet
  * multicast: Clean up punt handling for unsup tuns
  * multicast: Use 'out node' for IPv4/IPv6 VTI output
  * multicast: Use 'out node' for IPv4/IPv6 P2P GRE tx
  * multicast: Move TTL decrement during forward
  * multicast: Move OIL replication counts
  * multicast: Rename an interface variable
  * multicast: Do not replicate to a DOWN interface
  * multicast: Move pipeline walk logic

  [ Ian Wilson ]
  * ut: Test egress ACLs with IPv4 and IPv6 multicast forwarding

  [ Paul Atkins ]

 -- Paul Atkins <paul.atkins@intl.att.com>  Wed, 04 Nov 2020 12:37:28 +0000

vyatta-dataplane (3.11.60) unstable; urgency=medium

  [ Charles (Chas) Williams ]
  * ptp: avoid dereferencing bad interface pointers (Bugfix: VRVDR-53517)

  [ Paul Atkins ]

 -- Paul Atkins <paul.atkins@intl.att.com>  Tue, 03 Nov 2020 13:00:25 +0000

vyatta-dataplane (3.11.59) unstable; urgency=medium

  [ Ian Wilson ]
  * npf: Local traffic, including IPv6 ND/NA, may be dropped by zone fw
  * ut: Test IPv6 nbr egress in the presence of zones firewall

  [ Paul Atkins ]

 -- Paul Atkins <paul.atkins@intl.att.com>  Tue, 03 Nov 2020 09:06:14 +0000

vyatta-dataplane (3.11.58) unstable; urgency=medium

  [ Derek Fawcus ]
  * NPF: Rename npc_next_proto to npc_proto_final
  * NPF: Rename 'PROTO' opcode to 'PROTO_FINAL'
  * NPF: Add matching against IP header protocol field
  * NPF: Report proto-final in rule output

  [ Nicholas Brown ]
  * Depend on librte-meta-allpmds

  [ Paul Atkins ]

 -- Paul Atkins <paul.atkins@intl.att.com>  Mon, 02 Nov 2020 15:41:08 +0000

vyatta-dataplane (3.11.57) unstable; urgency=medium

  [ Ian Wilson ]
  * ut: Add test for IPv6 multicast forwarding in the dataplane

  [ Paul Atkins ]

 -- Paul Atkins <paul.atkins@intl.att.com>  Thu, 29 Oct 2020 08:54:47 +0000

vyatta-dataplane (3.11.56) unstable; urgency=medium

  [ Srinivas Narayan ]
  * crypto: prefetch fields in ctx in encrypt path
  * crypto: Include current index in prefetch
  * crypto: prefetch IVs to be used in encryption
  * crypto: prefetch ops

  [ Paul Atkins ]

 -- Paul Atkins <paul.atkins@intl.att.com>  Wed, 28 Oct 2020 11:51:25 +0000

vyatta-dataplane (3.11.55) unstable; urgency=medium

  [ Srinivas Narayan ]
  * crypto: tune op and session pool sizes

  [ Paul Atkins ]

 -- Paul Atkins <paul.atkins@intl.att.com>  Wed, 28 Oct 2020 08:11:57 +0000

vyatta-dataplane (3.11.54) unstable; urgency=medium

  [ Ian Wilson ]
  * ut: Add functions to enable multicast fwding and to add multicast route
  * ut: Add test for multicast forwarding in the dataplane

  [ Paul Atkins ]

 -- Paul Atkins <paul.atkins@intl.att.com>  Tue, 27 Oct 2020 08:35:24 +0000

vyatta-dataplane (3.11.53) unstable; urgency=medium

  * lpm: change lpm walker to take a struct of params
  * lpm: allow the callers of lpm_walk to kick the trackers for a rule
  * route: call the route trackers after updating the fal l3 state
  * lpm6: change lpm6 walker to take a struct of params
  * lpm6: allow the callers of lpm6_walk to kick the trackers for a rule
  * route6: call the route trackers after updating the fal l3 state

 -- Paul Atkins <paul.atkins@intl.att.com>  Mon, 26 Oct 2020 13:21:18 +0000

vyatta-dataplane (3.11.52) unstable; urgency=medium

  [ Srinivas Narayan ]
  * crypto: save bytes from each batch for use as IVs
  * crypto: add return value check for engine init
  * crypto: remove unused functions

  [ Paul Atkins ]

 -- Paul Atkins <paul.atkins@intl.att.com>  Mon, 26 Oct 2020 09:45:57 +0000

vyatta-dataplane (3.11.51) unstable; urgency=medium

  [ Thomas Kiely ]
  * Update S2S UT infra for multiple V4 policies
  * Add V4 test to ensure correct policy match for proto
  * ACL V4 rule setup does not handle discrete protocol
  * Update S2S UT infra for multiple V6 policies
  * Add V6 test to ensure correct policy match for proto
  * ACL V6 rule setup does not handle discrete protocol

  [ Paul Atkins ]

 -- Paul Atkins <paul.atkins@intl.att.com>  Fri, 23 Oct 2020 10:09:01 +0100

vyatta-dataplane (3.11.50) unstable; urgency=medium

  [ Nicholas Brown ]
  * Move IGNORE_SANITIZER to compiler.h

  [ Paul Atkins ]

 -- Paul Atkins <paul.atkins@intl.att.com>  Fri, 23 Oct 2020 09:05:58 +0100

vyatta-dataplane (3.11.49) unstable; urgency=medium

  [ Ian Wilson ]
  * ut: Tests egress ACL on a pppoe interface
  * ut: Tests egress ACL on a bridge interface

  [ Paul Atkins ]

 -- Paul Atkins <paul.atkins@intl.att.com>  Thu, 22 Oct 2020 08:18:20 +0100

vyatta-dataplane (3.11.48) unstable; urgency=medium

  [ Ian Wilson ]
  * ut: Verify that ipv4-orig-feat feature is enabled
  * npf: NPF_RS_FLAG_FEAT_GBL renamed to NPF_RS_FLAG_FEAT_INTF_ALL
  * npf: Move check of NPF_RS_FLAG_FEAT_INTF_ALL from npf_gbl_rs_count_incr
  * npf: Enable feature on all interfaces for rulesets attached to global
  * npf: Separate enabling of defrag-out and defrag-out-spath

  [ Paul Atkins ]

 -- Paul Atkins <paul.atkins@intl.att.com>  Wed, 21 Oct 2020 16:34:35 +0100

vyatta-dataplane (3.11.47) unstable; urgency=medium

  [ Srinivas Narayan ]
  * crypto: store out_ethertype in context
  * crypto: store out_hdr_len in context
  * crypto: re-order fields in crypto_pkt_ctx
  * crypto: store udp encap length in SA to simplify code
  * crypto: include DPDK driver stats in output
  * crypto: Pass packet burst to ESP
  * crypto: Move bad mbufs to end of context array
  * crypto: Pass a batch of packets to the PMD
  * crypto: Allocate crypto ops when crypto pkt buffer is set up
  * crypto: pass batches of packets to ESP encrypt functions
  * crypto: Pass batches of packets to ESP decrypt functions
  * crypto: Remove debug error messages in some places
  * crypto: pass errors from PMD operations to higher layers
  * crypto: remove unnecessary check & error
  * crypto: Add error counters for failures
  * crypto: Set action to drop if packet has not been processed
  * crypto: Prefetch batches of context pointers for processing
  * crypto: Fetch data in first mbuf into L2 cache
  * crypto: Prefetch contexts into L2 cache
  * crypto: add inline implementation to grow buffer
  * crypto: Invoke rte_pktmbuf_lastseg only for multi-seg pkts

  [ Paul Atkins ]

 -- Paul Atkins <paul.atkins@intl.att.com>  Wed, 21 Oct 2020 09:14:31 +0100

vyatta-dataplane (3.11.46) unstable; urgency=medium

  [ Gavin Shearer ]
  * fal acl: use rule number attr instead of priority in rules

  [ Paul Atkins ]
  * Include shadow ring in buffer count calculations
  * Increase slowpath receive ring size

  [ Paul Atkins ]

 -- Paul Atkins <paul.atkins@intl.att.com>  Tue, 20 Oct 2020 10:07:06 +0100

vyatta-dataplane (3.11.45) unstable; urgency=medium

  [ Paul Atkins ]
  * portmonitor_cmds: remove the code to handle out of order cfg

  [ Charles (Chas) Williams ]
  * ptp: handle unavailable interface vlan mappings (Bugfix: VRVDR-53372)

  [ Paul Atkins ]

 -- Paul Atkins <paul.atkins@intl.att.com>  Fri, 16 Oct 2020 09:52:15 +0100

vyatta-dataplane (3.11.44) unstable; urgency=medium

  [ Nicholas Brown ]
  * Clarify UT path redirection code

  [ Ian Wilson ]
  * npf: Rename 'typedef enum TCP_STATES' to 'enum tcp_session state'
  * npf: Rename npf_tcpstate_t to struct npf_tcp_window
  * npf: Replace nst_tcpst with nst_tcp_win in npf_state_t
  * npf: Pack enum dp_session_state so that is used 1 byte instead of 2
  * npf: Add npf_state_tcp2gen to determine generic state from tcp state
  * npf: Pack enum npf_proto_idx.  Use the enum instead of a uint8_t
  * npf: Add separate log functions for TCP and everything else
  * npf: Add separate state change functions for TCP and everything else
  * npf: Add separate state pack update functions for TCP and other
  * npf: Add separate functions for connsync update/restore of session state
  * npf: Move spinlocks into npf_state_npf_pack_update_xxx fns
  * npf: Use separate state inspect functions for TCP, ICMP, and other
  * npf: Use separate connsync state update functions for TCP and other
  * npf: Add a union to npf_state_t for the different state types
  * npf: Add separate function for session close for TCP and other
  * npf: Rename npf_state_tcp_state_set and npf_state_generic_state_set
  * npf: Remove TCP session states that were outside the enum
  * npf: Change TCP sessions to use nst_tcp_state instead of nst_state
  * npf: Change TCP strict FSM to be a lookup table to return a boolean
  * npf: npf_state_update_session_state replaced
  * npf: npf_timeout_get replaced
  * npf: Session state stats defines replaced with inline functions
  * npf: npf_map_str_to_generic_state replaced with dp_session_name2state
  * npf: vrf creation moved from npf_timeout_set to cmd_npf_global_timeout
  * npf: non-TCP sessions changed to use nst_gen_state instead of nst_state
  * npf: union of nst_tcp_state and nst_gen_state removed from npf_state_t
  * npf: Changes to sess limit rproc to use generic session state
  * npf: Defines NPF_SET_SESSION_LOG_FLAG etc. replaced with functions
  * npf: Renamed functions that return session state name
  * npf: npf_pack_session_state changed to include union of state types
  * npf: 'struct session' pointer passed into npf_session_update_state
  * npf: npf_session_t pointer passed into npf_state_inspect
  * npf: npf_tcp_state_is_closed fn removed
  * npf: Changes to connsync functions to pack and update session state

  [ Nachiketa Prachanda ]
  * fix use after free on events unregistration
  * api: interface event notifications to plugins

  [ Paul Atkins ]

 -- Paul Atkins <paul.atkins@intl.att.com>  Wed, 14 Oct 2020 15:50:34 +0100

vyatta-dataplane (3.11.43) unstable; urgency=medium

  [ Charles (Chas) Williams ]
  * ptp: get sibling ifp and nexthop during iteration (Bugfix: VRVDR-53302)
  * ptp: prefer peers with reachability (Bugfix: VRVDR-53302)

  [ Paul Atkins ]
  * commands: remove the code to handle out of order cfg for poe

 -- Paul Atkins <paul.atkins@intl.att.com>  Wed, 14 Oct 2020 08:31:05 +0100

vyatta-dataplane (3.11.42) unstable; urgency=medium

  [ Ian Wilson ]
  * npf: Check ingress and egress features when deciding to return ACL stats
  * acl: Egress ACL in s/w path will not match dp originated IPv6 ND traffic
  * ipv6_originate_filter made static

  [ Paul Atkins ]

 -- Paul Atkins <paul.atkins@intl.att.com>  Tue, 13 Oct 2020 14:12:35 +0100

vyatta-dataplane (3.11.41) unstable; urgency=medium

  * vhost: remove the code to handle out of order cfg for vhost

 -- Paul Atkins <paul.atkins@intl.att.com>  Tue, 13 Oct 2020 10:34:16 +0100

vyatta-dataplane (3.11.40) unstable; urgency=medium

  [ Nicholas Brown ]
  * Remove no_extra_tests DEB_BUILD_OPTIONS
  * Add debian packaging directory to .gitignore
  * More specific include path libvyattafal pkgconfig

  [ Charles (Chas) Williams ]
  * ptp: refactor into ptp_peer_dst_lookup (Bugfix: VRVDR-53302)
  * ptp: refactor into ptp_peer_dst_resolve (Bugfix: VRVDR-53302)
  * ptp: group peers by IP address (Bugfix: VRVDR-53302)
  * ptp: refactor into ptp_peer_find_nexthop (Bugfix: VRVDR-53302)
  * ptp: select best route for peer (Bugfix: VRVDR-53302)

  [ Paul Atkins ]

 -- Paul Atkins <paul.atkins@intl.att.com>  Tue, 13 Oct 2020 09:56:41 +0100

vyatta-dataplane (3.11.39) unstable; urgency=medium

  [ Ramesh Devarajan ]
  * capture: Print dropped frames count

  [ Paul Atkins ]
  * capture: compare fal obj against FAL_NULL_OBJECT_ID instead of NULL

 -- Paul Atkins <paul.atkins@intl.att.com>  Thu, 08 Oct 2020 11:30:41 +0100

vyatta-dataplane (3.11.38) unstable; urgency=medium

  [ Charles (Chas) Williams ]
  * dpdk: add ConnectX-6 support to vplane-uio

  [ Paul Atkins ]
  * backplane: add comment about why command replay is needed
  * backplane: check that the FILE ptr is set in the command handler
  * rt_commands: remove the code to handle out of order cfg for garp
  * commands: remove the code to handle out of order cfg for switchport

 -- Paul Atkins <paul.atkins@intl.att.com>  Wed, 07 Oct 2020 08:54:45 +0100

vyatta-dataplane (3.11.37) unstable; urgency=medium

  [ Nicholas Brown ]
  * Update exported symbols from fal test plugin
  * Use visibility attribute for symbols
  * Use __FOR_EXPORT instead of __externally_visible

  [ Robert Shearman ]
  * mpls: fix crash when displaying PD subset data
  * pd_show: allow showing objects in state full as well
  * mpls: fix output of PD subset state (Fixes: VRVDR-53208)

  [ Ian Wilson ]
  * ut: Add test for sw acl with fragmented IPv4 pkt on output
  * ut: Add test for sw acl with fragmented IPv6 pkt on output
  * npf: Set address family in ruleset when grouper is not initialized

  [ Paul Atkins ]

 -- Paul Atkins <paul.atkins@intl.att.com>  Fri, 02 Oct 2020 14:54:03 +0100

vyatta-dataplane (3.11.36) unstable; urgency=medium

  [ Ian Wilson ]
  * ut: dpt_udp and dpt_tcp enhanced to support IPv6
  * ut: Basic ingress software ACL tests enhanced to include TCP and UDP
  * ut: Add egress software ACL tests
  * ut: Add tests for sw ACLs on the ip_lookup_and_originate output path
  * ut: Add tests for sw ACLs for pkts originated from the router (spath)
  * Create ipv4-out-spath pipeline node
  * Create ipv6-out-spath pipeline node

  [ Paul Atkins ]

 -- Paul Atkins <paul.atkins@intl.att.com>  Thu, 01 Oct 2020 08:34:29 +0100

vyatta-dataplane (3.11.35) unstable; urgency=medium

  * Revert "dp_test: remove undefined functions from headers"
  * Revert "ut: remove unused code in dp_test_npf_sess_lib"

 -- Paul Atkins <paul.atkins@intl.att.com>  Tue, 29 Sep 2020 11:28:22 +0100

vyatta-dataplane (3.11.34) unstable; urgency=medium

  [ Nicholas Brown ]
  * Treat ndpi dependency like other dependencies
  * Use pkgconfig macro variables for protobuf
  * Move all test code to single directory

  [ Nachiketa Prachanda ]
  * dp_test: remove undefined functions from headers
  * rename dpt_session_counters
  * dp_test: export dpt_session_counters function

  [ Paul Atkins ]
  * npf: remove unused code from alg/alg_apt.c
  * npf: remove unused code from cgnat/cgn_session.c
  * npf: remove unused code from cgnat/cgn_sess_state.c
  * npf: remove unused code from cgnat/cgn_log.c
  * npf: remove unused code from cgnat/cgn_policy.c
  * npf: remove unused code from config/npf_attach_point.c
  * npf: remove unused code from config/pmf_att_rlgrp.c
  * npf: remove unused code from config/pmf_parse.c
  * npf: remove unused code from dpi/npf_typedb.c
  * npf: remove unused code from nat/nat_pool_event.c
  * npf: remove unused code from zones/npf_zone_private.c
  * npf: remove unused code from npf_vrf.c
  * npf: remove unused code from npf_tblset.c
  * npf: remove unused code from npf_cache.c
  * npf: remove unused code from npf_nat.c
  * npf: remove unused code from npf_nat64.c
  * npf: remove unused code from npf_processor.c
  * npf: remove unused code from npf_state_tcp.c
  * npf: remove unused code from npf_disassemble.c
  * npf: remove unused code from npf_session.c

 -- Paul Atkins <paul.atkins@intl.att.com>  Tue, 29 Sep 2020 09:07:41 +0100

vyatta-dataplane (3.11.33) unstable; urgency=medium

  [ Nicholas Brown ]
  * remove config for cpputest
  * Don't check DPDK port size
  * Require a recent openssl version
  * Don't set cpu arch in attempt to match DPDK
  * PACKAGE_VERSION is already defined in build_config.h

  [ Paul Atkins ]

 -- Paul Atkins <paul.atkins@intl.att.com>  Mon, 28 Sep 2020 10:12:48 +0100

vyatta-dataplane (3.11.32) unstable; urgency=medium

  [ Charles (Chas) Williams ]
  * debian: cleanup .postinst script (Bugfix: VRVDR-53193)

  [ Paul Atkins ]

 -- Paul Atkins <paul.atkins@intl.att.com>  Fri, 25 Sep 2020 08:14:15 +0100

vyatta-dataplane (3.11.31) unstable; urgency=medium

  [ Robert Shearman ]
  * if: remove unnecessary name hash insert during hwport init
  * if: move allocation of DPDK ethernet interfaces to dpdk_eth_if.c
    (Closes: VRVDR-53058)

  [ Paul Atkins ]

 -- Paul Atkins <paul.atkins@intl.att.com>  Thu, 24 Sep 2020 15:29:41 +0100

vyatta-dataplane (3.11.30) unstable; urgency=medium

  [ Srinivas Narayan ]
  * crypto: set ICV offset correctly for multi-segment packets
  * crypto: Initialize status to avoid spurious drops

  [ Paul Atkins ]

 -- Paul Atkins <paul.atkins@intl.att.com>  Thu, 24 Sep 2020 15:05:14 +0100

vyatta-dataplane (3.11.29) unstable; urgency=medium

  [ Paul Aitken ]
  * DPI: fix appFW "ten packets" functionality
  * DPI: make appFW cognisant of engine ID

  [ Ian Wilson ]
  * npf: Initialisation of config ht moved out of npf_make_rule
  * npf: Parse special ACL group-attribute rule if present
  * npf: Skip ruleset inspection for address-family if not enabled on group
  * ut: Add simple software ACL tests

  [ Paul Atkins ]

 -- Paul Atkins <paul.atkins@intl.att.com>  Mon, 21 Sep 2020 07:55:22 +0100

vyatta-dataplane (3.11.28) unstable; urgency=medium

  [ Paul Atkins ]
  * ipv6: remove unused code from nd6_nbr.c
  * if: remove unused code from if.c
  * if: remove unused code from bridge/bridge_port.c
  * crypto: remove unused code from crypto_policy.c
  * crypto: remove unused code from crypto_engine.c
  * commands: remove unused code from commands.c
  * arp: remove unused code from arp.c

  [ Ian Wilson ]
  * npf: Filter and sort sessions by NAT translation address or port

  [ Paul Atkins ]

 -- Paul Atkins <paul.atkins@intl.att.com>  Fri, 18 Sep 2020 16:43:48 +0100

vyatta-dataplane (3.11.27) unstable; urgency=medium

  * commands: remove the code to handle out of order cfg for speed
  * storm_ctl: remove the code to handle out of order cfg

 -- Paul Atkins <paul.atkins@intl.att.com>  Thu, 17 Sep 2020 13:11:51 +0100

vyatta-dataplane (3.11.26) unstable; urgency=medium

  * ut: remove dp_test_lib_cmd as the code in it is not used
  * ut: remove unused code in dp_test_netlink_state.c
  * ut: remove unused code in dp_test_qos_lib.c
  * ut: remove unused code in dp_test_str.c
  * ut: remove unused code in dp_test_console.c
  * ut: remove unused code in dp_test_lib.c
  * ut: remove unused code in dp_test_lib_intf.c

 -- Paul Atkins <paul.atkins@intl.att.com>  Wed, 16 Sep 2020 09:40:24 +0100

vyatta-dataplane (3.11.25) unstable; urgency=medium

  * npf: remove the code in src/npf/alg/apt as it is not used
  * ut: remove unused code in dp_test_npf_alg_sip_lib
  * ut: remove unused code in dp_test_npf_alg_sip_call
  * ut: remove unused code in dp_test_npf_alg_sip_parse
  * ut: remove unused code in dp_test_npf_alg_lib
  * ut: remove unused code in dp_test_npf_lib
  * ut: remove unused code in dp_test_npf_sess_lib
  * ut: remove unused code in dp_test_session_internal_lib
  * ut: remove unused code in dp_test_npf_nat_lib
  * ut: remove unused code in dp_test_npf_fw_lib
  * ut: remove unused code in dp_test_npf_portmap_lib

 -- Paul Atkins <paul.atkins@intl.att.com>  Tue, 15 Sep 2020 13:41:22 +0100

vyatta-dataplane (3.11.24) unstable; urgency=medium

  [ Paul Aitken ]
  * NPF: prevent possible null deref

  [ Gavin Shearer ]
  * cgn: add locking when sending logs ZMQ

  [ Paul Atkins ]

 -- Paul Atkins <paul.atkins@intl.att.com>  Tue, 15 Sep 2020 13:37:16 +0100

vyatta-dataplane (3.11.23) unstable; urgency=medium

  * zmq_dp: remove unused code
  * dealer: remove unused code
  * ut: remove unused code in dp_test_crypto_utils
  * ut: remove unused code in dp_test_lib_intf
  * ut: remove unused code in dp_test_netlink_state
  * ut: remove unused code in dp_test_qos_lib
  * vxlan: remove unused code
  * vti: remove unused code
  * qos_sched: remove unused code
  * nsh: remove unused code

 -- Paul Atkins <paul.atkins@intl.att.com>  Mon, 14 Sep 2020 14:14:45 +0100

vyatta-dataplane (3.11.22) unstable; urgency=medium

  [ Gavin Shearer ]
  * npf: ensure cache ptr set if grouper/rule processing
  * npf: check IPv4/v6 proto before accessing cached protocol
  * npf: add check to npf_remark_dscp for non-IP packets
  * npf: update npf_cache_all() to not convert failures to success
  * npf: init cache IP addresses pointer to NULL for embedded pkts
  * npf: enable test for a bad embedded ICMP error packet
  * npf: remove double space from "from  npf"

  [ Philip Downey ]
  * MCAST Avoid deferencing unitialised fal RFP object (Fixes: VRVDR-46304)

  [ Thomas Kiely ]
  * Debug keyword "flow-cache" missing
  * Make MAC limit debugs conditional

  [ Paul Atkins ]
  * mpls: track pd state when updating label table entry update
  * ut: add mpls test for sending existing route update

 -- Paul Atkins <paul.atkins@intl.att.com>  Mon, 14 Sep 2020 13:42:54 +0100

vyatta-dataplane (3.11.21) unstable; urgency=medium

  [ Paul Atkins ]
  * netlink: vrf_link_create should return NULL not false on failure

  [ Robert Shearman ]
  * fal: fix generation of next-hop router interface attribute
    (Fixes: VRVDR-52948)

  [ Ian Wilson ]
  * npf: Unused function npf_json_nat_session removed
  * npf: Return rule details in firewall and NAT session json

  [ Paul Atkins ]

 -- Paul Atkins <paul.atkins@intl.att.com>  Fri, 11 Sep 2020 08:37:49 +0100

vyatta-dataplane (3.11.20) unstable; urgency=medium

  [ Paul Atkins ]
  * crypto: policy_rule_find_by_tag should return NULL not false

  [ Gavin Shearer ]
  * cpp: request that the burst rate is set to 100ms

  [ Manohar Rapeti ]
  * qos: enhanced "qos show platform" (Bugfix: VRVDR-52788)
  * qos: possible accessing of freed pointer (Bugfix: VRVDR-52788)
  * qos: Indentation fix (Bugfix: VRVDR-52788)

  [ Ian Wilson ]
  * ut: Renamed npf ICMP tests
  * ut: Added test for ICMP pkts with corrupted embedded packet

  [ Paul Atkins ]

 -- Paul Atkins <paul.atkins@intl.att.com>  Thu, 10 Sep 2020 09:36:33 +0100

vyatta-dataplane (3.11.19) unstable; urgency=medium

  * 3.10.70
  * ut: remove mac limit tests that removes profile while in use
  * ut: dp_test_npf_json_get_portmap_port leaking json array
  * controller: cleanup all requests on shutdown
  * ut: fix mem leak in the qos class tests
  * ut: free the packet descriptors in the session tests
  * ut: cleanup json array after use in sess lib

 -- Paul Atkins <paul.atkins@intl.att.com>  Wed, 09 Sep 2020 08:43:39 +0100

vyatta-dataplane (3.11.18) unstable; urgency=medium

  [ aroberts ]
  * Don't allow a child shaper to exceed 99.6% of parent rate

  [ Manohar Rapeti ]
  * qos: mem leak in dataplane UT (Bugfix: VRVDR-49730)
  * qos: uninitialised value (Bugfix: VRVDR-49730)

  [ Paul Atkins ]

 -- Paul Atkins <paul.atkins@intl.att.com>  Tue, 08 Sep 2020 08:38:25 +0100

vyatta-dataplane (3.11.17) unstable; urgency=medium

  [ aroberts ]
  * Add 100G support for Qos shaper commands
  * Add dependency with 64bit qos structure in dpdk

  [ Paul Atkins ]

 -- Paul Atkins <paul.atkins@intl.att.com>  Fri, 04 Sep 2020 09:54:23 +0100

vyatta-dataplane (3.11.16) unstable; urgency=medium

  [ Robert Shearman ]
  * dpdk-eth: avoid duplicate link up/link down logs (Fixes: VRVDR-52606)

  [ Paul Atkins ]

 -- Paul Atkins <paul.atkins@intl.att.com>  Thu, 03 Sep 2020 16:15:43 +0100

vyatta-dataplane (3.11.15) unstable; urgency=medium

  [ Shweta Choudaha ]
  * portmonitor: add and replay multiple cfg command

  [ Ian Wilson ]
  * npf: Rename npf_pack_npf_state to npf_pack_session_state
  * npf: Rename npf_pack_session_stats to npf_pack_dp_sess_stats

  [ Charles (Chas) Williams ]
  * ptp: add additional-path support (Bugfix: VRVDR-48480)

  [ Ian Wilson ]
  * npf: Rename struct npf_pack_npf_nat to struct npf_pack_nat
  * npf: Change prefix in npf_pack_dp_session from 'dps_' to 'pds_'
  * npf: Rename npf_pack_sentry to npf_pack_sentry_packet
  * npf: Use 'pns' for prefix and pointer variable for npf_pack_npf_session
  * npf: Naturally align npf_tcpstate_t and npf_state_t
  * npf: Rename npf_pack_npf_nat64 to npf_pack_nat64
  * npf: Prefix npf_pack_message_hdr objects with 'pmh_'
  * npf: Add packed attribute to 'enum session_pack_type'
  * npf: Prefix npf_pack_session_hdr objects with 'psh_'
  * session: Pack enum session_feature_type and re-arrange session_feature
  * ut: Add function to fetch session counters
  * ut: Tests connsync for a firewall UDP session
  * ut: Tests connsync for a firewall TCP session with TCP strict enabled

  [ Robert Shearman ]
  * 3.10.69

  [ Paul Atkins ]
  * flow_cache: initialise the flow_cache_hash_key to 0
  * ut: modify the stack trace for the urcu resize valgrind suppression
  * ut: return -EOPNOTSUPP in the test fal code in ...l2_get_attrs
  * rte_acl: free the name when calling npf_rte_acl_destroy
  * ut: add a valgrind suppression for rte_cpu_get_flag_enabled
  * ut: add more wildcards to the grouper suppression to catch all calls
  * ut: free the contexts created in the npf_apt tests

  [ Robert Shearman ]
  * include: standardise FAL interface index parameter naming
  * include: standardise FAL object parameter naming (Fixes: VRVDR-52849)

  [ Paul Atkins ]

 -- Paul Atkins <paul.atkins@intl.att.com>  Thu, 03 Sep 2020 13:36:47 +0100

vyatta-dataplane (3.11.14) unstable; urgency=medium

  [ Mandeep Rohilla ]
  * BFD: Switch attribute to get Local Discriminator shift

  [ Srinivas Narayan ]
  * crypto: cut over non-combined ciphers to rte infra
  * crypto: Handle failures in session setup gracefully
  * crypto: set up correct default for aead_algo
  * crypto: remove references to cipher_name
  * crypto: remove references to md_name
  * crypto: Remove unnecessary storage of auth alg name
  * crypto: Define separate structure for openssl info
  * crypto: pass openssl setup decision to SA setup function
  * crypto: Remove openssl implementation for aes-gcm
  * crypto: define block sizes
  * crypto: Make iv generation and storage common operations
  * crypto: Move openssl fields to separate structure
  * crypto: include dpdk device id and name in vplsh output
  * crypto: Add error messages in failure path
  * crypto: reset pmd id in array of ids by dev type
  * crypto: Make dev-id value check specific
  * crypto: separate definitions for cipher & digest key sizes

  [ Karthik Murugesan ]
  * vxlan: Added null check to avoid null-pointer dereference

  [ Charles (Chas) Williams ]
  * Fix potentially offensive language
  * Fix potentially offensive language in CGNAT

 -- Robert Shearman <robert.shearman@att.com>  Mon, 24 Aug 2020 17:46:44 +0100

vyatta-dataplane (3.11.13) unstable; urgency=medium

  [ Vinicius Soares ]
  * npf: Moved parser auxiliary static functions to the top of the file
  * npf: Added argument to auxiliary parser function that specifies a delimiter
  * npf: Added support for 'auto-per-action' counter type for ACL rules.
  * npf: Added support for 'auto-per-action' counter type for ACL rules.

  [ Paul Atkins ]

 -- Paul Atkins <paul.atkins@intl.att.com>  Fri, 21 Aug 2020 18:13:12 +0100

vyatta-dataplane (3.11.12) unstable; urgency=medium

  [ Paul Atkins ]
  * 3.10.67

  [ Paul Aitken ]
  * DPI: app groups: avoid null deref

  [ Paul Atkins ]
  * 3.10.68

  [ Robert Shearman ]
  * route_v6: fix nexthop retrieval for promotion during route delete
  * route: fix nexthop retrieval for promotion during route delete
    (Fixes: VRVDR-52609)

  [ Srinivas Narayan ]
  * crypto: store crypto device id in SA for faster access
  * crypto: create session pools and queue pairs for PMD
  * crypto: set up session in driver
  * crypto: Pass crypto op using packet metadata
  * crypto: Make openssl encrypt/decrypt function public
  * crypto: set up infrastructure to invoke PMD
  * crypto: cut over to rte PMD infra
  * crypto: set up crypto op for AES-GCM

  [ Paul Atkins ]
  * debian: fix wording in changelog

  [ Srinivas Narayan ]
  * crypto: minimize dependency on SA
  * crypto: set session direction at the time of SA creation
  * crypto: Make crypto_pkt_ctx visible to other crypto modules
  * crypto: Add packet metadata fields to crypto_pkt_ctx
  * crypto: store SA in crypto packet context
  * crypto: store bytes processed in crypto packet context
  * crypto: refactor esp_input_inner
  * crypto: re-factor esp_output_inner
  * crypto: consolidate esp input functions
  * crypto: consolidate esp_output functions
  * crypto: increment output error only on encrypt op
  * crypto: streamline post-decrypt processing
  * crypto: Refactor post-decrypt VTI handling
  * crypto: re-factor post-decrypt VFP handling
  * crypto: refactor post-decrypt overlay VRF handling
  * crypto: refactor all post-decrypt handling
  * crypto: enable burst processing for esp_input
  * crypto: Enable burst processing for esp_output

  [ Paul Atkins ]

 -- Paul Atkins <paul.atkins@intl.att.com>  Fri, 21 Aug 2020 17:51:18 +0100

vyatta-dataplane (3.11.11) unstable; urgency=medium

  [ Paul Atkins ]
  * gre: don't double free mbuf if using a gre tunnel to ourself

  [ Ian Wilson ]
  * npf: Change npf to use dataplane session states for UDP etc.
  * npf: Store generic session state in the session
  * npf: Set the alg bit in ALG parent sessions
  * npf: Add the se_alg feature boolean to the connsync structure
  * npf: Change the feature uint8_ts to bits in npf_pack_dp_session
  * npf: Replace se_nat bit with se_snat and se_dnat bits in the session
  * npf: Add se_in and se_out bits to the session
  * npf: Add se_app bit to the session to mark dpi sessions
  * npf: Add function to calculate session time-to-expire for json
  * npf: Return generic ALG json for each session
  * npf: Return specific ALG json for each session
  * npf: Naturally align struct npf_pack_dp_session
  * npf: Remove se_etime from connsync session structure
  * ut: Add test functions to create and send udp, tcp, or icmp NATd pkts
  * session: Add command to return list of items from the dataplane sessions
  * npf: Add address family filter to session list command
  * npf: Add filters to session list command for ID, proto, intf and direction
  * npf: Add filters to session list cmd for src and dest addr and port
  * npf: Add filters to session list cmd for features
  * npf: Separate the existing session show filter from the json
  * npf: Add handler for "show dataplane sessions" command
  * npf: Add handler for "show dataplane sessions summary" command
  * npf: Add handler for "clear dataplane sessions" command
  * ut: Rename the npf snat test cases
  * npf: Add a flag to the session to denote that is being used as a fw session

  [ Paul Atkins ]
  * flow_cache: move flow_cache_empty_table higher in file
  * flow_cache: teardown the flow cache on shutdown
  * flow_cache: don't init the flow cache multiple times per core
  * ut: don't leak the ifname in the addport_request

  [ aroberts ]
  * Reinstall a mark-map if a resource group changes

  [ Paul Atkins ]

 -- Paul Atkins <paul.atkins@intl.att.com>  Wed, 19 Aug 2020 09:54:14 +0100

vyatta-dataplane (3.11.10) unstable; urgency=medium

  [ Srinivas Narayan ]
  * crypto: Convert lengths to uint8_t in preparation for move
  * crypto: Avoid dependency on openssl definitions
  * crypto: Re-arrange fields for better performance
  * crypto: create DPDK infrastructure pools
  * crypto: Add DPDK versions of encryption & auth algorithms
  * crypto: clean up openssl functions
  * crypto: determine PMD type based on algorithms
  * crypto: provide function to determine next crypto core
  * crypto: Create DPDK crypto PMD

  [ Paul Atkins ]

 -- Paul Atkins <paul.atkins@intl.att.com>  Tue, 18 Aug 2020 08:29:42 +0100

vyatta-dataplane (3.11.9) unstable; urgency=medium

  [ aroberts ]
  * Don't allow a child shaper to exceed 99.6% of parent rate

  [ Paul Atkins ]
  * 3.10.63

  [ Ian Wilson ]
  * npf: Increment session stats if session matched, and the pkt is not dropped

  [ Paul Atkins ]
  * 3.10.64

  [ Gavin Shearer ]
  * ippf: fix issue of corrupted first byte of IPv6 address to match

  [ Paul Atkins ]
  * 3.10.65

  [ Robert Shearman ]
  * if: move vlan_if_get_stats to common interface code
  * gre: add support for retrieving FAL stats

  [ Paul Atkins ]
  * 3.10.66

  [ Brian Russell ]
  * qos: specify designator for the priority local queue
  * qos: uprev protocol versions

  [ Paul Atkins ]

 -- Paul Atkins <paul.atkins@intl.att.com>  Mon, 17 Aug 2020 15:44:18 +0100

vyatta-dataplane (3.11.8) unstable; urgency=medium

  [ Robert Shearman ]
  * fal_plugin: add object model for MPLS
  * fal_plugin: add FAL object for VRFs
  * fal_plugin: add attributes for MPLS TTL mode (Closes: VRVDR-52435)
  * fal: add next hop label attributes
  * nh_common: add FAL programming helpers
  * route: make use of FAL nh_common helpers
  * route_v6: make use of FAL nh_common helpers
  * mpls: signal FAL create/update/delete of MPLS routes
  * fal: signal use of next hop groups
  * fal: translate IPv6 nexthops with IPv4 mapped addresses to IPv4 nexthop
  * tests: test IPv6 labeled routes via attached IPv4 nexthops
  * vrf: create and use FAL VRF object
  * fal: support MPLS deagg routes
  * mpls: add support for dumping one MPLS route
  * mpls: add support for signalling change to TTL mode to FAL
    (Closes: VRVDR-52436)

  [ Paul Atkins ]

 -- Paul Atkins <paul.atkins@intl.att.com>  Thu, 13 Aug 2020 15:09:49 +0100

vyatta-dataplane (3.11.7) unstable; urgency=medium

  [ Robert Shearman ]
  * controller: extend timeout for adding a port (Fixes: VRVDR-52458)

  [ Paul Atkins ]
  * 3.10.58

  [ Karthik Murugesan ]
  * vxlan: Added null check to avoid null-pointer dereference

  [ Paul Atkins ]
  * 3.10.59

  [ Paul Aitken ]
  * DPI: add application group database
  * DPI: application resource groups
  * DPI: application resource group parsing
  * DPI: new APIs for application resource groups
  * DPI: add application resource groups to app firewall
  * DPI: add application resource groups to Makefile

  [ Paul Atkins ]
  * 3.10.60

  [ Karthik Murugesan ]
  * ptp: Added support for G.8275.1 profiles

  [ Shweta Choudaha ]
  * Mirror: Add support for source vlan config
  * Mirror: Add support to show vlan info for src intf

  [ Manohar Rapeti ]
  * if: Spurious error logs messages (Bugfix: VRVDR-52346)

  [ Brian Russell ]
  * qos: don't enable dscp mapping if designation in use
  * qos: allocate a priority local designation

  [ Paul Atkins ]
  * 3.10.61

  [ Brian Russell ]
  * qos: extend mark-map to include dp

  [ Paul Atkins ]
  * 3.10.62

 -- Paul Atkins <paul.atkins@intl.att.com>  Thu, 13 Aug 2020 14:29:20 +0100

vyatta-dataplane (3.11.6) unstable; urgency=medium

  [ Gavin Shearer ]
  * cpp: add support for PIM and IP multicast

  [ Paul Atkins ]

 -- Paul Atkins <paul.atkins@intl.att.com>  Wed, 05 Aug 2020 16:23:14 +0100

vyatta-dataplane (3.11.5) unstable; urgency=medium

  [ Brian Russell ]
  * qos: restore protocol version 10

  [ Rishi Narain ]
  * SyncE: Allowing ESMC frame flow from vyatta-dataplane
  * SyncE: New feature support

  [ Ramkumar Ganapathysubramanian ]
  * Removed unnecessary error logs in L3 Interface attribute set

  [ Paul Atkins ]
  * dp_event: reorder some of the dp_events in the enum
  * event: add a public event notifier for vrf create/delete events
  * 3.10.56

  [ Charles (Chas) Williams ]
  * netvsc: increase driver limits (Bugfix: VRVDR-52360)
  * ptp: check switch nexthop interface is reachable (Bugfix: VRVDR-52447)

  [ Paul Atkins ]
  * 3.10.57

 -- Paul Atkins <paul.atkins@intl.att.com>  Wed, 05 Aug 2020 10:01:32 +0100

vyatta-dataplane (3.11.4) unstable; urgency=medium

  [ Paul Atkins ]
  * 3.10.54
  * Jenkins: change master branch target to be DANOS:Glasgow

  [ Simon Barber ]
  * Convert return string of vplsh led blink cmd to json

  [ Paul Aitken ]
  * dataplane abort due to short string in rte_jhash

  [ Ramkumar Ganapathysubramanian ]
  * Adding support for DSCP or PCP value in QoS egress-map

  [ Paul Aitken ]
  * DPI: Inconsistent use of protocol in DPI output
  * Avoid buffer overrun in sip_alg_hash

  [ Robert Shearman ]
  * 3.10.55

 -- Robert Shearman <robert.shearman@att.com>  Tue, 28 Jul 2020 09:43:59 +0100

vyatta-dataplane (3.11.3) unstable; urgency=medium

  [ Robert Shearman ]
  * fal: check for conditions that violate FAL route API contract
  * lpm: pass pd_state by reference in walk callback
  * route: update dependent routes when interface FAL L3 state changes
  * route6: update dependent routes when interface FAL L3 state changes
    (Fixes: VRVDR-50303)

  [ Paul Atkins ]
  * 3.10.52

  [ Robert Shearman ]
  * nh_common: skip over backup next-hops when fixing up protected tracking
    (Fixes: VRVDR-52257)
  * ut: add symbols for router-interface FAL object in test FAL
  * ut: test PIC edge with a gateway being used by both primary & backup

  [ Ian Wilson ]
  * npf: Add npf return code counters
  * npf: Add commands to show return code counters
  * npf: Add mechanism to filter return code show output dependent on type
  * npf: Add commands to clear return code counters
  * ut: Add function to fetch and print npf return code counts
  * npf: Change nat64 to use nat64_decision_t instead of npf_decision_t
  * npf: Increment return code counters in npf_hook_track
  * npf: Change npf_cache_all to return either a 0 or a negative return code
  * npf: Change the function used by npf_cache_all to return a return code
  * npf: Add return codes to npf_cache_all
  * npf: Add param to npf_get_cache to allow return code to be returned
  * npf: Add return codes to npf state functions
  * npf: Add return codes to npf_hook_track calls to session functions
  * npf: Add return codes to the function to rewrite l3 and l4 fields
  * npf: Add return code to npf_icmpv4_err_nat
  * npf: Change nat64 common functions to have a single return point
  * npf: Add return codes to the nat64 map and convert functions
  * npf: Add return codes to nat64
  * npf: Add optional pointer, rcp, to npf_hook_notrack parameters
  * npf: Increment l2 return code counters in bridging
  * npf: Add single return point in local firewall functions
  * npf: Increment return code counts for local firewall
  * npf: Increment return code counts for ACL firewall
  * npf: Return select detailed return code stats for nat64

  [ Paul Atkins ]
  * 3.10.53

  [ Robert Shearman ]
  * storm_ctl: fix write to heap after free when deleting an instance
    (Fixes: VRVDR-52115)
  * tests: add test for storm-control out of order profile delete
  * Makefile.am: reduce dependencies of fal_plugin_test_la

  [ Charles (Chas) Williams ]
  * main: handle sparse port configurations (Bugfix: VRVDR-49805)
  * netvsc: set more reasonable queue lengths (Bugfix: VRVDR-49805)

  [ Paul Atkins ]

 -- Paul Atkins <paul.atkins@intl.att.com>  Fri, 24 Jul 2020 16:13:59 +0100

vyatta-dataplane (3.11.2) unstable; urgency=medium

  [ bs775m ]
  * fal_plugin :add attributes for enb/dis pause frame
  * vyatta-datapath:add support for enb/dis pauseframe

  [ Charles (Chas) Williams ]
  * Correct enumeration declaration

  [ Paul Atkins ]

 -- Paul Atkins <paul.atkins@intl.att.com>  Fri, 24 Jul 2020 09:12:29 +0100

vyatta-dataplane (3.11.1) unstable; urgency=medium

  [ Mandeep Rohilla ]
  * BFD: Add support for querying max interval values supported

  [ Paul Atkins ]

 -- Paul Atkins <paul.atkins@intl.att.com>  Mon, 20 Jul 2020 21:45:59 +0100

vyatta-dataplane (3.10.70) unstable; urgency=medium

  [ aroberts ]
  * Don't allow a child shaper to exceed 99.6% of parent rate

  [ Paul Atkins ]

 -- Paul Atkins <paul.atkins@intl.att.com>  Fri, 04 Sep 2020 10:15:04 +0100

vyatta-dataplane (3.10.69) unstable; urgency=medium

  [ Charles (Chas) Williams ]
  * ptp: add additional-path support (Bugfix: VRVDR-48480)

 -- Robert Shearman <robert.shearman@att.com>  Tue, 01 Sep 2020 11:42:50 +0100

vyatta-dataplane (3.10.68) unstable; urgency=medium

  [ Paul Aitken ]
  * DPI: app groups: avoid null deref

  [ Paul Atkins ]

 -- Paul Atkins <paul.atkins@intl.att.com>  Wed, 19 Aug 2020 11:43:55 +0100

vyatta-dataplane (3.10.67) unstable; urgency=medium

  * gre: don't double free mbuf if using a gre tunnel to ourself

 -- Paul Atkins <paul.atkins@intl.att.com>  Wed, 19 Aug 2020 08:37:29 +0100

vyatta-dataplane (3.10.66) unstable; urgency=medium

  [ Robert Shearman ]
  * if: move vlan_if_get_stats to common interface code
  * gre: add support for retrieving FAL stats

  [ Paul Atkins ]

 -- Paul Atkins <paul.atkins@intl.att.com>  Mon, 17 Aug 2020 10:14:51 +0100

vyatta-dataplane (3.10.65) unstable; urgency=medium

  [ Gavin Shearer ]
  * ippf: fix issue of corrupted first byte of IPv6 address to match

  [ Paul Atkins ]

 -- Paul Atkins <paul.atkins@intl.att.com>  Mon, 17 Aug 2020 09:44:06 +0100

vyatta-dataplane (3.10.64) unstable; urgency=medium

  [ Ian Wilson ]
  * npf: Increment session stats if session matched, and the pkt is not dropped

  [ Paul Atkins ]

 -- Paul Atkins <paul.atkins@intl.att.com>  Fri, 14 Aug 2020 10:29:11 +0100

vyatta-dataplane (3.10.63) unstable; urgency=medium

  [ aroberts ]
  * Don't allow a child shaper to exceed 99.6% of parent rate

  [ Paul Atkins ]

 -- Paul Atkins <paul.atkins@intl.att.com>  Fri, 14 Aug 2020 10:26:41 +0100

vyatta-dataplane (3.10.62) unstable; urgency=medium

  [ Brian Russell ]
  * qos: extend mark-map to include dp

  [ Paul Atkins ]

 -- Paul Atkins <paul.atkins@intl.att.com>  Thu, 13 Aug 2020 10:17:11 +0100

vyatta-dataplane (3.10.61) unstable; urgency=medium

  [ Brian Russell ]
  * qos: don't enable dscp mapping if designation in use
  * qos: allocate a priority local designation

  [ Paul Atkins ]

 -- Paul Atkins <paul.atkins@intl.att.com>  Mon, 10 Aug 2020 14:46:43 +0100

vyatta-dataplane (3.10.60) unstable; urgency=medium

  [ Paul Aitken ]
  * DPI: add application group database
  * DPI: application resource groups
  * DPI: application resource group parsing
  * DPI: new APIs for application resource groups
  * DPI: add application resource groups to app firewall
  * DPI: add application resource groups to Makefile

  [ Paul Atkins ]

 -- Paul Atkins <paul.atkins@intl.att.com>  Thu, 06 Aug 2020 13:15:51 +0100

vyatta-dataplane (3.10.59) unstable; urgency=medium

  [ Karthik Murugesan ]
  * vxlan: Added null check to avoid null-pointer dereference

  [ Paul Atkins ]

 -- Paul Atkins <paul.atkins@intl.att.com>  Thu, 06 Aug 2020 08:46:48 +0100

vyatta-dataplane (3.10.58) unstable; urgency=medium

  [ Robert Shearman ]
  * controller: extend timeout for adding a port (Fixes: VRVDR-52458)

  [ Paul Atkins ]

 -- Paul Atkins <paul.atkins@intl.att.com>  Wed, 05 Aug 2020 16:25:22 +0100

vyatta-dataplane (3.10.57) unstable; urgency=medium

  [ Charles (Chas) Williams ]
  * ptp: check switch nexthop interface is reachable (Bugfix: VRVDR-52447)

  [ Paul Atkins ]

 -- Paul Atkins <paul.atkins@intl.att.com>  Wed, 05 Aug 2020 09:26:54 +0100

vyatta-dataplane (3.10.56) unstable; urgency=medium

  * dp_event: reorder some of the dp_events in the enum
  * event: add a public event notifier for vrf create/delete events

 -- Paul Atkins <paul.atkins@intl.att.com>  Tue, 04 Aug 2020 15:41:08 +0100

vyatta-dataplane (3.10.55) unstable; urgency=medium

  [ Paul Atkins ]
  * Jenkins: change master branch target to be DANOS:Glasgow

  [ Simon Barber ]
  * Convert return string of vplsh led blink cmd to json

  [ Paul Aitken ]
  * dataplane abort due to short string in rte_jhash
  * DPI: Inconsistent use of protocol in DPI output
  * Avoid buffer overrun in sip_alg_hash

 -- Robert Shearman <robert.shearman@att.com>  Tue, 28 Jul 2020 09:31:32 +0100

vyatta-dataplane (3.10.54) unstable; urgency=medium

  [ Robert Shearman ]
  * storm_ctl: fix write to heap after free when deleting an instance
    (Fixes: VRVDR-52115)
  * tests: add test for storm-control out of order profile delete
  * Makefile.am: reduce dependencies of fal_plugin_test_la

  [ Paul Atkins ]

 -- Paul Atkins <paul.atkins@intl.att.com>  Fri, 24 Jul 2020 09:51:57 +0100

vyatta-dataplane (3.10.53) unstable; urgency=medium

  [ Robert Shearman ]
  * nh_common: skip over backup next-hops when fixing up protected tracking
    (Fixes: VRVDR-52257)
  * ut: add symbols for router-interface FAL object in test FAL
  * ut: test PIC edge with a gateway being used by both primary & backup

  [ Ian Wilson ]
  * npf: Add npf return code counters
  * npf: Add commands to show return code counters
  * npf: Add mechanism to filter return code show output dependent on type
  * npf: Add commands to clear return code counters
  * ut: Add function to fetch and print npf return code counts
  * npf: Change nat64 to use nat64_decision_t instead of npf_decision_t
  * npf: Increment return code counters in npf_hook_track
  * npf: Change npf_cache_all to return either a 0 or a negative return code
  * npf: Change the function used by npf_cache_all to return a return code
  * npf: Add return codes to npf_cache_all
  * npf: Add param to npf_get_cache to allow return code to be returned
  * npf: Add return codes to npf state functions
  * npf: Add return codes to npf_hook_track calls to session functions
  * npf: Add return codes to the function to rewrite l3 and l4 fields
  * npf: Add return code to npf_icmpv4_err_nat
  * npf: Change nat64 common functions to have a single return point
  * npf: Add return codes to the nat64 map and convert functions
  * npf: Add return codes to nat64
  * npf: Add optional pointer, rcp, to npf_hook_notrack parameters
  * npf: Increment l2 return code counters in bridging
  * npf: Add single return point in local firewall functions
  * npf: Increment return code counts for local firewall
  * npf: Increment return code counts for ACL firewall
  * npf: Return select detailed return code stats for nat64

  [ Paul Atkins ]

 -- Paul Atkins <paul.atkins@intl.att.com>  Wed, 22 Jul 2020 10:10:23 +0100

vyatta-dataplane (3.10.52) unstable; urgency=medium

  [ Robert Shearman ]
  * fal: check for conditions that violate FAL route API contract
  * lpm: pass pd_state by reference in walk callback
  * route: update dependent routes when interface FAL L3 state changes
  * route6: update dependent routes when interface FAL L3 state changes
    (Fixes: VRVDR-50303)

  [ Paul Atkins ]

 -- Paul Atkins <paul.atkins@intl.att.com>  Tue, 21 Jul 2020 07:47:56 +0100

vyatta-dataplane (3.10.51) unstable; urgency=medium

  [ Mandeep Rohilla ]
  * BFD: Add support for querying max interval values supported

  [ Paul Atkins ]

 -- Paul Atkins <paul.atkins@intl.att.com>  Mon, 20 Jul 2020 21:23:09 +0100

vyatta-dataplane (3.10.50) unstable; urgency=medium

  * sanitizer: set ASAN_OPTIONS when sanitizer is used

 -- Paul Atkins <paul.atkins@intl.att.com>  Mon, 20 Jul 2020 13:36:11 +0100

vyatta-dataplane (3.10.49) unstable; urgency=medium

  [ Robert Shearman ]
  * shadow: remove the shadow port handler when an interface is freed
    (Fixes: VRVDR-52193)
  * shadow: use events for init/destroy
  * sample: fix the visit_after node declaration

  [ Paul Atkins ]

 -- Paul Atkins <paul.atkins@intl.att.com>  Mon, 20 Jul 2020 13:18:35 +0100

vyatta-dataplane (3.10.48) unstable; urgency=medium

  [ Robert Shearman ]
  * config: factor out and simplify PCI address parsing for backplane ports
  * config: parse management_port platform.conf attribute
  * dpdk-eth: add management port attribute to interface information

  [ Paul Atkins ]

 -- Paul Atkins <paul.atkins@intl.att.com>  Mon, 20 Jul 2020 08:46:22 +0100

vyatta-dataplane (3.10.47) unstable; urgency=medium

  [ Thomas Kiely ]
  * mac_limit: Remove temporary show keyword

  [ Charles (Chas) Williams ]
  * coverity: fix handling when an error is returned (Bugfix: VRVDR-52191)

  [ Robert Shearman ]
  * dpdk-eth: only remove a LAG port after the ifp using it has been freed
  * main: only close the ports after cleaning up interfaces (Fixes: VRVDR-52220)

  [ Paul Atkins ]
  * fal: provide alternate name for FAL_BFD_HW_MODE_CP_INDEPENDENT

 -- Paul Atkins <paul.atkins@intl.att.com>  Thu, 16 Jul 2020 12:02:27 +0100

vyatta-dataplane (3.10.46) unstable; urgency=medium

  [ Mike Manning ]
  * L2TPv3: Fails to be ping across tunnel using L2TPv3

  [ Robert Shearman ]
  * if: fix cleanup of DPDK ethernet interfaces (Fixes: VRVDR-52145)

  [ Paul Atkins ]
  * ut: add vars that tests can use to pass state to the fal

 -- Paul Atkins <paul.atkins@intl.att.com>  Fri, 10 Jul 2020 13:59:35 +0100

vyatta-dataplane (3.10.45) unstable; urgency=medium

  [ Nicholas Brown ]
  * Add a CODEOWNERS file

  [ Charles (Chas) Williams ]
  * vhost: fix netlink races with hotplug (Bugfix: VRVDR-50960)

  [ Paul Atkins ]

 -- Paul Atkins <paul.atkins@intl.att.com>  Wed, 08 Jul 2020 15:21:32 +0100

vyatta-dataplane (3.10.44) unstable; urgency=medium

  * main: allow the user to specify the platform_file location
  * ut: allow user to specify platform conf file

 -- Paul Atkins <paul.atkins@intl.att.com>  Tue, 07 Jul 2020 13:02:45 +0100

vyatta-dataplane (3.10.43) unstable; urgency=medium

  [ Nicholas Brown ]
  * Remove last mentions of valgrind build
  * Enable the address sanitizer as part of the jenkins build
  * use .checkpatch.conf

  [ Robert Shearman ]
  * dpdk-eth: check that ifp exists in linkwatch_change_mark_state
  * dpdk-eth: don't require ifp for updating queue state (Fixes: VRVDR-52109)

  [ Paul Atkins ]

 -- Paul Atkins <paul.atkins@intl.att.com>  Mon, 06 Jul 2020 13:29:50 +0100

vyatta-dataplane (3.10.42) unstable; urgency=medium

  [ Charles (Chas) Williams ]
  * lag: remove potentially offensive language (Bugfix: VRVDR-51820)
  * main: remove potentially offensive language (Bugfix: VRVDR-51820)
  * vrf: remove potentially offensive language (Bugfix: VRVDR-51820)
  * bridge: remove potentially offensive language (Bugfix: VRVDR-51820)
  * tests: remove potentially offensive language (Bugfix: VRVDR-51820)
  * session: remove potentially offensive language (Bugfix: VRVDR-51820)

  [ Paul Atkins ]

 -- Paul Atkins <paul.atkins@intl.att.com>  Fri, 03 Jul 2020 15:49:00 +0100

vyatta-dataplane (3.10.41) unstable; urgency=medium

  [ Robert Shearman ]
  * if: issue feature event for interface being created
  * mstp: defer creation of STP object until after bridge created in FAL
    (Fixes: VRVDR-52083)
  * bridge: fix duplicate FAL br_new_port notification (Fixes: VRVDR-52084)
  * ut: validate FAL contract for bridge-port objects

  [ Thomas Kiely ]
  * mac_limit: Rename "mac-count" command to "limit status"

  [ Brian Russell ]
  * qos: update fal global map when resource group changes

  [ Paul Atkins ]

 -- Paul Atkins <paul.atkins@intl.att.com>  Fri, 03 Jul 2020 14:22:05 +0100

vyatta-dataplane (3.10.40) unstable; urgency=medium

  [ harios ]
  * Fix done for nexthop as IPv4 mapped IPv6 address

  [ Robert Shearman ]
  * main: swap order of checks on closing ports (Fixes: VRVDR-52095)
  * if: make promiscuity apply to VLANs as well as MAC addresses
    (Fixes: VRVDR-52049)
  * capture: remove interface-type check for setting promiscuity

  [ Paul Atkins ]

 -- Paul Atkins <paul.atkins@intl.att.com>  Fri, 03 Jul 2020 09:06:51 +0100

vyatta-dataplane (3.10.39) unstable; urgency=medium

  [ Robert Shearman ]
  * ut: add dp1 prefix to switchports
  * devinfo: change if_port_info to not require an ifp
  * master: avoid needing ifp present when adding/deleting ports
  * if: classify backplane ports as dataplane interfaces
  * if: clean up life-cycle of DPDK ethernet interface objects
    (Closes: VRVDR-51844)
  * if: remove missed link & unspec address handling
  * if: remove missed IP address & netconf handling (Closes: VRVDR-51845)
  * if: remove unused hwport incomplete infra

  [ Paul Atkins ]

 -- Paul Atkins <paul.atkins@intl.att.com>  Thu, 02 Jul 2020 08:52:24 +0100

vyatta-dataplane (3.10.38) unstable; urgency=medium

  [ Robert Shearman ]
  * shadow: remove superfluous interface netlink state management

  [ Paul Atkins ]

 -- Paul Atkins <paul.atkins@intl.att.com>  Wed, 01 Jul 2020 13:24:13 +0100

vyatta-dataplane (3.10.37) unstable; urgency=medium

  [ Paul Aitken ]
  * DPI: add nDPI debugging
  * DPI: load optional nDPI protocols and categories

  [ Charles (Chas) Williams ]
  * unit tests: fix mbuf debuggging (Bugfix: VRVDR-51987)
  * crypto: fix mbuf debugging (Bugfix: VRVDR-51987)
  * mpls: reject short packets (Bugfix: VRVDR-51987)

  [ Paul Atkins ]

 -- Paul Atkins <paul.atkins@intl.att.com>  Wed, 01 Jul 2020 09:22:12 +0100

vyatta-dataplane (3.10.36) unstable; urgency=medium

  * control: add a comment to request new commands in protobuf format
  * dpdk_eth_if: don't dump ports that have been unplugged
  * if: in ifnet_byethname skip over unplugged interfaces
  * hotplug: mark the interface as unplugged at the start of processing
  * dpdk_eth_if: don't assume that info.driver_name is valid

 -- Paul Atkins <paul.atkins@intl.att.com>  Wed, 24 Jun 2020 09:07:45 +0100

vyatta-dataplane (3.10.35) unstable; urgency=medium

  [ Shweta Choudaha ]
  * Backplane:Shut DPDK bkplane ports post fal cleanup

  [ Paul Atkins ]

 -- Paul Atkins <paul.atkins@intl.att.com>  Fri, 19 Jun 2020 16:18:37 +0100

vyatta-dataplane (3.10.34) unstable; urgency=medium

  [ Ethan Li ]
  * bfd-hw: add FAL attribute for BFD hw running mode

  [ Nicholas Brown ]
  * sample plugin and test code only using public API
  * The test code for the sample plugin should also a plugin

  [ Ian Wilson ]
  * npf: Set custom timeout in dataplane session after session is created
  * npf: Add option to cache pkt without updating the cache grouper data
  * npf: Move _npf_cache_all_at in order to avoid forward reference

  [ Thomas Kiely ]
  * Avoid unnecessary unapply of mac limit feature

  [ Mandeep Rohilla ]
  * BR_VLAN_SET: Api to determine if vlan set is empty
  * BR_VLAN_SET UT: unit tests for the vlan set empty api

  [ Paul Atkins ]
  * ut: func to verify state based on pb show should use void *

 -- Paul Atkins <paul.atkins@intl.att.com>  Fri, 19 Jun 2020 09:02:21 +0100

vyatta-dataplane (3.10.33) unstable; urgency=medium

  [ Ian Wilson ]
  * cgnat: Several small cosmetic changes to cgnat
  * cgnat: Add 2-tuple sessn to hash table if it fails to be added directly
  * cgnat: Move 2-tuple session inspection code into separate function
  * cgnat: Block outbound flow if max-dest-per-session reached
  * cgnat: Block inbound packets if max-dest-per-session reached
  * cgnat: Increase maximum configurable max-dest-per-session to 128
  * ut: Fixup cgnat25 to expect an ICMP error
  * cgnat: Remove interface config store and replay mechanism
  * ut: Remove cgnat14 test for interface store and replay mechanism

  [ Paul Atkins ]

 -- Paul Atkins <paul.atkins@intl.att.com>  Tue, 16 Jun 2020 10:32:46 +0100

vyatta-dataplane (3.10.32) unstable; urgency=medium

  [ Mandeep Rohilla ]
  * DP_EVENT: Add new event for MTU change notifications
  * MTU: Register QoS's intereset in MTU change
  * MTU: Don't bounce the port when changing the MTU

  [ Paul Atkins ]

 -- Paul Atkins <paul.atkins@intl.att.com>  Fri, 12 Jun 2020 11:54:49 +0100

vyatta-dataplane (3.10.31) unstable; urgency=medium

  [ Ian Wilson ]
  * npf: Simplify and enhance the api for fetching address group json

  [ Paul Atkins ]

 -- Paul Atkins <paul.atkins@intl.att.com>  Fri, 12 Jun 2020 11:14:46 +0100

vyatta-dataplane (3.10.30) unstable; urgency=medium

  [ Robert Shearman ]
  * debian: don't suppress changelog generation
  * Pull JSON writer code out into a shared library (Fixes: VRVDR-51389)

  [ Paul Atkins ]

 -- Paul Atkins <paul.atkins@intl.att.com>  Tue, 09 Jun 2020 09:24:36 +0100

vyatta-dataplane (3.10.29) unstable; urgency=medium

  [ Srinivas Narayan ]
  * Check if next hop is non-NULL before de-referencing it

  [ Paul Atkins ]

 -- Paul Atkins <paul.atkins@intl.att.com>  Tue, 09 Jun 2020 08:40:38 +0100

vyatta-dataplane (3.10.28) unstable; urgency=medium

  [ Charles (Chas) Williams ]
  * conf: allow dev_flags to be filtered (Bugfix: VRVDR-48438)
  * ixgbe: do not use the LSC interrupt (Bugfix: VRVDR-48438)
  * ifconfig: allow inspection of the lsc status
  * vhost: do not wait forever for QMP (Bugfix: VRVDR-51099)

  [ Paul Atkins ]

 -- Paul Atkins <paul.atkins@intl.att.com>  Fri, 05 Jun 2020 10:16:49 +0100

vyatta-dataplane (3.10.27) unstable; urgency=medium

  [ Ian Wilson ]
  * nat64: Only dereference the session sentry once
  * nat64: Free memory before returning in nat64_create error case

  [ Robert Shearman ]
  * storm_ctl: avoid redundant FAL update when adding threshold for new type
  * storm_ctl: move fal_policer_modify_profile function down
  * storm_ctl: make threshold removal FAL state symmetric (Fixes: VRVDR-51406)

  [ Paul Atkins ]
  * lpm6: fix check for depth when removing /24

 -- Paul Atkins <paul.atkins@intl.att.com>  Thu, 04 Jun 2020 12:28:06 +0100

vyatta-dataplane (3.10.26) unstable; urgency=medium

  [ Mark Gillott ]
  * if: migrate hardware port completion to separate function
  * if: replace NEWPORT with INIPORT & ADDPORT (Fixes: VRVDR-46511)
  * if: postpone snapshot request until port initialisation complete
    (Fixes: VRVDR-46511)

  [ Paul Atkins ]

 -- Paul Atkins <paul.atkins@intl.att.com>  Fri, 29 May 2020 14:15:43 +0100

vyatta-dataplane (3.10.25) unstable; urgency=medium

  [ Paul Aitken ]
  * DPI: fix memleaks in dpi_ctor
  * DPI: make initialisation return errno

  [ Robert Shearman ]
  * ip_rt_protobuf: fix coverity resource leak reports (Fixes: VRVDR-51284)

  [ Ian Wilson ]
  * cgnat: Return NAT pool "full" (np_full) json to control plane

  [ ak487r ]
  * tests: remove ipv6 ND Solicitation tests for originating firewall

  [ Ian Wilson ]
  * cgnat: Max dest per session only allows powers of two

  [ Tom Kiely ]
  * MAC Limit: Add a new attr for mac limit on port/vlan
  * MAC Limit: Add a new log type flag for mac limiting feat
  * MAC Limit: Add support for creating MAC limiting profiles
  * MAC Limit: Add support mac limit entry based on port/vlan
  * MAC Limit: Apply mac limiting in the FAL
  * MAC Limit: Add hooks for applying mac limiting based on dp events
  * MAC Limit: Add support for show command
  * Add Unit Tests for MAC limiting feature.

  [ Paul Atkins ]

 -- Paul Atkins <paul.atkins@intl.att.com>  Fri, 29 May 2020 12:13:11 +0100

vyatta-dataplane (3.10.24) unstable; urgency=medium

  [ Paul Atkins ]
  * main: add a wrapper to unregister a thread with rcu
  * ip_forward: remove references to next_hop_v6

  [ Robert Shearman ]
  * route: set some missing address family types
  * route_v6: set some missing address family types
  * mpls: set some missing address family types

  [ Paul Atkins ]
  * main: make ASSERT_MASTER public

 -- Paul Atkins <paul.atkins@intl.att.com>  Fri, 22 May 2020 11:01:09 +0100

vyatta-dataplane (3.10.23) unstable; urgency=medium

  [ Paul Atkins ]
  * debian: define prefix in the libyattafal .pc file

  [ Paul Carson ]
  * Forward PPP CHAP traffic to PPP (Fixes: VRVDR-49231)

  [ Derek Fawcus ]
  * NPF: Use ICMP opcode defines, not magic values
  * NPF: Adjust ICMP opcode generation
  * NPF: Enable matching of ICMP classes in ncode
  * Update checkpath warnings in use

  [ Paul Atkins ]

 -- Paul Atkins <paul.atkins@intl.att.com>  Thu, 21 May 2020 10:40:12 +0100

vyatta-dataplane (3.10.22) unstable; urgency=medium

  [ Robert Shearman ]
  * debug_strip: add build-ids to package metadata
  * Generate -dbgsym packages per binary package (Fixes: VRVDR-50948)

  [ Shweta Choudaha ]
  * flow_cache: Use get_lcore_max to get max lcoreid

  [ Paul Atkins ]

 -- Paul Atkins <paul.atkins@intl.att.com>  Tue, 19 May 2020 10:59:05 +0100

vyatta-dataplane (3.10.21) unstable; urgency=medium

  [ Paul Atkins ]
  * nd6_nbr: when storing the v6 addr use sockaddr_storage not sockaddr

  [ Gavin Shearer ]
  * nat64: check rule group name of rule is set before accessing it

  [ Paul Atkins ]
  * main: make sure that we don't register rcu thread twice

  [ Charles (Chas) Williams ]
  * dpdk: get dev_info before closing (Bugfix: VRVDR-51041)

  [ Paul Atkins ]

 -- Paul Atkins <paul.atkins@intl.att.com>  Mon, 18 May 2020 19:29:08 +0100

vyatta-dataplane (3.10.20) unstable; urgency=medium

  [ Paul Aitken ]
  * DPI: new APIs to support application name database
  * DPI: new APIs to support application type database
  * DPI: new APIs for user-defined applications
  * DPI: new APIs to allow packet processing by nDPI
  * DPI: change --without-dpi to build without nDPI
  * DPI: add new files to makefile
  * DPI: remove redundant files
  * DPI: don't need to include DPI
  * DPI: remove Qosmos from dpi_internal.h, add new APIs
  * DPI: update app_cmds.c includes
  * DPI: dpi_public.c to call the engine-based APIs
  * DPI: update DPI rprocs to engine-based APIs
  * DPI: remove app database from npf_ext_app.c
  * DPI: update app FW DPI rprocs to use engine-based APIs
  * DPI: update L3 DPI pipeline to use engine-based APIs
  * DPI: add new engine-based APIs to dpi.c
  * DPI: add libndpi-dev build dependency

  [ Paul Atkins ]

 -- Paul Atkins <paul.atkins@intl.att.com>  Mon, 18 May 2020 15:32:27 +0100

vyatta-dataplane (3.10.19) unstable; urgency=medium

  [ ak487r ]
  * npf: add originating firewall
  * tests: add ipv4 tcp slowpath tests for originating firewall
  * tests: add ipv6 tcp slowpath tests for originating firewall
  * tests: add ipv4 icmp packet to big tests for originating firewall
  * tests: add ipv6 icmp packet to big tests for originating firewall
  * tests: add ipv6 ND Advertisement tests for originating firewall
  * tests: add ipv6 ND Solicitation tests for originating firewall
  * tests: add ipv4 echo reply by cgnat for originating firewall

  [ Paul Atkins ]
  * ut: fix issue with buffer size when comparing one-of
  * nh_common: change 1 to 1ull when using it to shift 64 bit numbers
  * nh_common: when updating map get the count from the bitmap
  * nh_common: on nh_map init leave space for unusable primaries
  * nh_common: use CMM macros when reading/modifying the usability flag
  * nh_common: reinit nh map contents if collisions when marking unusable
  * nh_common: let paths be marked usable and unusable
  * ut: tests for pic edge where a path is made usable
  * route6: display the next hop map for v6 routes
  * ut: remove extra whitespace in pic edge tests
  * ut: add an ipv6 pic edge test
  * route: register path_state functions with event infra for cleanup

 -- Paul Atkins <paul.atkins@intl.att.com>  Mon, 18 May 2020 13:56:55 +0100

vyatta-dataplane (3.10.18) unstable; urgency=medium

  [ Sanjay Iyer ]
  * hw-bfd: Add additional FAL attributes (Fixes: VRVDR-50399)

  [ Paul Atkins ]

 -- Paul Atkins <paul.atkins@intl.att.com>  Fri, 15 May 2020 17:24:01 +0100

vyatta-dataplane (3.10.17) unstable; urgency=medium

  [ Paul Atkins ]
  * nh_common: check if a nh is unusable before marking as unusable
  * nh_common: don't put an unusable nh into the map at init time
  * nh_common: add a bitmask to track usable next_hops
  * ut: allow for checking for one of many expected strings
  * ut: further tests for pic edge

  [ Gavin Shearer ]
  * nat: add support in apm for multiple port maps based on protocol
  * nat: rename fields in port_prot structure
  * nat: add passing in IP proto to apm port request fns
  * nat: update per-rule nat statistics to be per-protocol
  * nat: pass back in JSON the per-protocol rule used counts
  * nat: add warning if changing port pool for separate ICMP pool

  [ Paul Atkins ]

 -- Paul Atkins <paul.atkins@intl.att.com>  Fri, 15 May 2020 13:40:54 +0100

vyatta-dataplane (3.10.16) unstable; urgency=medium

  [ Robert Shearman ]
  * if: fix typo in ifop_uninit comment
  * bridge: issuing FAL delport notifications for members on bridge delete
    (Fixes: VRVDR-51123)

  [ Srinivas Narayan ]
  * npf: Add a flag to enable hash table linkage for rules
  * npf: add hash table linkage for rules

  [ Paul Atkins ]
  * nh_common: change api to mark path unusable to also allow usable

 -- Paul Atkins <paul.atkins@intl.att.com>  Fri, 15 May 2020 11:53:04 +0100

vyatta-dataplane (3.10.15) unstable; urgency=medium

  [ Dewi Morgan ]
  * dataplane: add dp_ifnet_admin_status api

  [ Paul Atkins ]
  * nh_common: when a next_hop is marked unusable update the fal
  * urcu: add an API to allow a thread to register with urcu
  * dpdk_linkwatch: on link down mark paths unusable

  [ Robert Shearman ]
  * fal: signal backup paths

  [ Paul Atkins ]

 -- Paul Atkins <paul.atkins@intl.att.com>  Wed, 13 May 2020 16:27:47 +0100

vyatta-dataplane (3.10.14) unstable; urgency=medium

  [ Srinivas Narayan ]
  * npf: Add flags to skip stats maintenance
  * npf: Skip stats allocation if NO_STATS flag is set
  * npf: Add NULL checks for rule stats where necessary
  * npf: Skip stats allocation for IPsec rulesets
  * npf: Use NO_STATS flag to optimize high level ops

  [ Simon Barber ]
  * Set the l3 length of Site-2-Site Packets for TX on spath

  [ Paul Atkins ]
  * ut: move the pic edge tests into dp_test_ip_pic_edge.c
  * nh_common: change the nexthop to have a struct_ip addr
  * nh_common: rename nexthop_create_copy
  * mpls: make nh_outlabels_copy copy all labels
  * nh_common: add a function to copy a next_hop and use instead of memcpy
  * nh_common: provide apis to help do a modify of an active next_hop_list
  * nh_common: store the number of primary paths in the next_hop_list
  * nh_common: store the protected next_hops in a 2 level hash
  * nh_common: use a nh_map when a next_hop_list has backup paths
  * route: Add an api to allow plugins to provide path state
  * nh_common: add a ptr back from the NH to the NH list
  * nh_common: update sw forwarding state when a NH becomes unusable
  * ut: ip pic edge tests
  * ut: ip pic edge tests with traffic
  * nh_common: fix typos in comments
  * nh_common: when tracking nexthops with backups, skip those with no ifp

 -- Paul Atkins <paul.atkins@intl.att.com>  Wed, 13 May 2020 08:43:08 +0100

vyatta-dataplane (3.10.13) unstable; urgency=medium

  [ Nicholas Brown ]
  * update autconf dpdk check to check for 19.11

  [ Robert Shearman ]
  * protobuf: fix typo in description of mpls_labels field

  [ Srinivas Narayan ]
  * flow-cache: Add API prototypes for flow-cache
  * flow-cache: Move crypto pkt buffer definition
  * flow-cache: Rename pr_cache* to flow_cache*
  * flow-cache: Rename variable used for flow_cache_entry
  * flow-cache: Move address union definition to make it re-usable
  * flow-cache: Migrate addresses to common definition
  * flow-cache: Enable support for IPv6
  * flow-cache: refactor common code invoking flow_cache_add
  * flow-cache: Decouple flow cache from crypto per-core block
  * flow-cache: use accessors for rule and context
  * flow-cache: add a bit to identify packets not matching any rule
  * flow-cache: Add support for caching negative matches
  * flow-cache: Create cache entries for cleartext packets
  * flow-cache: Skip further processing on cache match for cleartext packet
  * flow-cache: Avoid de-referencing policy rule unless present
  * flow-cache: Use rss hash if present in buffer
  * flow-cache: Add support for aging
  * flow-cache: refactor code to dump cache
  * flow-cache: Move flow-cache infra to separate module
  * flow-cache: Emit hit counts
  * flow-cache: split flow cache dump into smaller functions
  * flow-cache: Update comments to use 'flow cache'
  * flow-cache: rename crypto specific function & macro
  * flow-cache: Reorder fields to remove holes in structure

  [ Shweta Choudaha ]
  * backplane: use device max_mtu for backplane intf

  [ Paul Atkins ]

 -- Paul Atkins <paul.atkins@intl.att.com>  Tue, 12 May 2020 12:13:28 +0100

vyatta-dataplane (3.10.12) unstable; urgency=medium

  * debian: update dependency on vyatta-dpdk-swport

 -- Paul Atkins <paul.atkins@intl.att.com>  Mon, 11 May 2020 14:31:12 +0100

vyatta-dataplane (3.10.11) unstable; urgency=medium

  [ Brian Russell ]
  * qos: fix legacy map show

  [ Nicholas Brown ]
  * git ignore more debian package install directories
  * dataplane-dev does not have a dependency on the test binary

  [ Robert Shearman ]
  * route_v6: move handle_route6 function to ip_netlink.c
  * if: rename incomplete_route_add function
  * protobuf: add definition for route updates from the RIB
  * ip_rt_protobuf: add support for decoding protobuf route updates
  * tests: add support for protobuf route messages
  * ip_rt_protobuf: add support for installing backup paths
  * tests: add test for routes with backup paths
  * ecmp: move netlink handling to ip_netlink.c
  * ip_rt_protobuf: preserve display behaviour for MPLS deagg routes

  [ Paul Atkins ]

 -- Paul Atkins <paul.atkins@intl.att.com>  Mon, 11 May 2020 11:49:36 +0100

vyatta-dataplane (3.10.10) unstable; urgency=medium

  [ Mike Larson ]
  * Typo in include guard

  [ Shweta Choudaha ]
  * Add support for I40E X722 device

  [ Charles (Chas) Williams ]
  * dpdk: 19.11: struct ether_addr to struct rte_ether_addr
    (Bugfix: VRVDR-45636)
  * dpdk: 19.11; is_*_ether_addr to rte_is_*_ether_addr (Bugfix: VRVDR-45636)
  * dpdk: 19.11: e_RTE_METER_COLORS to RTE_COLORS (Bugfix: VRVDR-45636)
  * dpdk: 19.11: rename struct *_hdr to struct rte_*_hdr (Bugfix: VRVDR-45636)
  * dpdk: 19.11: ETHER_* to RTE_ETHER_* (Bugfix: VRVDR-45636)
  * dpdk: 19.11: add alignment to packed structs (Bugfix: VRVDR-45636)
  * dpdk: 19.11: fix swport unit tests (Bugfix: VRVDR-45636)
  * dpdk: 19.11: update build depdendencies (Bugfix: VRVDR-45636)

  [ Paul Atkins ]

 -- Paul Atkins <paul.atkins@intl.att.com>  Mon, 11 May 2020 09:13:58 +0100

vyatta-dataplane (3.10.9) unstable; urgency=medium

  [ Gavin Shearer ]
  * alg: ensure parent session active before linking child

  [ Paul Atkins ]
  * 3.9.108

  [ Charles (Chas) Williams ]
  * crypto: count burst buffer full as drops (Bugfix: VRVDR-50279)
  * crypto: count most errors as proto drops (Bugfix: VRVDR-50279)
  * crypto: eliminate macro usage (Bugfix: VRVDR-50279)
  * crypto: count packets against tunnel interface (Bugfix: VRVDR-50279)
  * crypto: do not count failed packets (Bugfix: VRVDR-50279)

  [ Paul Atkins ]
  * 3.9.109

  [ Mark Gillott ]
  * Register event operations only on first use (Fixes: VRVDR-50621)
  * Capture portmonitor replay errors (Fixes: VRVDR-50621)

  [ Paul Atkins ]
  * 3.9.110

  [ Charles (Chas) Williams ]
  * vhost: fix QMP communication (Bugfix: VRVDR-50745)

  [ Paul Atkins ]
  * 3.9.111

  [ Nicholas Brown ]
  * Add new public API dp_pipeline_is_feature_enabled_by_inst()

  [ Paul Atkins ]
  * 3.9.112

  [ Mark Gillott ]
  * pipeline: add initialiser to declaration of storage_ctx

  [ Nicholas Brown ]
  * Install test headers into the correct path from Makefile
  * dataplane_test in it's own package

  [ Gavin Shearer ]
  * nat64: make per-rule 'used' count be decremented
  * nat64: set full range for overload start/stop ports

  [ Mark Gillott ]
  * pcap: serialise access to capture console socket (Fixes: VRVDR-50937)

  [ Paul Atkins ]

 -- Paul Atkins <paul.atkins@intl.att.com>  Wed, 06 May 2020 14:13:12 +0100

vyatta-dataplane (3.10.8) unstable; urgency=medium

  [ Mike Larson ]
  * Add helper functions for protobuf

  [ Paul Atkins ]
  * nh_common: use a common version of nh_get_lables
  * nh_common: use a common version of nh_get_flags
  * mpls: use dp_nh_get_ifp instead of nh_get_if
  * nh_common: use a common version of nexthop_mp_select
  * route: add a family parameter to nexthop_select
  * route6: add a family parameter to nexthop6_select
  * crypto: crypto_policy_handle_packet_outbound_checks to use common nh
  * crypto: pr_feat_attach should use a single nh instead of a union
  * nh_common: use a common version of nexthop_select
  * nh: change nh_select so that it takes a family not a nh_type
  * nh: use nexthop_select instead of nh_select
  * mpls: make mpls_label_table_lookup return a next_hop ptr
  * mpls: make mpls_unlabeled_input return a struct next_hop *
  * mpls: modify mpls_oam_v4_lookup to use a next_hop instead of a union
  * mpls: change mpls_label_table_ins_lbl_internal to take a next_hop ptr
  * mpls: change mpls_label_table_insert_label to take a next_hop ptr
  * mpls: change mpls_label_table_add_reserved_labels to use a next_hop ptr
  * mpls: nh_fwd_mpls should take a struct next_hop ptr
  * mpls: change nh_eth_output_mpls to take a struct next_hop ptr
  * mpls: change nh_mpls_ip_fragment to take a struct next_hop ptr
  * mpls: change nh_mpls_forward to take a struct next_hop ptr
  * mpls: change mpls_labeled_forward to use a struct next_hop ptr
  * mpls: change mpls_unlabeled_forward to use a struct next_hop ptr
  * ecmp: change ecmp_mpls_create to return a struct next_hop ptr
  * mpls: change mpls_route_change to use a struct next_hop ptr
  * crypto: make crypto_policy_check_outbound take a struct next_hop **
  * l3_v4_ipsec: use struct next_hop instead of the nh union
  * l3_v6_ipsec: use struct next_hop instead of the nh union
  * shadow: use struct next_hop instead of the nh union nin spath_reader
  * nh: remove union next_hop_v4_or_v6_ptr as it is no longer used
  * crypto: tidy up code in crypto_policy_check_outbound
  * crypto: remove common code in crypto_policy_feat_attach_by_reqid
  * crypto: remove  common code in policy_bind_feat_attach
  * crypto: remove common code in policy_rule_to_json
  * shadow: commonise next_hop code in spath_reader
  * nh_common: make some of the nexthop functions static
  * nh: move the final funcs from nh.c and delete the file
  * mpls: move nh_fwd_ret into mpls_forward.c as that is the only user
  * nh: remove definition of NH_STRING_MAX as it is unused
  * mpls: remove duplicate code in mpls_route_change
  * nh_common: move enum nh_type into nh_common.h
  * nh_common: include mpls.h as it uses the outlabels defined there
  * nh_common: include ip_addr.h as it uses the ip_addr defined there
  * route: include if_llatbl.h as it use symbols defined there
  * l3_v4_encap: include if_llatbl.h as it use symbols defined there
  * nh: move enum nh_type to nh_common.h and remove nh.h
  * nh_common: rename next_hop_u to next_hop_list

 -- Paul Atkins <paul.atkins@intl.att.com>  Fri, 01 May 2020 10:11:41 +0100

vyatta-dataplane (3.10.7) unstable; urgency=medium

  [ Nicholas Brown ]
  * Git Ignore generated library files

  [ Robert Shearman ]
  * vlan_modify: fix json writing unwinding for no interfaces
    (Fixes: VRVDR-50839)
  * fal: add FAL next-hop attributes for PIC Edge (Closes: VRVDR-50739)
  * fal: add memory management functions
  * if: use RCU for interface fal_l3 field
  * storm_control: use RCU for instance sci_fal_obj array
  * tests: use FAL memory helpers in test plugin

  [ Paul Atkins ]

 -- Paul Atkins <paul.atkins@intl.att.com>  Fri, 01 May 2020 08:19:56 +0100

vyatta-dataplane (3.10.6) unstable; urgency=medium

  [ Paul Atkins ]
  * ut: change the size of the rings on the tx/rx interfaces
  * ut: provide apis for injecting and getting tx'ed packets
  * ut: add a new test for qos bursts

  [ Robert Shearman ]
  * vlan_modify: don't create filter chain unless there's an action we handle
    (Fixes: VRVDR-50709)
  * vlan_modify: remove some noisy log messages (Fixes: VRVDR-50711)

  [ Mike Larson ]
  * Protobuf support files need to be exported for plug-in
  * Move install location for protobuf generated files
  * Export more UT functions/headers
  * Update pkg-config path for dev
  * Set up dependency correctly for proto projects

  [ Paul Atkins ]
  * route: make the gateway in a next hop a union of v4/v6
  * route: change order of fields in struct next_hop_u
  * mpls: include stdbool.h as the header file uses bool
  * nh_common: add a new nh_common file to contain core nh code
  * route6: make the v6 route code use the common 'struct next_hop'
  * nh_common: move struct next_hop_u into nh_common.h
  * nh_common: remove struct next_hop_v6_u, use the v4/v6 version
  * nh_common: move the struct nexthop_hash_key to nh_common header file
  * route6: use the common nexthop_hash_key structure
  * nh_common: move struct nexthop_table into nh_common.h
  * route6: use the common nexthop table definition
  * nh_common: add code to allow registration per AF
  * nh_common: add common funcs to get/set ifp from nh
  * route6: move route_v6_init and route_v6_uninit lower in file
  * route: register hash functions with nh_common
  * route6: register hash functions with nh_common
  * route: don't use global nh_tbl var from nexthop_new
  * route: modify the debug in nexthop_reuse to add the af
  * nh_common: make the nexthop_lookup function common
  * route6: use the common nexthop_lookup function
  * fal: use a common version of next_hop_to_packet_action
  * fal: use a common version of next_hop_group_packet_action
  * fal: use a common version of next_hop_to_attr_list
  * fal: use a common version of fal_ip_new_next_hops
  * nh_common: use a common version of nexthop_reuse
  * nh_common: use a common version of nexthop_hash_insert
  * route6: pass an address family into nexthop6_new
  * route6: use NEXTHOP_HASH_TBL_SIZE instead of the v6 specific version
  * nh_common: use a common version of nexthop_alloc
  * nh_common: use a common version of nexthop_destroy
  * route6: change nexthop6_new to take a proto field
  * nh_common: use a common version of nexthop_new
  * route: modify nexthop_create to take a struct ip_addr for the gateway
  * route6: modify nexthop6_create to take a struct ip_addr for the gateway
  * nh_common: use a common version of nexthop_create
  * fal: use a common version of fal_ip_del_next_hops
  * nh_common: use a common version of nh_is_neigh_present
  * nh_common: use a common version of nh_is_neigh_created
  * nh_common: use a common version of nh_get_lle
  * route: add a family parameter to nexthop_put
  * route6: add a family parameter to nexthop6_put
  * nh_common: use a common version of nexthop_put
  * nh_common: use a common version of nexthop_create_copy
  * route: add a family parameter to nexthop_hash_del_add
  * route6: add a family parameter to nexthop6_hash_del_add
  * nh_common: use a common version of nexthop_hash_del_add
  * nh_common: use a common version of nh_is_connected
  * nh_common: use a common version of nh_is_local
  * nh_common: use a common version of nh_is_gw
  * route: add a family parameter to nh4_set_neigh_present
  * route6: add a family parameter to nh6_set_neigh_present
  * nh_common: use a common version of nh_set_neigh_present
  * route: add a family parameter to nh4_clear_neigh_present
  * route6: add a family parameter to nh6_clear_neigh_present
  * nh_common: use a common version of nh_clear_neigh_present
  * route: add a family parameter to nh4_set_neigh_created
  * route6: add a family parameter to nh6_set_neigh_created
  * nh_common: use a common version of nh_set_neigh_created
  * route: add a family parameter to nh4_clear_neigh_created
  * route6: add a family parameter to nh6_clear_neigh_created
  * nh_common: use a common version of nh_clear_neigh_created
  * nh_common: use a common version of nextu_nc_count
  * nh_common: use a common version of nextu_find_path_using_ifp
  * nh_common: use a common version of nextu_is_any_connected
  * route: add a family parameter to route_nh_replace
  * route: add a family parameter to route6_nh_replace
  * fal: move next_hop_group_packet_action higher in file
  * fal: use next_hop_group_packet_action when creating new ip nhs

 -- Paul Atkins <paul.atkins@intl.att.com>  Wed, 29 Apr 2020 08:42:25 +0100

vyatta-dataplane (3.10.5) unstable; urgency=medium

  [ Srinivas Narayan ]
  * Refactor use of grouper2 functions into separate module
  * rte-acl: determine ruleset size at creation time
  * rte-acl: Add packet matching abstraction
  * rte-acl: migrate ruleset to packet match abstraction API
  * rte-acl: Rename npf_grouper_cb_data and make it public
  * rte-acl: Add rte-acl based implementation of packet matching callbacks
  * rte-acl: Set up crypto callbacks for using rte-acl
  * rte-acl: Pass rule group as part of the context to match function
  * rte-acl: Add API to find rule in a group
  * rte-acl: Add API to determine if ruleset uses cache
  * rte-acl: Update crypto callback for match API
  * rte-acl: Use NPF cache only if ruleset requires it
  * rte-acl: skip using npf-cache if ruleset doesn't rely on it
  * rte-acl: Only invoke classifier for non-empty rulesets
  * rte-acl: Streamline call flow in npf_ruleset_inspect

  [ Paul Atkins ]

 -- Paul Atkins <paul.atkins@intl.att.com>  Mon, 27 Apr 2020 08:09:24 +0100

vyatta-dataplane (3.10.4) unstable; urgency=medium

  * Revert "Protobuf support files need to be exported for plug-in"
  * Revert "Move install location for protobuf generated files"
  * Revert "Export more UT functions/headers"
  * Revert "Update pkg-config path for dev"

 -- Paul Atkins <paul.atkins@intl.att.com>  Fri, 24 Apr 2020 09:18:28 +0100

vyatta-dataplane (3.10.3) unstable; urgency=medium

  [ Paul Atkins ]
  * ut: mark dp_test_crypto_perf_scale tests as DONT_RUN

  [ Mike Larson ]
  * Protobuf support files need to be exported for plug-in
  * Move install location for protobuf generated files
  * Export more UT functions/headers
  * Update pkg-config path for dev

  [ Paul Atkins ]

 -- Paul Atkins <paul.atkins@intl.att.com>  Fri, 24 Apr 2020 08:21:26 +0100

vyatta-dataplane (3.10.2) unstable; urgency=medium

  [ Mark Gillott ]
  * pcap: run FAL updates on master thread (Fixes: VRVDR-50581)

  [ Paul Atkins ]
  * 3.9.105

  [ Nicholas Brown ]
  * master branch is targeting 2005 release
  * Restore .gitlint file
  * Identify hidden files that should not be ignored

  [ Gavin Shearer ]
  * l3acl: don't commit rules to HW on event IF_FEAT_MODE_EVENT_L3_ENABLED

  [ Ian Wilson ]
  * cgnat: Obsolete some error counts, and add echo-req count to summary

  [ Nicholas Brown ]
  * Remove copyright and license assertion output

  [ Paul Atkins ]
  * ipv4_rsmbl: If we detect duplicate fragments then clean up properly
  * ipv4_rsmbl: check all previous frags to determine duplicates

  [ Srinivas Narayan ]
  * ipsec-ut: Update crypto UTs to support policy count verification
  * ipsec-ut: Force NPF cleanup at the end of s2s suites
  * ipsec-ut: Add NPF cleanup calls to multi-tunnel tests
  * ipsec-ut: Add a test to measure time to setup/teardown 500 tunnels
  * ipsec-ut: Increase poll interval for crypto policy display
  * crypto: Add 'brief' option to 'ipsec spd' command
  * crypto: Add total and live policy counts
  * ipsec-ut: Update UT to use 'brief' cmd and live policy count
  * UT: Add API to specify polling interval for json state
  * ipsec-ut: Update polling interval and count based on new API

  [ Paul Atkins ]
  * ipv4_rsmbl: drop fragment if it includes previously rx'ed bytes
  * ut: enhance the ipv4 duplicate fragment tests
  * ipv6_rsmbl: If we detect duplicate fragments then clean up properly
  * ipv6_rsmbl: check all previous frags to determine duplicates
  * ipv6_rsmbl: drop fragment if it includes previously rx'ed bytes
  * if: make if_output_features always inline
  * l2_vlan_mod: rename the vlan_mod pipline feature file
  * l2_vlan_mod: add a new pipeline node for egress vlan modify
  * portmonitor: add a new pipeline node for output portmonitor
  * capture: add a new pipeline node for output capture
  * if: split if_output into an internal and external version
  * if: remove if_output_features and call the feat point directly
  * if: make the pipeline call if_output_internal
  * 3.9.106

  [ Ian Wilson ]
  * npf: Optimal address-group show output including host addresses

  [ Robert Shearman ]
  * pipeline: use correct ifp for egress vlan modify feature
    (Fixes: VRVDR-50708)

  [ Paul Atkins ]
  * 3.9.107

 -- Paul Atkins <paul.atkins@intl.att.com>  Tue, 21 Apr 2020 09:40:00 +0100

vyatta-dataplane (3.10.1) unstable; urgency=medium

  [ Nicholas Brown ]
  * master-next branch is targeting danos project

  [ Srinivas Narayan ]
  * crypto: Increase force commit count to 2000

  [ Paul Atkins ]

 -- Paul Atkins <paul.atkins@intl.att.com>  Wed, 08 Apr 2020 13:36:41 +0100

vyatta-dataplane (3.9.112) unstable; urgency=medium

  [ Nicholas Brown ]
  * Add new public API dp_pipeline_is_feature_enabled_by_inst()

  [ Paul Atkins ]

 -- Paul Atkins <paul.atkins@intl.att.com>  Wed, 06 May 2020 09:18:57 +0100

vyatta-dataplane (3.9.111) unstable; urgency=medium

  [ Charles (Chas) Williams ]
  * vhost: fix QMP communication (Bugfix: VRVDR-50745)

  [ Paul Atkins ]

 -- Paul Atkins <paul.atkins@intl.att.com>  Wed, 22 Apr 2020 16:21:13 +0100

vyatta-dataplane (3.9.110) unstable; urgency=medium

  [ Mark Gillott ]
  * Register event operations only on first use (Fixes: VRVDR-50621)
  * Capture portmonitor replay errors (Fixes: VRVDR-50621)

  [ Paul Atkins ]

 -- Paul Atkins <paul.atkins@intl.att.com>  Tue, 21 Apr 2020 07:45:42 +0100

vyatta-dataplane (3.9.109) unstable; urgency=medium

  [ Charles (Chas) Williams ]
  * crypto: count burst buffer full as drops (Bugfix: VRVDR-50279)
  * crypto: count most errors as proto drops (Bugfix: VRVDR-50279)
  * crypto: eliminate macro usage (Bugfix: VRVDR-50279)
  * crypto: count packets against tunnel interface (Bugfix: VRVDR-50279)
  * crypto: do not count failed packets (Bugfix: VRVDR-50279)

  [ Paul Atkins ]

 -- Paul Atkins <paul.atkins@intl.att.com>  Tue, 21 Apr 2020 07:43:38 +0100

vyatta-dataplane (3.9.108) unstable; urgency=medium

  [ Gavin Shearer ]
  * alg: ensure parent session active before linking child

  [ Paul Atkins ]

 -- Paul Atkins <paul.atkins@intl.att.com>  Tue, 21 Apr 2020 07:42:23 +0100

vyatta-dataplane (3.9.107) unstable; urgency=medium

  [ Ian Wilson ]
  * npf: Optimal address-group show output including host addresses

  [ Robert Shearman ]
  * pipeline: use correct ifp for egress vlan modify feature
    (Fixes: VRVDR-50708)

  [ Paul Atkins ]

 -- Paul Atkins <paul.atkins@intl.att.com>  Fri, 17 Apr 2020 11:20:45 +0100

vyatta-dataplane (3.9.106) unstable; urgency=medium

  [ Nicholas Brown ]
  * master branch is targeting 2005 release
  * Restore .gitlint file
  * Identify hidden files that should not be ignored

  [ Gavin Shearer ]
  * l3acl: don't commit rules to HW on event IF_FEAT_MODE_EVENT_L3_ENABLED

  [ Ian Wilson ]
  * cgnat: Obsolete some error counts, and add echo-req count to summary

  [ Nicholas Brown ]
  * Remove copyright and license assertion output

  [ Paul Atkins ]
  * ipv4_rsmbl: If we detect duplicate fragments then clean up properly
  * ipv4_rsmbl: check all previous frags to determine duplicates
  * ipv4_rsmbl: drop fragment if it includes previously rx'ed bytes
  * ut: enhance the ipv4 duplicate fragment tests
  * ipv6_rsmbl: If we detect duplicate fragments then clean up properly
  * ipv6_rsmbl: check all previous frags to determine duplicates
  * ipv6_rsmbl: drop fragment if it includes previously rx'ed bytes
  * if: make if_output_features always inline
  * l2_vlan_mod: rename the vlan_mod pipline feature file
  * l2_vlan_mod: add a new pipeline node for egress vlan modify
  * portmonitor: add a new pipeline node for output portmonitor
  * capture: add a new pipeline node for output capture
  * if: split if_output into an internal and external version
  * if: remove if_output_features and call the feat point directly
  * if: make the pipeline call if_output_internal

 -- Paul Atkins <paul.atkins@intl.att.com>  Thu, 16 Apr 2020 12:34:30 +0100

vyatta-dataplane (3.9.105) unstable; urgency=medium

  [ Mark Gillott ]
  * pcap: run FAL updates on master thread (Fixes: VRVDR-50581)

  [ Paul Atkins ]

 -- Paul Atkins <paul.atkins@intl.att.com>  Wed, 08 Apr 2020 07:11:28 +0100

vyatta-dataplane (3.9.104) unstable; urgency=medium

  * DANOS Import master

 -- Nicholas Brown <nick.brown@att.com>  Tue, 07 Apr 2020 13:26:26 +0100

vyatta-dataplane (3.7.86.1.4) unstable; urgency=medium

  * DANOS Import

 -- Paul Atkins <paul.atkins@intl.att.com>  Fri, 08 Nov 2019 16:27:29 +0000<|MERGE_RESOLUTION|>--- conflicted
+++ resolved
@@ -1,6 +1,3 @@
-<<<<<<< HEAD
-vyatta-dataplane (3.11.72) unstable; urgency=medium
-=======
 vyatta-dataplane (3.12.9) unstable; urgency=medium
 
   [ Srinivas Narayan ]
@@ -11,17 +8,10 @@
   * crypto: Add protobuf handling for setting crypto-fwd cpus
   * crypto: Emit debug message for forwarding cores being set
   * crypto: Convert fwd queue to multi-consumer
->>>>>>> 5c55541c
 
   [ Robert Shearman ]
   * nh_common: ignore path state updates for deleted interfaces
     (Fixes: VRVDR-53541)
-<<<<<<< HEAD
-
-  [ Paul Atkins ]
-
- -- Paul Atkins <paul.atkins@intl.att.com>  Mon, 07 Dec 2020 08:29:00 +0000
-=======
   * include: add FAL_INVALID_VRF_ID define
 
   [ Gavin Shearer ]
@@ -821,7 +811,16 @@
   [ Paul Atkins ]
 
  -- Paul Atkins <paul.atkins@intl.att.com>  Mon, 12 Oct 2020 09:20:52 +0100
->>>>>>> 5c55541c
+
+vyatta-dataplane (3.11.72) unstable; urgency=medium
+
+  [ Robert Shearman ]
+  * nh_common: ignore path state updates for deleted interfaces
+    (Fixes: VRVDR-53541)
+
+  [ Paul Atkins ]
+
+ -- Paul Atkins <paul.atkins@intl.att.com>  Mon, 07 Dec 2020 08:29:00 +0000
 
 vyatta-dataplane (3.11.71) unstable; urgency=medium
 
