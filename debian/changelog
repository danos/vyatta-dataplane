<<<<<<< HEAD
vyatta-dataplane (3.14.21) unstable; urgency=medium

  [ Srinivas Narayan ]
  * sfp: Refactor conversion functions
  * sfp-monitor: Add message to control monitoring
  * sfp-monitor: Add message definition for SFP status
  * Add walker for ethernet interfaces
  * sfp: Tidy up
  * sfp-monitor: Include module and EEPROM information in state
  * sfp-monitor: Introduce flag to include static info in output
  * sfp-monitor: Add support for show command
  * sfp-monitor: split up retrieval and display functions
  * sfp-monitor: Emit thresholds, warnings and alarms selectively
  * sfp-monitor: Include channel number in QSFP output
  * sfp-monitor: Emit optical parameters only for fibre SFPs

  [ Dewi Morgan ]
  * src: common nh for show route next-hop
  * src: route support for nexthop summary
  * netinet6: support for ipv6 nexthop count

  [ Derek Fawcus ]
  * bstr: Add description to the various functions

  [ Ian Wilson ]
  * bstr: Block bstr_split_x functions from operating on managed strings
  * bstr: Static analysis warnings and errors in counted string routines
  * bstr: Remove typedef for bstr_t from counted strings
  * bstr: Add bstr_penultimate_eq to compare penultimate byte of a bstr
  * cgn-alg-sip: Split SIP hdr from string using bstr utility
  * cgnat-alg-sip: Parse SIP message start line
  * bstr: Add functions to split before or after a sub-string
  * cgnat-alg-sip: Parse SIP msg line to find URI host and port
  * cgnat-alg-sip: Parse SIP msg line and translate SIP URI
  * cgnat_sip_alg: Parse SIP message into an array of counted strings

  [ Cian O'Sullivan ]
  * Fix dereference after null check

  [ Gavin Shearer ]
  * Avoid delay in changing session timeout after a state change

 -- Srinivas Narayan <narayan@vyatta.att-mail.com>  Fri, 24 Sep 2021 09:18:00 +0100

vyatta-dataplane (3.14.20) unstable; urgency=medium

  [ ck407g ]
  * Update IPV6 neighbour discovery state based on upper layer reachability

 -- Srinivas Narayan <narayan@vyatta.att-mail.com>  Wed, 08 Sep 2021 08:51:27 +0100

vyatta-dataplane (3.14.19) unstable; urgency=medium

  [ Aidan Gallagher ]
  * Place ARP frames on priority local queue

  [ Gavin Shearer ]
  * dpi: add API dp_dpi_not_available_app_id()

 -- Srinivas Narayan <narayan@vyatta.att-mail.com>  Mon, 06 Sep 2021 11:13:50 +0100

vyatta-dataplane (3.14.18) unstable; urgency=medium

  [ Paul Aitken ]
  * codechecks: correct algorithm

  [ Srinivas Narayan ]
  * 3.13.45

 -- Srinivas Narayan <narayan@vyatta.att-mail.com>  Tue, 31 Aug 2021 17:25:04 +0100

vyatta-dataplane (3.14.17) unstable; urgency=medium

  [ Paul Aitken ]
  * Add missing Copyright and SPDX-License-Identifier

  [ Gaurav Gehani ]
  * vyatta-dataplane: fix coverity errors

  [ Gavin Shearer ]
  * Fix issue of missing ndpi session info for NetFlow

  [ Srinivas Narayan ]
  * 3.13.44

 -- Srinivas Narayan <narayan@vyatta.att-mail.com>  Tue, 31 Aug 2021 13:42:02 +0100

vyatta-dataplane (3.14.16) unstable; urgency=medium

  [ Derek Fawcus ]
  * Import counted string routines.
  * Silence clang-tidy.

 -- Srinivas Narayan <narayan@vyatta.att-mail.com>  Tue, 31 Aug 2021 13:40:29 +0100

vyatta-dataplane (3.14.15) unstable; urgency=medium

  [ ck407g ]
  * Remove activation delay

  [ Paul Aitken ]
  * make vyatta-dataplane.postinst executable
  * codechecks: add file permissions checks
  * codechecks: better formatting

  [ Srinivas Narayan ]
  * 3.13.43

 -- Srinivas Narayan <narayan@vyatta.att-mail.com>  Thu, 26 Aug 2021 10:08:48 +0100

vyatta-dataplane (3.14.14) unstable; urgency=medium

  [ Gavin Shearer ]
  * ut: move dp_test_create_gre_ipv[46]_pak fns into dp_test_pktmbuf_lib.h
  * ut: make two GRE test functions usable by other tests
  * ut: rename fn gre_test_build_expected_ecn_pak()
  * ut: move dp_test_gre.h into include/dp_test
  * ut: move VTI interface creation fns into dp_test_lib_intf.h
  * ut: move fns to add/delete addrs on i/f to dp_test_netlink_state.h
  * ut: move dp_test_create_icmp_ipv4_pak() into dp_test_pktmbuf_lib.h

 -- Srinivas Narayan <narayan@vyatta.att-mail.com>  Wed, 25 Aug 2021 14:53:19 +0100

vyatta-dataplane (3.14.13) unstable; urgency=medium

  [ Paul Aitken ]
  * Fix idempotent headers
  * Fix idempotent headers
  * Fix idempotent headers
  * Fix idempotent headers
  * Jenkinsfile codechecks: don't abort

  [ Srinivas Narayan ]
  * 3.13.41

  [ Charles (Chas) Williams ]
  * pktmbuf: use nearest NUMA pool for control packets (Bugfix: VRVDR-55966)
  * Detect accelerated netvsc DPDK ports (Bugfix: VRVDR-55967)

  [ Daniel Gollub ]
  * shadow: apply crypto on all egress slow-path traffic
  * shadow: reduce the crypto lookup overhead
  * crypto: adjust L3 packet length for IPv4 slow-path traffic

  [ Srinivas Narayan ]
  * 3.13.42

 -- Srinivas Narayan <narayan@vyatta.att-mail.com>  Wed, 25 Aug 2021 09:56:18 +0100

vyatta-dataplane (3.14.12) unstable; urgency=medium

  [ Paul Aitken ]
  * Add new codechecks script
  * Add SPDX license to Jenkinsfile
  * Jenkinsfile: use SRC_DIR
  * Add codechecks to Jenkinsfile

  [ ck407g ]
  * Changes for activation delay to start after the boot sfpd scan

  [ Thomas Kiely ]
  * Revert "Jumbo MTU capability omitted"

  [ Daniel Gollub ]
  * config: introduce control_cpumask parsing
  * dp_control_thread: introduce control-thread API
  * npf-rte-acl: register acl-opt as control-thread

  [ Srinivas Narayan ]
  * 3.13.39

  [ kalaivani vinothkumar ]
  * coverity: SFP buffer not null terminated

  [ Srinivas Narayan ]
  * 3.13.40

 -- Srinivas Narayan <narayan@vyatta.att-mail.com>  Fri, 20 Aug 2021 17:25:24 +0100

vyatta-dataplane (3.14.11) unstable; urgency=medium

  [ kalaivani vinothkumar ]
  * Dataplane restart resets mac aging to default val

  [ Cian O'Sullivan ]
  * Store SFP enforcement delay value on boot

  [ Paul Aitken ]
  * Add prComment to Jenkinsfile
  * Remove "OSC" stage name from Jenkinsfile

  [ Srinivas Narayan ]
  * 3.13.38

 -- Srinivas Narayan <narayan@vyatta.att-mail.com>  Tue, 17 Aug 2021 19:38:55 +0100

vyatta-dataplane (3.14.10) unstable; urgency=medium

  [ Gavin Shearer ]
  * add function which notifies features then frees an mbuf
  * replace calls to rte_pktmbuf_free() to calls to fn which notifies

  [ Srinivas Narayan ]
  * 3.13.36

  [ Thomas Kiely ]
  * Jumbo MTU capability omitted

  [ ck407g ]
  * Remove SFP state when nodes are deleted

  [ Srinivas Narayan ]
  * 3.13.37

 -- Srinivas Narayan <narayan@vyatta.att-mail.com>  Thu, 12 Aug 2021 11:11:19 +0100

vyatta-dataplane (3.14.9) unstable; urgency=medium

  [ Daniel Gollub ]
  * xfrm_client: don't negate the error-code twice

  [ Mark Gillott ]
  * twamp: propagate any UDP port registration error up to daemon
    (Fixes: VRVDR-55838)
  * twamp: increase the size of the UDP hash table (Fixes: VRVDR-55838)

  [ Daniel Gollub ]
  * debian: generate unversioned symbols/shlibs files
  * debian: update protobuf symbols
  * debian: ignore for disappearing symbols in Debian Bullseye builds

  [ ck407g ]
  * Changes to SFP disabling behaviour

  [ Srinivas Narayan ]
  * 3.13.35

 -- Srinivas Narayan <narayan@vyatta.att-mail.com>  Fri, 06 Aug 2021 13:02:26 +0100

vyatta-dataplane (3.14.8) unstable; urgency=medium

  [ Cian O'Sullivan ]
  * Output valid JSON in debug command

 -- Srinivas Narayan <narayan@vyatta.att-mail.com>  Fri, 06 Aug 2021 13:01:11 +0100

vyatta-dataplane (3.14.7) unstable; urgency=medium

  [ Ian Wilson ]
  * cgnat: Invalidate npf cache if a CGNAT translation occurs

  [ Daniel Gollub ]
  * npf-rte-acl: increase acl-opt frequency
  * npf-rte-acl: remove unused ring lookup
  * npf-rte-acl: adjust merge-trie parameters for high scale/TPS-rate
  * npf-rte-acl: grow rule-pool faster when merging
  * npf-rte-acl: introduce freeze threshold
  * npf-rte-acl: prevent infinite merge attempts
  * npf-rte-acl: document grow/max-rules/max-transaction defines
  * crypto: prepare best_weight for more then 64k SAs
  * crypto: avoid VFP lookups if there no bindings

  [ Paul Aitken ]
  * DPI: remove unused NPF_RPROC_ID_APP_GRP

  [ Daniel Gollub ]
  * crypto: bump SADB HT min/max bucket size
  * crypto: bump SPD HT max/min bucket size

  [ Cian O'Sullivan ]
  * Fix usage of undeclared TRUE/FALSE macros

  [ Srinivas Narayan ]
  * 3.13.34

 -- Srinivas Narayan <narayan@vyatta.att-mail.com>  Wed, 04 Aug 2021 13:03:15 +0100

vyatta-dataplane (3.14.6) unstable; urgency=medium

  [ Mike Larson ]
  * Initial groundwork for pipeline refactoring: outfw and snat
  * Separate output FW and SNAT into pipeline nodes
  * split v4 and v6 out fw entry nodes
  * Collapse v6 pre-out-fw and out-fw into single node
  * Remove hook/shim from function names

  [ Srinivas Narayan ]
  * 3.13.32

  [ Thomas Kiely ]
  * Minor refactor - no functional change
  * Logging for ICMP rate limiting feature

  [ kalaivani vinothkumar ]
  * change in 'interface data X phy' show command

  [ ck407g ]
  * Rework SFP permit list to make vendor name optional
  * Added tests
  * Code fixes

  [ Srinivas Narayan ]
  * Change branch to Jarrow
  * Add a stage to build on OBS and submit for perf test
  * 3.13.33
  * Change OBS Project to Unstable after merge

 -- Srinivas Narayan <narayan@vyatta.att-mail.com>  Tue, 27 Jul 2021 18:35:58 +0100

vyatta-dataplane (3.14.5) unstable; urgency=medium

  [ Ian Wilson ]
  * cgnat-alg: Remove references to the FTP ALG
  * cgnat-alg: Allow ALGs to specify a max payload size

  [ Manohar Rapeti ]
  * IPv6 :Modified default TCLASS value

 -- Srinivas Narayan <narayan@vyatta.att-mail.com>  Tue, 27 Jul 2021 18:31:19 +0100

vyatta-dataplane (3.14.4) unstable; urgency=medium

  [ Thomas Kiely ]
  * ICMP rate limiting off-by-one

  [ Gaurav Gehani ]
  * vyatta-dataplane: fix coverity errors

  [ Cian O'Sullivan ]
  * Make SFP feature return valid JSON

  [ Srinivas Narayan ]
  * 3.13.31

 -- Srinivas Narayan <narayan@vyatta.att-mail.com>  Thu, 22 Jul 2021 13:22:34 +0100

vyatta-dataplane (3.14.3) unstable; urgency=medium

  [ Gavin Shearer ]
  * npf: ensure timeout-get functions cope with no dataplane session

  [ Paul Aitken ]
  * add missing idempotency
  * remove trailing blank lines

  [ Srinivas Narayan ]
  * 3.13.30

  [ Gavin Shearer ]
  * add inline functions to perform quick hashes
  * session: change to use xor hash functions
  * session: change sf_hash() to use xor hash functions
  * nat: change apm_hash() to use xor hash functions
  * npf alg: change apt_table_hash() to use xor hash functions
  * cgnat apm: change apm_hash() to use xor hash functions
  * cgnat alg: change alg_pinhole_hash() to use xor hash functions
  * cgnat session: change cgn_sess2_hash() to use xor hash functions
  * cgnat: change cgn_hash() to use xor hash functions
  * cgnat: change cgn_source_hash() to use xor hash functions

 -- Srinivas Narayan <narayan@vyatta.att-mail.com>  Thu, 22 Jul 2021 13:21:53 +0100

vyatta-dataplane (3.14.2) unstable; urgency=medium

  [ Gavin Shearer ]
  * pipeline: add static assertions to detect too many feature enums

  [ Simon Barber ]
  * Add SFP debug flags
  * Change SFPd socket to subscriber
  * Add SFPd socket init
  * Initial SFP permit list feature code
  * UT: Add initial sfp permit-list UT framework
  * UT: Send SFP permit list delete
  * Add vplsh cmd to verify parts
  * UT: Add check command to verify SFP permit-list
  * Add global permit list mismatch cfg
  * UT: Add code to validate the mismatch config
  * Add SFP record structure
  * Add common hash table functions
  * Add SFPd socket  msg handler
  * Start and Process updates from  the SFPd
  * UT:Generate SFPd status file and notify system
  * Process SFPd updates
  * Validate SFPd  status against permit-list
  * UT:Wrapper utility call to get system uptime
  * Add sfp_holddown flag
  * Add sfp device dump
  * UT: Add support for retrieving known SFP devices
  * Upon dataplane restart load any existing SFP status file
  * Only walk SFP tables if feature is configured
  * UT:Release SFPd socket at tidy update
  * Process SFPd notifications event if permit-list not active

  [ ck407g ]
  * Shortened protobuf message names
  * Changes to Data model

  [ Simon Barber ]
  * UT: Add UT support for the new multi level yang model

  [ Srinivas Narayan ]
  * 3.13.29

 -- Srinivas Narayan <narayan@vyatta.att-mail.com>  Tue, 13 Jul 2021 14:20:31 +0100

vyatta-dataplane (3.14.1) unstable; urgency=medium

  [ vishal.dhingra ]
  * Dataplane Infra: To use configured tos/tclass values

  [ Manohar Rapeti ]
  * NPF: Reverting the VRVDR-53551 & VRVDR-53233
  * NFP: Removed the NPF calls
  * UT: Updated UT Originated firewall
  * UT: Updated UT for ND packets Originated firewall
  * UT: Added UT for MPLS ICMP Originated firewall
  * UT: Added UT for MPLS ICMP Originated firewall
  * UT: Added UT for MPLS ICMP Originated firewall

 -- Srinivas Narayan <narayan@vyatta.att-mail.com>  Thu, 08 Jul 2021 17:49:37 +0100
=======
vyatta-dataplane (3.13.47) unstable; urgency=medium

  [ Cian O'Sullivan ]
  * sfp-permit-list: Enforcement rework

 -- Srinivas Narayan <narayan@vyatta.att-mail.com>  Fri, 24 Sep 2021 09:16:58 +0100

vyatta-dataplane (3.13.46) unstable; urgency=medium

  * Preserve dataplane ARP entry if h/w knows it's reachable

 -- Thomas Kiely <thomas.kiely@att.com>  Thu, 23 Sep 2021 08:18:27 +0100
>>>>>>> 2614e86a

vyatta-dataplane (3.13.45) unstable; urgency=medium

  [ Paul Aitken ]
  * codechecks: correct algorithm

 -- Srinivas Narayan <narayan@vyatta.att-mail.com>  Tue, 31 Aug 2021 17:20:15 +0100

vyatta-dataplane (3.13.44) unstable; urgency=medium

  [ Paul Aitken ]
  * Add missing Copyright and SPDX-License-Identifier

  [ Gaurav Gehani ]
  * vyatta-dataplane: fix coverity errors

  [ Gavin Shearer ]
  * Fix issue of missing ndpi session info for NetFlow

 -- Srinivas Narayan <narayan@vyatta.att-mail.com>  Tue, 31 Aug 2021 13:37:59 +0100

vyatta-dataplane (3.13.43) unstable; urgency=medium

  [ ck407g ]
  * Remove activation delay

  [ Paul Aitken ]
  * make vyatta-dataplane.postinst executable
  * codechecks: add file permissions checks
  * codechecks: better formatting

 -- Srinivas Narayan <narayan@vyatta.att-mail.com>  Thu, 26 Aug 2021 10:07:17 +0100

vyatta-dataplane (3.13.42) unstable; urgency=medium

  [ Charles (Chas) Williams ]
  * pktmbuf: use nearest NUMA pool for control packets (Bugfix: VRVDR-55966)
  * Detect accelerated netvsc DPDK ports (Bugfix: VRVDR-55967)

  [ Daniel Gollub ]
  * shadow: apply crypto on all egress slow-path traffic
  * shadow: reduce the crypto lookup overhead
  * crypto: adjust L3 packet length for IPv4 slow-path traffic

 -- Srinivas Narayan <narayan@vyatta.att-mail.com>  Tue, 24 Aug 2021 18:46:23 +0100

vyatta-dataplane (3.13.41) unstable; urgency=medium

  [ Paul Aitken ]
  * Fix idempotent headers
  * Fix idempotent headers
  * Fix idempotent headers
  * Fix idempotent headers
  * Jenkinsfile codechecks: don't abort

 -- Srinivas Narayan <narayan@vyatta.att-mail.com>  Mon, 23 Aug 2021 13:55:39 +0100

vyatta-dataplane (3.13.40) unstable; urgency=medium

  [ kalaivani vinothkumar ]
  * coverity: SFP buffer not null terminated

 -- Srinivas Narayan <narayan@vyatta.att-mail.com>  Fri, 20 Aug 2021 17:24:09 +0100

vyatta-dataplane (3.13.39) unstable; urgency=medium

  [ Paul Aitken ]
  * Add new codechecks script
  * Add SPDX license to Jenkinsfile
  * Jenkinsfile: use SRC_DIR
  * Add codechecks to Jenkinsfile

  [ ck407g ]
  * Changes for activation delay to start after the boot sfpd scan

  [ Thomas Kiely ]
  * Revert "Jumbo MTU capability omitted"

  [ Daniel Gollub ]
  * config: introduce control_cpumask parsing
  * dp_control_thread: introduce control-thread API
  * npf-rte-acl: register acl-opt as control-thread

 -- Srinivas Narayan <narayan@vyatta.att-mail.com>  Fri, 20 Aug 2021 13:36:15 +0100

vyatta-dataplane (3.13.38) unstable; urgency=medium

  [ kalaivani vinothkumar ]
  * Dataplane restart resets mac aging to default val

  [ Cian O'Sullivan ]
  * Store SFP enforcement delay value on boot

  [ Paul Aitken ]
  * Add prComment to Jenkinsfile
  * Remove "OSC" stage name from Jenkinsfile

 -- Srinivas Narayan <narayan@vyatta.att-mail.com>  Tue, 17 Aug 2021 19:27:04 +0100

vyatta-dataplane (3.13.37) unstable; urgency=medium

  [ Thomas Kiely ]
  * Jumbo MTU capability omitted

  [ ck407g ]
  * Remove SFP state when nodes are deleted

 -- Srinivas Narayan <narayan@vyatta.att-mail.com>  Wed, 11 Aug 2021 16:44:50 +0100

vyatta-dataplane (3.13.36) unstable; urgency=medium

  [ Gavin Shearer ]
  * add function which notifies features then frees an mbuf
  * replace calls to rte_pktmbuf_free() to calls to fn which notifies

 -- Srinivas Narayan <narayan@vyatta.att-mail.com>  Mon, 09 Aug 2021 13:59:14 +0100

vyatta-dataplane (3.13.35) unstable; urgency=medium

  [ Daniel Gollub ]
  * xfrm_client: don't negate the error-code twice

  [ Mark Gillott ]
  * twamp: propagate any UDP port registration error up to daemon
    (Fixes: VRVDR-55838)
  * twamp: increase the size of the UDP hash table (Fixes: VRVDR-55838)

  [ Daniel Gollub ]
  * debian: generate unversioned symbols/shlibs files
  * debian: update protobuf symbols
  * debian: ignore for disappearing symbols in Debian Bullseye builds

  [ ck407g ]
  * Changes to SFP disabling behaviour

 -- Srinivas Narayan <narayan@vyatta.att-mail.com>  Fri, 06 Aug 2021 13:00:19 +0100

vyatta-dataplane (3.13.34) unstable; urgency=medium

  [ Ian Wilson ]
  * cgnat: Invalidate npf cache if a CGNAT translation occurs

  [ Daniel Gollub ]
  * npf-rte-acl: increase acl-opt frequency
  * npf-rte-acl: remove unused ring lookup
  * npf-rte-acl: adjust merge-trie parameters for high scale/TPS-rate
  * npf-rte-acl: grow rule-pool faster when merging
  * npf-rte-acl: introduce freeze threshold
  * npf-rte-acl: prevent infinite merge attempts
  * npf-rte-acl: document grow/max-rules/max-transaction defines
  * crypto: prepare best_weight for more then 64k SAs
  * crypto: avoid VFP lookups if there no bindings

  [ Paul Aitken ]
  * DPI: remove unused NPF_RPROC_ID_APP_GRP

  [ Daniel Gollub ]
  * crypto: bump SADB HT min/max bucket size
  * crypto: bump SPD HT max/min bucket size

  [ Cian O'Sullivan ]
  * Fix usage of undeclared TRUE/FALSE macros

 -- Srinivas Narayan <narayan@vyatta.att-mail.com>  Wed, 04 Aug 2021 12:53:42 +0100

vyatta-dataplane (3.13.33) unstable; urgency=medium

  [ Thomas Kiely ]
  * Minor refactor - no functional change
  * Logging for ICMP rate limiting feature

  [ kalaivani vinothkumar ]
  * change in 'interface data X phy' show command

  [ ck407g ]
  * Rework SFP permit list to make vendor name optional
  * Added tests
  * Code fixes

  [ Srinivas Narayan ]
  * Change branch to Jarrow
  * Add a stage to build on OBS and submit for perf test

 -- Srinivas Narayan <narayan@vyatta.att-mail.com>  Tue, 27 Jul 2021 18:30:00 +0100

vyatta-dataplane (3.13.32) unstable; urgency=medium

  [ Mike Larson ]
  * Initial groundwork for pipeline refactoring: outfw and snat
  * Separate output FW and SNAT into pipeline nodes
  * split v4 and v6 out fw entry nodes
  * Collapse v6 pre-out-fw and out-fw into single node
  * Remove hook/shim from function names

 -- Srinivas Narayan <narayan@vyatta.att-mail.com>  Tue, 27 Jul 2021 00:48:50 +0100

vyatta-dataplane (3.13.31) unstable; urgency=medium

  [ Thomas Kiely ]
  * ICMP rate limiting off-by-one

  [ Gaurav Gehani ]
  * vyatta-dataplane: fix coverity errors

  [ Cian O'Sullivan ]
  * Make SFP feature return valid JSON

 -- Srinivas Narayan <narayan@vyatta.att-mail.com>  Thu, 22 Jul 2021 13:20:50 +0100

vyatta-dataplane (3.13.30) unstable; urgency=medium

  [ Gavin Shearer ]
  * npf: ensure timeout-get functions cope with no dataplane session

  [ Paul Aitken ]
  * add missing idempotency
  * remove trailing blank lines

 -- Srinivas Narayan <narayan@vyatta.att-mail.com>  Tue, 20 Jul 2021 13:00:39 +0100

vyatta-dataplane (3.13.29) unstable; urgency=medium

  [ Gavin Shearer ]
  * pipeline: add static assertions to detect too many feature enums

  [ Simon Barber ]
  * Add SFP debug flags
  * Change SFPd socket to subscriber
  * Add SFPd socket init
  * Initial SFP permit list feature code
  * UT: Add initial sfp permit-list UT framework
  * UT: Send SFP permit list delete
  * Add vplsh cmd to verify parts
  * UT: Add check command to verify SFP permit-list
  * Add global permit list mismatch cfg
  * UT: Add code to validate the mismatch config
  * Add SFP record structure
  * Add common hash table functions
  * Add SFPd socket  msg handler
  * Start and Process updates from  the SFPd
  * UT:Generate SFPd status file and notify system
  * Process SFPd updates
  * Validate SFPd  status against permit-list
  * UT:Wrapper utility call to get system uptime
  * Add sfp_holddown flag
  * Add sfp device dump
  * UT: Add support for retrieving known SFP devices
  * Upon dataplane restart load any existing SFP status file
  * Only walk SFP tables if feature is configured
  * UT:Release SFPd socket at tidy update
  * Process SFPd notifications event if permit-list not active

  [ ck407g ]
  * Shortened protobuf message names
  * Changes to Data model

  [ Simon Barber ]
  * UT: Add UT support for the new multi level yang model

 -- Srinivas Narayan <narayan@vyatta.att-mail.com>  Mon, 12 Jul 2021 09:28:51 +0100

vyatta-dataplane (3.13.28) unstable; urgency=medium

  [ Paul Aitken ]
  * remove unused session_sentry_insert_pkt
  * change session APIs to static
  * remove unused dp_session_get_state_name
  * correct dp_session_pack to dp_session_pack_pb
  * convert _dp_test_session_msg_check_rcvd to PB
  * remove unused dp_session_pack and associated infra
  * remove unused session_npf_pack_* functions
  * remove unused NPF code
  * mark session UT helper functions
  * mark NPF UT helper functions
  * remove unused NPF functions
  * remove unused CGNAT functions
  * mark CGNAT UT helper functions

  [ Ian Wilson ]
  * cgnat: Add an exclude address-group to cgnat_policy
  * cgnat: Add config for exclude policy address-group
  * cgnat: Add return code counter for excluded packets
  * cgnat-ut: Configure a cgnat policy with an exclude address-group
  * cgnat-ut: Add unit-tests to for cgnat exclude address-group
  * cgnat: Enable use of CGNAT exclude address-group

  [ Mark Gillott ]
  * twamp: correct the order of timestamps (Fixes: VRVDR-55567)

  [ Daniel Gollub ]
  * meson: strip buildsystem specific version additions
  * npf-rte-acl: fix spurious lookup rte-acl rule failures

 -- Srinivas Narayan <narayan@vyatta.att-mail.com>  Thu, 08 Jul 2021 10:37:32 +0100

vyatta-dataplane (3.13.27) unstable; urgency=medium

  [ Kalaivani Vinothkumar ]
  * Coverity: Uninitialized pointer read

  [ Simon Barber ]
  * Add SFPd URL and status file to config
  * Create SFPd socket and add msg handler
  * UT: Added SFPd socket and file details
  * SFP Permit List protobuf defs

 -- Simon Barber <sbarber@vyatta.att-mail.com>  Sun, 27 Jun 2021 10:35:00 +0100

vyatta-dataplane (3.13.26) unstable; urgency=medium

  [ Srinivas Narayan ]
  * UT: Reduce policy count to 8K

  [ Thomas Kiely ]
  * Improve ICMP rate limit json output

  [ Mark Gillott ]
  * twamp: log failed UDP port in host order
  * twamp: use a hash table for session management (Fixes: VRVDR-55377)

  [ Gavin Shearer ]
  * pipeline: move down ipv[46]-validate enums to allow early features

 -- Srinivas Narayan <narayan@vyatta.att-mail.com>  Thu, 24 Jun 2021 11:18:18 +0100

vyatta-dataplane (3.13.25) unstable; urgency=medium

  [ Paul Aitken ]
  * Jenkinsfile
  * debian rules
  * debian rules

  [ Mark Gillott ]
  * twamp: add debugging symbols (Fixes: VRVDR-53580)
  * twamp: add protobuf definitions (Fixes: VRVDR-53580)
  * twamp: process twamp offload control messages (Fixes: VRVDR-53580)
  * twamp: add stub I/O function (Fixes: VRVDR-53580)
  * twamp: register local UDP port (Fixes: VRVDR-53580)
  * twamp: process twamp init control message (Fixes: VRVDR-53580)
  * twamp: process twamp create control message (Fixes: VRVDR-53580)
  * twamp: process twamp delete control message (Fixes: VRVDR-53580)
  * twamp: process twamp counters control message (Fixes: VRVDR-53580)
  * twamp: add op-mode handler (Fixes: VRVDR-53580)
  * twamp: UT for control messages (Fixes: VRVDR-53580)
  * twamp: UT for IPv4 & IPv6 control messages (Fixes: VRVDR-53580)
  * twamp: UT for scale testing of test sessions (Fixes: VRVDR-53580)
  * twamp: process twamp un-authenticated data messages (Fixes: VRVDR-53580)
  * twamp: process IPv4 twamp data messages (Fixes: VRVDR-53580)
  * twamp: process IPv6 twamp data messages (Fixes: VRVDR-53580)
  * twamp: UT for twamp offload of IPv4 & IPv6 data messages
    (Fixes: VRVDR-53580)
  * twamp: UT for twamp offload data message size (Fixes: VRVDR-53580)

  [ Ian Wilson ]
  * cgnat-alg: Re-order alg ID enum
  * cgnat-alg: Add show and clear summary cmd handlers and add session stats
  * cgnat-alg: Return json for ALG pinhole table entries
  * cgnat-alg: Re-order the return code enums
  * cgnat-alg: Return json for ALG ctrl packet inspection return code enums

 -- Srinivas Narayan <narayan@vyatta.att-mail.com>  Wed, 16 Jun 2021 09:55:08 +0100

vyatta-dataplane (3.13.24) unstable; urgency=medium

  [ Srinivas Narayan ]
  * Use pmd type instance count to trigger loadshare

  [ Charles (Chas) Williams ]
  * Update clang-format to match checkpatch

  [ Daniel Gollub ]
  * rldb: bump allowed maximum of rules
  * npf-rte-acl: introduce pending-delete ring
  * npf-rte-acl: fix memory leak of transaction-entries array
  * npf-rte-acl: cutover to pending-delete ring usage
  * ut: introduce dp_test_crypto_wait_for_xfrm_resp
  * rldb: let rldb_del_rule report fine-grain errors
  * npf-rte-acl: keep writable entries at the head of the list
  * npf-rte-acl: increase the pdel ring size to merge-trie size
  * npf-rte-acl: check if trie needs to grow prior copying
  * npf-rte-acl: grow rule pool by optimal mempool object number
  * npf-rte-acl: avoid rule-pool growing in too small chunks
  * npf-rte-acl: prevent dereferencing of release m_trie
  * npf-rte-acl: grow the rule-pool if required before adding rules
  * npf-rte-acl: don't destroy empty tries in merging state
  * npf-rte-acl: full tries are no merge candidates
  * npf-rte-acl: ACL opt thread should only delete tries in merging state
  * npf-rte-acl: introduce OPTIMIZE_MAX_NEW_TRIES
  * npf-rte-acl: introduce NPF_M_TRIE_FLAG_REBUILD
  * npf-rte-acl: stage npf_rte_acl_optimize_merge_prepare
  * npf-rte-acl: stage npf_rte_acl_optimize_merge_build
  * npf-rte-acl: stage npf_rte_acl_optimize_merge_rebuild
  * npf-rte-acl: stage npf_rte_acl_optimize_merge_finalize
  * npf-rte-acl: switch to npf_rte_acl_optimize_merge_prepare
  * npf-rte-acl: remove trie-loop from npf_rte_acl_copy_rules
  * npf-rte-acl: switch to npf_rte_acl_optimize_merge_{re,}build
  * npf-rte-acl: drop unused npf_rte_acl_delete_pending_rules method
  * npf-rte-acl: switch to npf_rte_acl_optimize_merge_finalize
  * npf-rte-acl: introduce max merge tries per ACL opt thread cycle define
  * ut: disable debug logging by default in dp_test_crypto_perf_scale
  * ut: dp_test_crypto_perf_scale perform policy batch commits

 -- Srinivas Narayan <narayan@vyatta.att-mail.com>  Tue, 15 Jun 2021 07:15:04 +0100

vyatta-dataplane (3.13.23) unstable; urgency=medium

  [ Daniel Gollub ]
  * crypto: fix SADB crypto sym session pool growing
  * crypto: increase SA session limit to 256k
  * npf-rte-acl: fix SPD pool growing

  [ Alan Dewar ]
  * QoS: remove unused pcp_bitmap variable
  * QoS: stop requesting unnecessary traffic-class (Fixes: VRVDR-55318)

 -- Srinivas Narayan <narayan@vyatta.att-mail.com>  Fri, 11 Jun 2021 11:27:08 +0100

vyatta-dataplane (3.13.22) unstable; urgency=medium

  [ Daniel Gollub ]
  * debian: depend on rte-crytpodev-session-sym-pool-empty
  * crypto: initial support for growing session pool

  [ Mark Gillott ]
  * vrf: populate the name field (Fixes: VRVDR-55262)

  [ Daniel Gollub ]
  * ut: support control of policy commits dp_test_crypto_utils

  [ Srinivas Narayan ]
  * sfp: Use eeprom value for tx power only if interface is up
  * sfp: Print status byte read from EEPROM

  [ Ian Wilson ]
  * npf-alg: null deref in npf_alg_sip_create_instance

  [ Ramkumar Ganapathysubramanian ]
  * Fix issue in DSCP remark map on a vif sub-interface

  [ Daniel Gollub ]
  * npf-rte-acl: rename ACL rule pool
  * npf-rte-acl: stage npf_rte_acl_mempool methods
  * npf-rte-acl: prepare npf_rte_acl_copy_rules for growing rule pool
  * npf-rte-acl: enable support for growing rule pool

  [ Srinivas Narayan ]
  * npf-rte-acl: Improve debugging
  * npf-rte-acl: Unlock merge lock while returning prematurely
  * npf-rte-acl: Minor optimizations
  * rldb: Check for init failure in npf_rte_acl

  [ Daniel Gollub ]
  * npf-rte-acl: switch to CRC hashing
  * npf-rte-acl: consider all rule deletion errors as fatal
  * npf-rte-acl: Release merge lock in error conditions
  * npf-rte-acl: release new merge trie in case optimization fails

  [ Ian Wilson ]
  * cgnat-alg: Add boolean to denote if ALG session is a parent or child
  * cgnat-alg-pptp: Remove old PPTP header inspection
  * cgnat-alg-pptp: Inspect PPTP_OUT_CALL_REQ messages
  * cgnat-alg-pptp: Inspect PPTP_OUT_CALL_REPLY messages
  * cgnat-alg: Parse PPTP_CALL_CLEAR_REQ and PPTP_CALL_DISCONN_NOTIFY msgs
  * cgnat-alg-pptp: Add unit-test cgn_pptp6
  * cgnat-alg-pptp: Add unit-test cgn_pptp7
  * cgnat-alg-pptp: Only parse GRE pkts if PPTP ALG is enabled
  * cgnat-alg-pptp: Do not allow non-ALG GRE pkts to create a session
  * cgnat-alg-pptp: Note Call ID from message other than out-req/reply

 -- Srinivas Narayan <narayan@vyatta.att-mail.com>  Thu, 10 Jun 2021 12:46:56 +0100

vyatta-dataplane (3.13.21) unstable; urgency=medium

  [ Ian Wilson ]
  * cgnat-alg: Add a 'closing' state to CGNAT states
  * cgnat-alg: Add timeouts for CGNAT 'closing' state
  * cgnat-alg: Add functions to set sessions to closing state

  [ Thomas Kiely ]
  * Protobuf definition for ICMP Rate Limiting feature
  * ICMP Rate Limiting for v4
  * ICMP Rate Limiting for v6

  [ Mike Manning ]
  * VM interface speed and duplex incorrectly set on KVM

 -- Srinivas Narayan <narayan@vyatta.att-mail.com>  Thu, 03 Jun 2021 07:54:50 +0100

vyatta-dataplane (3.13.20) unstable; urgency=medium

  [ Daniel Gollub ]
  * crypto: netlink IPv4 selector is in network byte-order

  [ Paul Aitken ]
  * Remove NB from CODEOWNERS

  [ Mike Manning ]
  * Dataplane crash in fal_tx_pkt_burst

  [ Charles (Chas) Williams ]
  * clang: quiet warning about uninitialized value (Bugfix: VRVDR-55125)

  [ Mark Gillott ]
  * ecmp: add new next-hop flag - RTF_NH_NEEDS_HW_RES (Fixes: VRVDR-53410)
  * ecmp: force IPv6 resolution (ND6) for each ECMP member (Fixes: VRVDR-53410)
  * ecmp: force IPv4 resolution (ARP) for each ECMP member (Fixes: VRVDR-53410)

  [ Ian Wilson ]
  * npf-alg: Check SIP request hash table pointer is valid
  * cgnat-alg: Enable sub-sessions for ALG sessions
  * cgnat-alg: Add show alg status
  * cgnat-alg: Caching of TCP pkts should use the 'doff' param for l4 size
  * cgnat-alg-pptp: Cache Enhanced GRE header
  * cgnat-alg-pptp: Initialize PPTP session
  * cgnat-alg: Add function to transfer a mapping
  * cgnat-alg-pptp: Adds inspection of PPTP control packets
  * cgnat-alg-pptp: Adds lookup and processing of PPTP pinhole
  * cgnat-alg-pptp: Add translation of enhanced GRE packets
  * cgnat-alg-pptp-ut: Add function to send NATd enhanced GRE packet
  * cgnat-alg-pptp-ut: Add test cgn_pptp1
  * cgnat-alg-pptp-ut: Add function to fetch and print cgnat sessions json
  * cgnat-alg-pptp-ut: Adds test cgn_pptp2
  * cgnat-alg-pptp-ut: Adds test cgn_pptp3
  * cgnat-alg-pptp-ut: Adds test cgn_pptp4
  * cgnat-alg-pptp-ut: Adds test cgn_pptp5
  * cgnat-alg-pptp: Tweaks to config and json output for PPTP ALG

  [ Daniel Gollub ]
  * ut: make use of unique rule_no in crypto_perf_scale

  [ Srinivas Narayan ]
  * npf-rte-acl: Add pools for subtries
  * rldb: Move to using memory pools in npf_rte_acl
  * npf-rte-acl: don't expose QSBR RCU via API
  * npf-rte-acl: rename trie name to ctx_name
  * npf-rte-acl: stage trie context as separate functions
  * npf-rte-acl: Move trie context creation to separate function
  * npf-rte-acl: Introduce state for trie context
  * npf-rte-acl: Populate json dump callbacks
  * npf-rte-acl: Add mechanism to consult multiple tries
  * npf-rte-acl: Add debug cmd and messages for npf_rte_acl
  * npf: Add background merge thread for ACLs
  * crypto: print policies only if hash tables exist
  * ut: Enable subset match for spd
  * crypto: print rule databases
  * ut: enable debugs for crypto & npf_rte_acl
  * npf-rte-acl: Merge algorithm skeleton

  [ Daniel Gollub ]
  * ut: re-enable crypto_perf_scale for full runs
  * npf-rte-acl: move mtrie put/get declarations
  * npf-rte-acl: shorten acl optimization thread name
  * npf-rte-acl: implement npf_rte_acl_copy_rules
  * npf-rte-acl: stage npf_rte_acl_delete_pending_rules method
  * npf-rte-acl: introduce npf_rte_acl_delete_trie method
  * npf-rte-acl: always create tries with at least max_rules 8
  * npf-rte-acl: use fresh tries from the mempool
  * npf-rte-acl: let npf_rte_acl_create_trie report fine-grain errors
  * npf-rte-acl: let npf_rte_acl_put/get_trie report fine-grain errors
  * npf-rte-acl: use fresh tries from the ring
  * npf-rte-acl: avoid direct access to trie ring
  * npf-rte-acl: complete debug logging for trie-state updates
  * npf-rte-acl: reset acl_ctx prior returning it to the mempool
  * npf-rte-acl: implement npf_rte_acl_select_candidate_tries method
  * npf-rte-acl: error handling for new trie creation in acl-opt thread
  * npf-rte-acl: release merged tries to pool/ring
  * npf-rte-acl: repurpose npf_rte_acl_add_trie for insert only
  * npf-rte-acl: let npf_rte_acl_add_rule report fine-grain errors
  * npf-rte-acl: make acl-opt thread teardown more robust
  * npf-rte-acl: RCU protect the match_ctx list
  * npf-rte-acl: build and rebuild the new merge-trie
  * npf-rte-acl: implement pending_deletes
  * npf-rte-acl: create new tries with maximum rule size
  * jenkins: switch to DANOS:Unstable on build-release

  [ Paul Aitken ]
  * commit size check: show total lines changed

  [ Gavin Shearer ]
  * ut: allow some vif-related test library fns to be used by plugins

 -- Srinivas Narayan <narayan@vyatta.att-mail.com>  Tue, 01 Jun 2021 15:36:13 +0100

vyatta-dataplane (3.13.19) unstable; urgency=medium

  [ ck407g ]
  * Added 'Valid dynamic or static ARP entries added|deleted' to dataplane arp statistics
  * Removed a duplicate call to llentry_routing_uninstall

  [ Gavin Shearer ]
  * ut: move crypto test header files so accessible by plugins
  * ut: add s2s configure functions callable from plugins
  * ut: update s2s regular tests to use new s2s crypto library code
  * ut: update s2s passthru tests to use new s2s crypto library code

  [ Simon Barber ]

 -- Simon Barber <sbarber@vyatta.att-mail.com>  Mon, 24 May 2021 12:24:56 +0100

vyatta-dataplane (3.13.18) unstable; urgency=medium

  [ Ian Wilson ]
  * alg: Move ALG session data to alg_session.h
  * alg: Add consistency to specific ALG flag defines
  * alg: RPC alg is unnecessarily parsing rpc data flow packets
  * alg: Move alg npf session accessors into alg_session.c
  * alg: Move freeing of ALG session data to one function
  * alg: Add functions to test if a session is an ALG cntl or data session
  * alg: Simplify npf_alg_nat_inspect by using ALG_MASK_CNTL_FLOW
  * alg: Delete individual ALG tests for a control session
  * alg: Change rpc to use ALG session data union
  * alg: Change sip to use ALG session data union
  * alg: Remove ftp alg session destroy function
  * alg: Remove sa_private and accessor functions
  * alg: Rename one-time constructor function
  * alg: Remove const from struct npf_alg
  * alg: Move sip_private to a union in npf_alg
  * alg: Move rpc_private to a union in npf_alg
  * alg: Remove na_private from struct npf_alg

  [ Charles (Chas) Williams ]
  * meson: name changes for poll mode drivers (Bugfix: VRVDR-54129)
  * tests: stop using deprecated constants (Bugfix: VRVDR-54129)
  * tests: sw_port: update for API changes (Bugfix: VRVDR-54129)
  * capture: convert to new mbuf dynfield API (Bugfix: VRVDR-54129)
  * dpdk_eth_if: fix missing header file (Bugfix: VRVDR-54129)
  * crypto: fix missing enumeration flags (Bugfix: VRVDR-54129)
  * hotplug: fix internal API warnings (Bugfix: VRVDR-54129)
  * pktmbuf: use mbuf dynfield instead of udata64 (Bugfix: VRVDR-54129)
  * debian: depend on a later version of DPDK (Bugfix: VRVDR-54129)
  * crypto: add hot marking and unroll loop (Bugfix: VRVDR-54129)
  * crypto: rte_ring_sc_dequeue_burst can return 0 (Bugfix: VRVDR-54129)

 -- Srinivas Narayan <narayan@vyatta.att-mail.com>  Wed, 19 May 2021 16:16:16 +0100

vyatta-dataplane (3.13.17) unstable; urgency=medium

  [ Daniel Gollub ]
  * npf_rte_acl: use rte-acl defer-queue

  [ Srinivas Narayan ]
  * 3.12.53

 -- Srinivas Narayan <narayan@vyatta.att-mail.com>  Tue, 18 May 2021 07:07:44 +0100

vyatta-dataplane (3.13.16) unstable; urgency=medium

  [ Daniel Gollub ]
  * rldb: use dedicated priority value for ACL rules
  * ut: crypto s2s passthrough correct priorities

  [ Srinivas Narayan ]
  * 3.12.52

 -- Srinivas Narayan <narayan@vyatta.att-mail.com>  Fri, 14 May 2021 13:50:37 +0100

vyatta-dataplane (3.13.15) unstable; urgency=medium

  [ Mike Larson ]
  * npf: minor cleanup--dead code removal

  [ Paul Aitken ]
  * parallelise Jenkinsfile
  * reindent Jenkinsfile

  [ Ian Wilson ]
  * cgnat: Add missing includes to cgn_rc.h
  * cgnat-alg: Add config command and port/protocol lookup table
  * cgnat-alg: Create CGNAT ALG pinhole table
  * cgnat-alg: Add CGNAT return codes for ALGs
  * cgnat-alg: Add ALG params to CGNAT packet cache
  * cgnat-alg: Add ALG params to CGNAT session
  * cgnat-alg: Add stub ALG pinhole table entry structure
  * cgnat-alg: Add CGNAT ALG session structure and handling
  * cgnat-alg: Link child ALG sessions to parent ALG sessions
  * cgnat-alg: Add CGNAT ALG return codes
  * cgnat-alg: Pinhole table entry add
  * cgnat-alg: Pinhole table garbage collection
  * cgnat-alg: Pinhole table delete entry
  * cgnat-alg: Pinhole table flush, expire and cleanup
  * cgnat-alg: Pinhole table lookup
  * cgnat-alg: Expire pinholes for a specific CGNAT session
  * cgnat-alg: Add pinhole pairing
  * cgnat-alg: Add ALG inspection routine

  [ Paul Aitken ]
  * Jenkinsfile improvements

  [ Ian Wilson ]
  * cgnat-alg: Lookup protocol and port to determine if new session is ALG
  * cgnat-alg: Inspect packets of ALG control/parent sessions
  * cgnat-alg: Add hooks for ALG data/child packets flows
  * cgnat-alg: Write json for pinhole table entries for a specific session
  * cgnat-alg: Write json for ALG sessions.  Filter on ALG sessions
  * cgnat-alg: Ensure the ALG only inspects correct control session pkts

 -- Srinivas Narayan <narayan@vyatta.att-mail.com>  Fri, 14 May 2021 13:49:45 +0100

vyatta-dataplane (3.13.14) unstable; urgency=medium

  [ Srinivas Narayan ]
  * crypto: fix cleanup race
  * 3.12.50

  [ Alan Dewar ]
  * GPC: prevent crash when GPC rules not contiguous (Fixes: VRVDR-54893)

  [ Srinivas Narayan ]
  * 3.12.51

 -- Srinivas Narayan <narayan@vyatta.att-mail.com>  Fri, 30 Apr 2021 17:16:49 +0100

vyatta-dataplane (3.13.13) unstable; urgency=medium

  [ Nicholas Brown ]
  * maximum line length is now 100
  * Separate check patch and commit size check

  [ Paul Aitken ]
  * Don't ignore .github
  * Add github check patch check
  * Add github gitlint check
  * Add github commit size check
  * Reformat Jenkinsfile

  [ Nicholas Brown ]
  * jenkinsfile: catchError on build/SA stages

 -- Srinivas Narayan <narayan@vyatta.att-mail.com>  Fri, 30 Apr 2021 17:15:21 +0100

vyatta-dataplane (3.13.12) unstable; urgency=medium

  [ Nachiketa Prachanda ]
  * fwsync: session pack/restore protobuf messages
  * fwsync: convert sessions to protobuf c struct
  * fwsync: convert npf_session to protobuf-c message
  * fwsync: pack a firewall session using protobuf
  * session: add function to insert a restored session
  * npf: rename npf_session_npf_pack_activate
  * fwsync: session restore from protobuf-c structs
  * fwsync: npf_session restore from protobuf structs
  * fwsync: add firewall session restore from protobuf
  * fwsync: add protobuf support to dp_session_restore
  * fwsync: add session update to dp_session_pack_pb
  * fwsync: update session from protobuf messages
  * fwsync: protobuf session support in unit tests lib
  * ut: unit test for protobuf session packing
  * debian: virtual package for protobuf session pack
  * fwsync: allow session deletion on update
  * ut: add fwsync protobuf session update tests

  [ Srinivas Narayan ]
  * 3.12.49

 -- Srinivas Narayan <narayan@vyatta.att-mail.com>  Wed, 28 Apr 2021 22:38:49 +0100

vyatta-dataplane (3.13.11) unstable; urgency=medium

  [ Nicholas Brown ]
  * Artifact the meson testlog.txt file

  [ Ian Wilson ]
  * alg: Replace se_init function ptr with a switch statement
  * alg: Replace se_destroy function ptr with a switch statement
  * alg: Replace se_expire function ptr with a switch statement
  * alg: Replace se_json function ptr with a switch statement
  * alg: Replace inspect function ptr with a switch statement
  * alg: Replace nat_inspect function ptr with a switch statement
  * alg: Replace nat_in and nat_out function ptrs with a switch statement
  * alg: Replace the periodic function ptr with a switch statement
  * alg: Replace the tuple_delete function ptr with a switch statement
  * alg: Replace the reset function ptr with a switch statement
  * alg: Replace the name function ptr with a switch statement
  * alg: Replace the config function ptr with a switch statement
  * alg: Remove unused alg npf_alg_ops structure

  [ Nicholas Brown ]
  * Mention the DCO `Signed-off-by` requirement

  [ Srinivas Narayan ]
  * ut: Add markers at the beginning and end of testcases

 -- Srinivas Narayan <narayan@vyatta.att-mail.com>  Wed, 28 Apr 2021 22:37:54 +0100

vyatta-dataplane (3.13.10) unstable; urgency=medium

  [ Alan Dewar ]
  * GPC: check ifp->fal_l3 rather than ifp->if_created
  * GPC: delay FAL programming until interface ready (Fixes: VRVDR-54766)
  * GPC: remove unnecessary casting

  [ Srinivas Narayan ]
  * crypto: Flow cache invalidation should occur from main thread
  * Revert "crypto: Move sa unbinding from PMD to rcu callback"
  * crypto: Rework SA cleanup sequence
  * crypto: Ensure that the correct PMD is picked always
  * 3.12.48

 -- Srinivas Narayan <narayan@vyatta.att-mail.com>  Wed, 28 Apr 2021 13:00:34 +0100

vyatta-dataplane (3.13.9) unstable; urgency=medium

  [ Nicholas Brown ]
  * Add symbols files for ABI tracking
  * Remove --parallel from rules as it's default
  * Update .gitignore
  * Remove unused debian/control macros

 -- Srinivas Narayan <narayan@vyatta.att-mail.com>  Wed, 28 Apr 2021 12:58:42 +0100

vyatta-dataplane (3.13.8) unstable; urgency=medium

  [ Nicholas Brown ]
  * Add support for dpkg-mergechangelogs

  [ Srinivas Narayan ]
  * crypto: Move sa unbinding from PMD to rcu callback
  * 3.12.46

  [ Shubham Shrivastava ]
  * DPI: Avoid concurrent access of ndpi_flow_struct by multiple lcores
  * DPI: Max packets check and detection giveup for ndpi flow

  [ Simon Barber ]
  * CRYPTO:Ensure SA return codes valid
  * CRYPTO: Fix policy return codes

  [ Srinivas Narayan ]
  * 3.12.47

  [ Nicholas Brown ]
  * Move vfp create/del function to public header

 -- Srinivas Narayan <narayan@vyatta.att-mail.com>  Mon, 26 Apr 2021 15:14:07 +0100

vyatta-dataplane (3.13.7) unstable; urgency=medium

  [ Ian Wilson ]
  * ut: Rename dp_test_npf_alg_sip_nat.c to dp_test_npf_alg_sip.c
  * ut: Change how SDP msgs are checked in SIP unit-tests
  * ut: Fix TCP test utility used by npf ALG tests for TCP sequence numbers
  * ut: Add test for SIP ALG with TCP transport
  * ut: Test npf/alg/sip cleanup when session and NAT rule are destroyed
  * alg: Store session handle in SIP request structure
  * alg: Move code to release SIP media reservation into separate routine
  * alg: Prevent SIP media reservations from being released more than once
  * alg: Flush stored SIP NAT mappings when session is destroyed
  * alg: Store session handle in SIP request structure
  * ut: ALG reset should be last thing in dp_test_npf_cleanup
  * ut: Delete VRF while SIP ALG session and tuples exist
  * cgnat: Fixup some CGNAT code comments
  * cgnat: Add asserts where counters are decremented
  * cgnat: Move objects in struct cgn_packet
  * cgnat: Add functions to get packet payload size and pointer
  * cgnat: Add backwards sub-session sentry to json
  * cgnat: Add functions to get and set sub-session sentry ID
  * cgnat: Check or assert mapping params on entry to cgn_session_establish
  * cgnat: Add direction param to session establish functions

 -- Srinivas Narayan <narayan@vyatta.att-mail.com>  Thu, 22 Apr 2021 14:52:50 +0100

vyatta-dataplane (3.13.6) unstable; urgency=medium

  [ Ian Wilson ]
  * npf: Allow unit-tests to reset session ID to 0
  * ut: Test connsync packing and restoration of SNAT session
  * ut: Verify the SNAT session json ssync3 test
  * npf: Fix SNAT session restoration from connsync buffer

  [ Mark Gillott ]
  * capture: ensure final cleanup occurs after interface cleanup
    (Fixes: VRVDR-54831)

  [ Srinivas Narayan ]
  * Move crypto & UDP teardown to a later point

  [ Charles (Chas) Williams ]
  * fal: add FAL_RET_PLUGIN_CONSUMED framer type (Bugfix: VRVDR-53937)
  * pktmbuf: add public API to set vrf (Bugfix: VRVDR-54447)

  [ Srinivas Narayan ]
  * 3.12.44

  [ Ian Wilson ]
  * npf: Ensure NAT policy is ref-counted when stored in rule or session

  [ Gavin Shearer ]
  * gpc: add request for hardware commit after processing GPC protobuf msg

  [ Alan Dewar ]
  * GPC: prevent crash when optimisation is off (Fixes: VRVDR-54885)

  [ Srinivas Narayan ]
  * 3.12.45

 -- Srinivas Narayan <narayan@vyatta.att-mail.com>  Thu, 15 Apr 2021 14:10:11 +0100

vyatta-dataplane (3.13.5) unstable; urgency=medium

  [ Ian Wilson ]
  * cgnat: Move enum cgn_dir from cgn.h to cgn_dir.h
  * cgnat: Add cgnat cache boolean to denote cgnat pkt or non-cgnat pkt
  * cgnat: Add cgnat cache boolean to denote hairpinned pkt
  * cgnat: Move the jump label for hairpinned pkts
  * cgnat: Simplify the CGNAT packet disposition decision
  * cgnat: Zero the cgnat cache structure before initialising
  * cgnat: Zero the cgnat mapping info struct before initialising
  * cgnat: Move declaration of mapping info to ipv4_cgnat_common
  * cgnat: Session destroy fn should call existing clear mapping fn
  * cgnat: Pass a cgn_map pointer into cgn_session_map
  * npf: Use refcnt to gate cgnat session destroy
  * cgnat: Add session accessor functions
  * cgnat: Remove two goto's from cgn_session_activate
  * cgnat: Split cgn_session_show into two functions
  * cgnat: Remove the gotos from cgn_map_put
  * cgnat: Add RTE_ALIGN fix to the policy hash function
  * cgnat: Split cgn_sess_state_inspect into three functions
  * cgnat: The first 4 values of TCP and non-TCP state enums are identical
  * cgnat: Fixup includes and add missing incomplete refs
  * cgnat: Split up cgn_map_get function #1
  * cgnat: Split up cgn_map_get function #2
  * cgnat: Remove ALWAYS_INLINE from cgn_translate_at
  * npf: Ensure NAT policy is ref-counted when stored in rule or session
  * Replace packed VXLAN encap structures with individual ptrs

 -- Srinivas Narayan <narayan@vyatta.att-mail.com>  Thu, 15 Apr 2021 13:22:23 +0100

vyatta-dataplane (3.13.4) unstable; urgency=medium

  [ Gavin Shearer ]
  * ippf/gpc: add missing refcount decrements when counters released

  [ Ian Wilson ]
  * npf: Prefix objects in connsyncs npf_pack_session_update with 'psu_'
  * npf: Removed packed attribute from naturally aligned connsync structs
  * npf: Create a connsync representation of 'struct npf_tcp_window'
  * npf: Remove the packed attribute from connsync npf_pack_session_update
  * npf: connsync npf_pack_session_state + npf_pack_npf_session multpl of 8
  * ut: Adjust dp_test_session ssync3 with changed msg size
  * ut: Add test dp_test_session.c ssync0 to check connsync data structs
  * npf: Bump connsync message version number from 0x0102 to 0x0103

  [ Nicholas Brown ]
  * Use custom_target instead of generator for sample
  * Add a build target to run clang-tidy

  [ Srinivas Narayan ]
  * 3.12.41

  [ Ian Wilson ]
  * ut: Rename npf alg ftp unit-tests
  * ut: Add npf alg ftp11 tests for source ports outside trans range
  * ut: Add npf alg ftp12 test for source ports outside trans range
  * ut: Change 5 of the npf alg ftp unit-tests to DP_START_TEST_FULL_RUN

  [ Nicholas Brown ]
  * Use osc in Jenkinsfile

  [ Ian Wilson ]
  * ut: Add npf ALG test to destroy ftp session before ftp ALG tuple
  * alg: Delete tuples created by a session when the session is destroyed
  * alg: Only iterate over tuple tables if count is != 0
  * alg: Remove the ifdefd NALG stub functions

  [ Simon Barber ]
  * CRYPTO: Minor tidyup of policy update
  * CRYPTO: Ensuring correct pr->flags handling during an update

  [ Ian Wilson ]
  * alg: Move alg enums to a new file alg_defs.h
  * ut: Add npf ALG test to destroy ftp session before ftp ALG tuple
  * alg: Delete tuples created by a session when the session is destroyed
  * alg: Only iterate over tuple tables if count is != 0

  [ Ramkumar Ganapathysubramanian ]
  * Fixed crash in QoS when removing egress map

  [ Frédéric Perrin ]
  * icmp6_redirect: set hlim to 255

  [ Simon Barber ]
  * 3.12.42

  [ Nicholas Brown ]
  * properly export env var in Jenkinsfile

  [ Ian Wilson ]
  * cgnat: Do not allow an existing subscriber to change policies

  [ aroberts ]
  * Add Aidan Gallagher to the reviewers for qos files

  [ Nicholas Brown ]
  * Use DANOS:Master for build

  [ Paul Aitken ]
  * DPI: ensure nDPI is init'd on all cores

  [ Alan Dewar ]
  * GPC: add initial counter support
  * GPC: retrieve a policer's red packet count
  * GPC: add support for resettable counters

  [ Srinivas Narayan ]
  * 3.12.43

 -- Srinivas Narayan <narayan@vyatta.att-mail.com>  Wed, 07 Apr 2021 15:30:47 +0100

vyatta-dataplane (3.13.3) unstable; urgency=medium

  [ Derek Fawcus ]
  * lttp: Do not take address of packed field
  * shadow: Do not take address of packed field

  [ Ian Wilson ]
  * ut: Display first different line when using pretty-print cmd check
  * npf: Allow unit-tests to reset session ID to 0
  * ut: Test connsync packing and restoration of SNAT session
  * ut: Verify the SNAT session json ssync3 test
  * npf: Fix SNAT session restoration from connsync buffer

  [ Nicholas Brown ]
  * Provide and use a C protobuf library
  * Add break/conflicts for moving protobuf C headers

 -- Srinivas Narayan <narayan@vyatta.att-mail.com>  Mon, 22 Mar 2021 11:08:08 +0000

vyatta-dataplane (3.13.2) unstable; urgency=medium

  [ Ian Wilson ]
  * ut: Add pretty-print option to unit-test dp_test_check_json_state

  [ Srinivas Narayan ]
  * Revert "ut: Add pretty-print option to unit-test dp_test_check_json_state"

  [ Mark Gillott ]
  * capture: on cleanup serialise access to console socket (Fixes: VRVDR-53851)

  [ Nicholas Brown ]
  * qos_global_map_obj should be extern
  * Remove both definitions of icmp6stats
  * Make pppoe_map_tbl private
  * qos_external_buffer_congest_stats extern for tests
  * dp_test_pname defined in only 1 place
  * Update to debhelper compat level 12

  [ Ian Wilson ]
  * ut: Add pretty-print option to the core cmd_check function
  * ut: Add new cmd_check macro that does pretty-printing for json mismatches

  [ Charles (Chas) Williams ]
  * nh_common: avoid route/neighbor update races (Bugfix: VRVDR-53960)

  [ Srinivas Narayan ]
  * 3.12.40

 -- Srinivas Narayan <narayan@vyatta.att-mail.com>  Wed, 17 Mar 2021 14:39:54 +0000

vyatta-dataplane (3.13.1) unstable; urgency=medium

  [ Nicholas Brown ]
  * master-next branch targets Vyatta:Master
  * Specify the OBS instance to use
  * Use gettid() from libc is available

  [ Ian Wilson ]
  * cgnat: Removed packed attribute from CGNAT session key structures
  * cgnat: Use 'out' sentry for sub-session table lookups for op-mode cmds
  * ut: Rename npf alg ftp unit-tests
  * ut: Add npf alg ftp11 tests for source ports outside trans range
  * ut: Add npf alg ftp12 test for source ports outside trans range
  * ut: Change 5 of the npf alg ftp unit-tests to DP_START_TEST_FULL_RUN

 -- Srinivas Narayan <narayan@vyatta.att-mail.com>  Tue, 16 Mar 2021 11:27:06 +0000

vyatta-dataplane (3.12.53) unstable; urgency=medium

  [ Daniel Gollub ]
  * npf_rte_acl: use rte-acl defer-queue

 -- Srinivas Narayan <narayan@vyatta.att-mail.com>  Tue, 18 May 2021 06:40:28 +0100

vyatta-dataplane (3.12.52) unstable; urgency=medium

  [ Daniel Gollub ]
  * rldb: use dedicated priority value for ACL rules
  * ut: crypto s2s passthrough correct priorities

 -- Srinivas Narayan <narayan@vyatta.att-mail.com>  Thu, 13 May 2021 16:21:03 +0100

vyatta-dataplane (3.12.51) unstable; urgency=medium

  [ Alan Dewar ]
  * GPC: prevent crash when GPC rules not contiguous (Fixes: VRVDR-54893)

 -- Srinivas Narayan <narayan@vyatta.att-mail.com>  Fri, 30 Apr 2021 17:09:54 +0100

vyatta-dataplane (3.12.50) unstable; urgency=medium

  * crypto: fix cleanup race

 -- Srinivas Narayan <narayan@vyatta.att-mail.com>  Thu, 29 Apr 2021 11:25:54 +0100

vyatta-dataplane (3.12.49) unstable; urgency=medium

  [ Nachiketa Prachanda ]
  * fwsync: session pack/restore protobuf messages
  * fwsync: convert sessions to protobuf c struct
  * fwsync: convert npf_session to protobuf-c message
  * fwsync: pack a firewall session using protobuf
  * session: add function to insert a restored session
  * npf: rename npf_session_npf_pack_activate
  * fwsync: session restore from protobuf-c structs
  * fwsync: npf_session restore from protobuf structs
  * fwsync: add firewall session restore from protobuf
  * fwsync: add protobuf support to dp_session_restore
  * fwsync: add session update to dp_session_pack_pb
  * fwsync: update session from protobuf messages
  * fwsync: protobuf session support in unit tests lib
  * ut: unit test for protobuf session packing
  * debian: virtual package for protobuf session pack
  * fwsync: allow session deletion on update
  * ut: add fwsync protobuf session update tests

 -- Srinivas Narayan <narayan@vyatta.att-mail.com>  Wed, 28 Apr 2021 17:32:32 +0100

vyatta-dataplane (3.12.48) unstable; urgency=medium

  [ Alan Dewar ]
  * GPC: check ifp->fal_l3 rather than ifp->if_created
  * GPC: delay FAL programming until interface ready (Fixes: VRVDR-54766)
  * GPC: remove unnecessary casting

  [ Srinivas Narayan ]
  * crypto: Flow cache invalidation should occur from main thread
  * Revert "crypto: Move sa unbinding from PMD to rcu callback"
  * crypto: Rework SA cleanup sequence
  * crypto: Ensure that the correct PMD is picked always

 -- Srinivas Narayan <narayan@vyatta.att-mail.com>  Tue, 27 Apr 2021 16:47:49 +0100

vyatta-dataplane (3.12.47) unstable; urgency=medium

  [ Shubham Shrivastava ]
  * DPI: Avoid concurrent access of ndpi_flow_struct by multiple lcores
  * DPI: Max packets check and detection giveup for ndpi flow

  [ Simon Barber ]
  * CRYPTO:Ensure SA return codes valid
  * CRYPTO: Fix policy return codes

 -- Srinivas Narayan <narayan@vyatta.att-mail.com>  Thu, 22 Apr 2021 14:51:42 +0100

vyatta-dataplane (3.12.46) unstable; urgency=medium

  [ Nicholas Brown ]
  * Add support for dpkg-mergechangelogs

  [ Srinivas Narayan ]
  * crypto: Move sa unbinding from PMD to rcu callback

 -- Srinivas Narayan <narayan@vyatta.att-mail.com>  Fri, 16 Apr 2021 14:20:41 +0100

vyatta-dataplane (3.12.45) unstable; urgency=medium

  [ Ian Wilson ]
  * npf: Ensure NAT policy is ref-counted when stored in rule or session

  [ Gavin Shearer ]
  * gpc: add request for hardware commit after processing GPC protobuf msg

  [ Alan Dewar ]
  * GPC: prevent crash when optimisation is off (Fixes: VRVDR-54885)

 -- Srinivas Narayan <narayan@vyatta.att-mail.com>  Thu, 15 Apr 2021 12:33:39 +0100

vyatta-dataplane (3.12.44) unstable; urgency=medium

  [ Ian Wilson ]
  * npf: Allow unit-tests to reset session ID to 0
  * ut: Test connsync packing and restoration of SNAT session
  * ut: Verify the SNAT session json ssync3 test
  * npf: Fix SNAT session restoration from connsync buffer

  [ Mark Gillott ]
  * capture: ensure final cleanup occurs after interface cleanup
    (Fixes: VRVDR-54831)

  [ Srinivas Narayan ]
  * Move crypto & UDP teardown to a later point

  [ Charles (Chas) Williams ]
  * fal: add FAL_RET_PLUGIN_CONSUMED framer type (Bugfix: VRVDR-53937)
  * pktmbuf: add public API to set vrf (Bugfix: VRVDR-54447)

 -- Srinivas Narayan <narayan@vyatta.att-mail.com>  Mon, 12 Apr 2021 13:11:48 +0100

vyatta-dataplane (3.12.43) unstable; urgency=medium

  [ Nicholas Brown ]
  * properly export env var in Jenkinsfile

  [ aroberts ]
  * Add Aidan Gallagher to the reviewers for qos files

  [ Paul Aitken ]
  * DPI: ensure nDPI is init'd on all cores

  [ Alan Dewar ]
  * GPC: add initial counter support
  * GPC: retrieve a policer's red packet count
  * GPC: add support for resettable counters

 -- Srinivas Narayan <narayan@vyatta.att-mail.com>  Wed, 07 Apr 2021 15:28:36 +0100

vyatta-dataplane (3.12.42) unstable; urgency=medium

  [ Ian Wilson ]
  * ut: Rename npf alg ftp unit-tests
  * ut: Add npf alg ftp11 tests for source ports outside trans range
  * ut: Add npf alg ftp12 test for source ports outside trans range
  * ut: Change 5 of the npf alg ftp unit-tests to DP_START_TEST_FULL_RUN

  [ Nicholas Brown ]
  * Use osc in Jenkinsfile

  [ Simon Barber ]
  * CRYPTO: Minor tidyup of policy update
  * CRYPTO: Ensuring correct pr->flags handling during an update

  [ Ian Wilson ]
  * ut: Add npf ALG test to destroy ftp session before ftp ALG tuple
  * alg: Delete tuples created by a session when the session is destroyed
  * alg: Only iterate over tuple tables if count is != 0

  [ Ramkumar Ganapathysubramanian ]
  * Fixed crash in QoS when removing egress map

  [ Frédéric Perrin ]
  * icmp6_redirect: set hlim to 255

  [ Simon Barber ]

 -- Simon Barber <sbarber@vyatta.att-mail.com>  Wed, 31 Mar 2021 22:15:50 +0100

vyatta-dataplane (3.12.41) unstable; urgency=medium

  [ Gavin Shearer ]
  * ippf/gpc: add missing refcount decrements when counters released

  [ Nicholas Brown ]
  * Use custom_target instead of generator for sample
  * Add a build target to run clang-tidy

 -- Srinivas Narayan <narayan@vyatta.att-mail.com>  Mon, 22 Mar 2021 17:05:24 +0000

vyatta-dataplane (3.12.40) unstable; urgency=medium

  [ Mark Gillott ]
  * capture: on cleanup serialise access to console socket (Fixes: VRVDR-53851)

  [ Charles (Chas) Williams ]
  * nh_common: avoid route/neighbor update races (Bugfix: VRVDR-53960)

 -- Srinivas Narayan <narayan@vyatta.att-mail.com>  Wed, 17 Mar 2021 14:27:36 +0000

vyatta-dataplane (3.12.39) unstable; urgency=medium

  [ Alan Dewar ]
  * GPC: add utility functions for later use
  * GPC: add GPC structs and enums
  * GPC: give gpc_config.c a better name
  * GPC: add feature and table parsing
  * GPC: add rule and counter parsing
  * GPC: add match and action parsing
  * GPC: add more utility functions
  * GPC: add config walk functions
  * GPC: add initial no-op op-mode code
  * GPC: complete initial op-mode code
  * GPC: add rule action code and empty match code
  * GPC: fill in most empty rule match functions
  * GPC: add ip-prefix and icmp parse functions
  * UT: add initial protobuf utility functions
  * UT: extend the GPC unit-test to test something
  * GPC: create a FAL policer when necessary
  * GPC: call new gpc_db APIs to instantiate config
  * GPC: add new QoS actions to pmf_rule struct
  * GPC: add zeroed counters to op-mode json

 -- Srinivas Narayan <narayan@vyatta.att-mail.com>  Tue, 16 Mar 2021 08:57:07 +0000

vyatta-dataplane (3.12.38) unstable; urgency=medium

  [ Simon Barber ]
  * PERF: Restore ALWAYS_INLINE to input NAT64 processing

  [ Derek Fawcus ]
  * ACL: Only process ACL GPC groups
  * ACL: Simplify by removing pmf_rlset_ext
  * GPC: Move function location within file
  * GPC: Add counters header files
  * GPC: Add counters code
  * GPC: Adjust GPC DB for counters
  * ACL: Use counter field in GPC rule
  * ACL: Simplify by removing pmf_attrl
  * ACL: Rename shimmed cntr accessors
  * ACL: Add new counter accessors
  * ACL: Store old cntr in rule owner
  * ACL: Adjust use of counters as rules modified
  * ACL: Control existence of cntg as rules altered
  * ACL: Add counter hardware notification mechanism
  * ACL: Notify hardware of counters
  * ACL: Debug dump of old and new counters
  * ACL: Switch to new counters facility
  * ACL: Remove old counter support code
  * ACL: Prepare to move op-mode support
  * ACL: Move the ACL structure dump command
  * ACL: Move the ACL counter show command
  * ACL: Move the ACL counter clear command
  * GPC: Rename routines pmf_hw_* -> gpc_hw_*
  * GPC: Rename files pmf_hw.[ch] -> gpc_hw.[ch]
  * ACL: Silence clang-tidy about string comparision

 -- Srinivas Narayan <narayan@vyatta.att-mail.com>  Mon, 15 Mar 2021 15:29:27 +0000

vyatta-dataplane (3.12.37) unstable; urgency=medium

  [ Nicholas Brown ]
  * fix gcc 10 compiler error

  [ Srinivas Narayan ]
  * Include rcu.h in vyatta-dataplane-dev

 -- Srinivas Narayan <narayan@vyatta.att-mail.com>  Sat, 13 Mar 2021 12:14:03 +0000

vyatta-dataplane (3.12.36) unstable; urgency=medium

  [ Daniel Gollub ]
  * debian: bump DPDK version depedency for rte-acl API changes

 -- Srinivas Narayan <narayan@vyatta.att-mail.com>  Fri, 12 Mar 2021 16:51:24 +0000

vyatta-dataplane (3.12.35) unstable; urgency=medium

  [ Daniel Gollub ]
  * cgnat: include userspace RCU header
  * rcu: introduce generic rcu header
  * rcu: prefer generic rcu header include
  * rcu: refactor existing RCU code
  * rcu: prepare unified RCU API for general use
  * rcu: perform unified RCU thread registration
  * rcu: cutover to dp_rcu_thread_online/offline API
  * controller: use dp_rcu_ wrapper for quiescent state
  * rcu: introduce dp_rcu_barrier() wrapper
  * rcu: introduce dp_rcu_synchronize
  * rcu: introduce dp_rcu_read_(un)lock API
  * npf_rte_acl: report thread id to the RCU QS variable

 -- Srinivas Narayan <narayan@vyatta.att-mail.com>  Fri, 12 Mar 2021 16:39:17 +0000

vyatta-dataplane (3.12.34) unstable; urgency=medium

  [ Nicholas Brown ]
  * Add support for libcheck 0.15

 -- Srinivas Narayan <narayan@vyatta.att-mail.com>  Fri, 12 Mar 2021 16:15:09 +0000

vyatta-dataplane (3.12.33) unstable; urgency=medium

  [ Charles (Chas) Williams ]
  * flow: ensure flow cache entry is zeroed for hashing (Bugfix: VRVDR-54681)

  [ Paul Aitken ]
  * DPI: change app group deletion from RCU to GC
  * DPI: change app group DB deletion from RCU to GC

 -- Srinivas Narayan <narayan@vyatta.att-mail.com>  Fri, 12 Mar 2021 10:52:02 +0000

vyatta-dataplane (3.12.32) unstable; urgency=medium

  * crypto : Fix up ICV

 -- Srinivas Narayan <narayan@vyatta.att-mail.com>  Wed, 10 Mar 2021 11:50:07 +0000

vyatta-dataplane (3.12.31) unstable; urgency=medium

  [ Simon Barber ]
  * Perf: Limit the nat64 processing pulled into the core pipeline

 -- Srinivas Narayan <narayan@vyatta.att-mail.com>  Mon, 08 Mar 2021 09:57:03 +0000

vyatta-dataplane (3.12.30) unstable; urgency=medium

  [ Nicholas Brown ]
  * Tweak how Jenkins deals with rebuilding branches
  * Build against DANOS:Shipping:2105 in Jenkinsfile

  [ Thomas Kiely ]
  * Populate sci_vlan for L3 VIFs
  * Remove incorrect error message

 -- Srinivas Narayan <narayan@vyatta.att-mail.com>  Thu, 04 Mar 2021 14:45:11 +0000

vyatta-dataplane (3.12.29) unstable; urgency=medium

  [ Paul Aitken ]
  * pl_gen_fused: fix E302
  * pl_gen_fused: fix E305
  * pl_gen_fused: fix E703
  * pl_gen_fused: fix E128
  * pl_gen_fused: fix E251
  * pl_gen_fused: fix E241
  * pl_gen_fused: fix F841
  * pl_gen_fused: fix F523
  * pl_gen_fused: fix F524
  * pl_gen_fused: fix E712
  * pl_gen_fused: fix E713
  * pl_gen_fused: fix C0325
  * pl_gen_fused: fix R1710
  * DPI: call ndpi_finalize_initalization

  [ Nachiketa Prachanda ]
  * npf: use rcu safe null check for sentry

  [ Simon Barber ]

 -- Simon Barber <sbarber@vyatta.att-mail.com>  Wed, 03 Mar 2021 10:08:00 +0000

vyatta-dataplane (3.12.28) unstable; urgency=medium

  [ Nicholas Brown ]
  * Consistently use compiler hot/cold defines/macros
  * Consistently use ALWAYS_INLINE compiler macro
  * make lpm_tbl24_get_next_hop_idx static
  * pl_gen_fused should use compiler defines/macros
  * Consistently use compiler __used define
  * Consistently use compiler __noinline define

 -- Srinivas Narayan <narayan@vyatta.att-mail.com>  Tue, 23 Feb 2021 15:52:15 +0000

vyatta-dataplane (3.12.27) unstable; urgency=medium

  [ Nicholas Brown ]
  * Fix static analysis failures in alg sip nat tests

 -- Srinivas Narayan <narayan@vyatta.att-mail.com>  Tue, 23 Feb 2021 10:28:32 +0000

vyatta-dataplane (3.12.26) unstable; urgency=medium

  [ Gavin Shearer ]
  * nat: don't panic system on APM sanity failure

  [ Nicholas Brown ]
  * Add a fused_mode build option
  * ability to disable fused_mode from package options
  * Mark Static Analysis stage failed in quality gate

  [ Ian Wilson ]
  * ut: Check for session struct size is not needed
  * cgnat: Re-arrange objects in 'struct cgn_sess2'
  * cgnat: Change sub-session table init parameters
  * cgnat: Add separate fwd and back hash table nodes for sub-session
  * cgnat: Add direction param to sub-session hash table key
  * cgnat: sub-session hash table changed to use forw and back sentries
  * cgnat: Change sub-session iterators to iterate over 'out' sentries
  * cgnat: Add two convenience sub-session key comparison functions
  * cgnat: Replace defines of s2_addr and s2_port with functions
  * cgnat: Replace define s2_expired with function
  * ut: Changes to cgnat unit-test to pass line number into helper functions

  [ Charles (Chas) Williams ]
  * tests: fix path redirection checks (Bugfix: VRVDR-54471)
  * vplane-uio: refactor supported devices into module
  * vplane-mlx-setup: configure all supported adapters
  * Remove xen support (Bugfix: VRVDR-54443)
  * vplane-mlx-setup: perl cleanup (Bugfix: VRVDR-54443)

  [ Paul Aitken ]
  * NPF: only call session_set_app when the session exists

  [ Nicholas Brown ]
  * master-next branch targets Vyatta:Master
  * Revert "master-next branch targets Vyatta:Master"

  [ Daniel Gollub ]
  * crypto: avoid dereferecing bad vrf_ctx pointer

  [ Thomas Kiely ]
  * Add kbits/bytes conversion macros

  [ Srinivas Narayan ]
  * crypto : Always flush flow cache after committing ruleset

  [ Ian Wilson ]
  * ut: Remove old SIP unit-test files
  * npf: Add a "trans-port-alloc" optional param to NAT ruleset cstore cmd
  * npf: Changed rule parsing action_keys array to be in alphabetic order
  * ut: Add port_alloc object to struct 'dp_test_npf_nat_rule_t'
  * ut: Add option to pass in payload parameters to dpt_udp
  * ut: Add test sip_nat10 and data set 1 to dp_test_npf_alg_sip_nat.c
  * ut: Add test sip_nat11 to dp_test_npf_alg_sip_nat.c
  * ut: Add test sip_nat12 to dp_test_npf_alg_sip_nat.c
  * ut: Add test sip_nat20 to dp_test_npf_alg_sip_nat.c
  * ut: Add test sip_nat21 to dp_test_npf_alg_sip_nat.c
  * ut: Add SIP data set #3
  * ut: Add test sip_nat30 to dp_test_npf_alg_sip_nat.c
  * ut: Add SIP data set #4
  * ut: Add test sip_nat40 to dp_test_npf_alg_sip_nat.c
  * Added SSCANF_TO_KSTRTO to check patch ignore list

  [ Charles (Chas) Williams ]
  * main: split port allocations out of port_conf (Bugfix: VRVDR-54440)
  * main: fix overflow of buffers counter (Bugfix: VRVDR-54440)
  * main: document struct offsets and sizes (Bugfix: VRVDR-54440)

 -- Srinivas Narayan <narayan@vyatta.att-mail.com>  Mon, 22 Feb 2021 21:48:18 +0000

vyatta-dataplane (3.12.25) unstable; urgency=medium

  [ Srinivas Narayan ]
  * crypto : broaden error checking

  [ Ramkumar Ganapathysubramanian ]
  * Creating new structures to hold QoS egress map information
  * Qos changes to support hierarchical egress map

  [ Daniel Gollub ]
  * crypto: reset XFRM/nl seq counter on flush

  [ Gavin Shearer ]
  * fw: improve comment at "result:" in npf_hook_track()
  * fw: skip NAT processing with session in wrong direction
  * nat: split map_rcu_free sanity check into a different function
  * nat: only call map_rcu_free sanity if from GC function

 -- Srinivas Narayan <narayan@mail.eng.vyatta.net>  Fri, 05 Feb 2021 15:40:07 +0000

vyatta-dataplane (3.12.24) unstable; urgency=medium

  * Revert "GPC: add zeroed counters to op-mode json"
  * Revert "GPC: temporary commit to stop crashes"
  * Revert "GPC: add new QoS actions to pmf_rule struct"
  * Revert "GPC: call new gpc_db APIs to instantiate config"
  * Revert "GPC: create a FAL policer when necessary"
  * Revert "UT: extend the GPC unit-test to test something"
  * Revert "UT: add initial protobuf utility functions"
  * Revert "GPC: add ip-prefix and icmp parse functions"
  * Revert "GPC: fill in most empty rule match functions"
  * Revert "GPC: add rule action code and empty match code"
  * Revert "GPC: complete initial op-mode code"
  * Revert "GPC: add config walk functions"
  * Revert "GPC: add more utility functions"
  * Revert "GPC: add match and action parsing"
  * Revert "GPC: add rule and counter parsing"
  * Revert "GPC: add feature and table parsing"
  * Revert "GPC: give gpc_config.c a better name"
  * Revert "GPC: add GPC structs and enums"
  * Revert "GPC: add utility functions for later use"

 -- Simon Barber <sbarber@mail.eng.vyatta.net>  Tue, 02 Feb 2021 12:17:31 +0000

vyatta-dataplane (3.12.23) unstable; urgency=medium

  [ Alan Dewar ]
  * GPC: add utility functions for later use
  * GPC: add GPC structs and enums
  * GPC: give gpc_config.c a better name
  * GPC: add feature and table parsing
  * GPC: add rule and counter parsing
  * GPC: add match and action parsing
  * GPC: add more utility functions
  * GPC: add config walk functions
  * GPC: add initial no-op op-mode code
  * GPC: complete initial op-mode code
  * GPC: add rule action code and empty match code
  * GPC: fill in most empty rule match functions
  * GPC: add ip-prefix and icmp parse functions
  * UT: add initial protobuf utility functions
  * UT: extend the GPC unit-test to test something
  * GPC: create a FAL policer when necessary
  * GPC: call new gpc_db APIs to instantiate config
  * GPC: add new QoS actions to pmf_rule struct
  * GPC: temporary commit to stop crashes
  * GPC: add zeroed counters to op-mode json

  [ Simon Barber ]

 -- Simon Barber <sbarber@mail.eng.vyatta.net>  Tue, 26 Jan 2021 14:03:18 +0000

vyatta-dataplane (3.12.22) unstable; urgency=medium

  [ Srinivas Narayan ]
  * ut: Add calls to cleanup NPF state
  * ut: Add call to cleanup NPF state between tests

  [ Daniel Gollub ]
  * npf: expose npf_masklen_to_grouper_mask to allow usage in rldb
  * npf_rte_acl: Add npf_rte_acl_del_rule method
  * npf_rte_acl: Stage transaction implementation
  * npf_rte_acl: cutover to transactions
  * npf_rte_acl: more fine-grain return value for match

  [ Srinivas Narayan ]
  * Initial version of NPF rule database API

  [ Daniel Gollub ]
  * rldb: base implementation
  * rldb: implement rldb dump methods
  * rldb: implement stats methods
  * rldb: implement rldb_rule_handle helpers
  * rldb: implement rldb_find_rule method
  * rldb: implement transaction methods
  * rldb: implement rldb ACL rule marshaling helpers
  * rldb: implement rldb_del_rule method
  * rldb: implement rldb_add_rule method
  * rldb: implement rldb_match method
  * npf_rte_acl: enable rte_acl hashtable usage
  * npf_rte_acl: setup rte_acl with counter-id
  * npf: init rldb
  * main: register DPDK's RCU QSBR variable
  * rldb: enable rte_acl rcu support
  * ut: initial rldb API tests
  * ut: avoid priority value 0 in crypto tests
  * ut: rule number becomes mandatory for crypto policies
  * ut: crypto policy rldb cutover preparation
  * ut: send update policy XFRM message
  * cerypto: introduce policy_rule flags
  * crypto: create rldb instances per AF/VRF/dir
  * crypto: avoid rule_tag_ht in feat_attach_by_reqid
  * crypto: prepare policy_rule for rldb cutover
  * crypto: stage policy_prepare_rldb_rule
  * crypto: stage policy_rule_get_rldb
  * crypto: stage policy_rule_add_to_rldb
  * crypto: stage policy_rule_update_rldb
  * crypto: stage policy_rule_remove_from_rldb
  * crypto: stage crypto_policy_rldb_commit
  * crypto: introduce policy_rule pending_add flag
  * crypto: cutover from npf to rldb
  * crypto: drop unused NPF code
  * crypto: discontinue policy-rule tags
  * crypto: drop unused PR-TAG code

  [ Simon Barber ]

 -- Simon Barber <sbarber@mail.eng.vyatta.net>  Tue, 26 Jan 2021 11:33:18 +0000

vyatta-dataplane (3.12.21) unstable; urgency=medium

  [ Charles (Chas) Williams ]
  * clang: fix variable length array size warnings (Bugfix: VRVDR-54147)
  * npf: avoid returning success during failure (Bugfix: VRVDR-54155)
  * clang: normalize brace usage (Bugfix: VRVDR-54146)
  * rcu: fix compiler errors with pointers and integers (Bugfix: VRVDR-54202)

  [ Derek Fawcus ]
  * ACL: Add new summary bits for actions
  * ACL: Adjust FAL message code for readability
  * ACL: Use new summary bits for encoding new actions
  * GPC: Add represention of parsed mark action
  * ACL: Add helper routines for parsed marking
  * ACL: Parse the qos mark actions
  * GPC: Add QoS actions - set colour / designation

  [ Daniel Gollub ]
  * crypto: avoid dereferecing bad sa pointer

  [ Simon Barber ]

 -- Simon Barber <sbarber@mail.eng.vyatta.net>  Fri, 22 Jan 2021 19:20:49 +0000

vyatta-dataplane (3.12.20) unstable; urgency=medium

  [ Srinivas Narayan ]
  * crypto: destroy session in driver from RCU callback

  [ Simon Barber ]
  * Allow for V6 route delete num_paths == 0

  [ Paul Aitken ]
  * DPI: fix nDPI 3.4

  [ Simon Barber ]

 -- Simon Barber <sbarber@mail.eng.vyatta.net>  Mon, 18 Jan 2021 08:13:13 +0000

vyatta-dataplane (3.12.19) unstable; urgency=medium

  [ Ian Wilson ]
  * Uninitialised variable in nat64_out_process_common
  * Revert "Update soft_ticks using clock_gettime"
  * Update soft_ticks using clock_gettime (re-factored)
  * cgnat: Change 3-tuple sess and subscriber structs to use unix_epoch_us
  * cgnat: Change port-block start and end times to use unix_epoch_us
  * cgnat: Change sub-sessions to use unix_epoch_us
  * cgnat: Change the clear-session log messages to use unix_epoch_us
  * cgnat: Change max subscriber session timestamps to use unix_epoch_us
  * cgnat: Remove last uses of the cgnat specific time functions

  [ Charles (Chas) Williams ]
  * lag: preserve started state across reconfigure (Bugfix: VRVDR-53928)
  * dpdk_eth_if: add some additional state debugging (Bugfix: VRVDR-53928)

  [ Karthik Murugesan ]
  * Queue depth and WRED threshold configuration enhancement
  * Added range check for time to byte conversion

  [ Paul Aitken ]
  * DPI: engines_len inconsistency

  [ Charles (Chas) Williams ]
  * ip_rt: reject bad rib updates
  * dp_test_mpls: ensure no division by zero
  * clang: re-enable clang checks

  [ Gavin Shearer ]
  * gpc: fix issue of calling create fn instead of delete (Fixes: VRVDR-53959)

  [ Simon Barber ]
  * CRYPTO: Do not set xfrm_direct true
  * CRYPTO: Undo IPSEC breakage caused by clang fix

 -- Simon Barber <sbarber@mail.eng.vyatta.net>  Wed, 13 Jan 2021 20:21:22 +0000

vyatta-dataplane (3.12.18) unstable; urgency=medium

  [ Charles (Chas) Williams ]
  * clang: fix readability-named-parameter
  * clang: fix readability-inconsistent-declaration-parameter-name
  * tests: fix readability-inconsistent-declaration-parameter-name
  * clang: fix else after return

  [ Nicholas Brown ]
  * Re-enable some clang-tidy checks
  * Remove old CODEOWNERS user

  [ Charles (Chas) Williams ]
  * tests: gre: fix clang-tidy CallAndMessage issues
  * crypto: ensure ctx.context is set to some value
  * clang: quiet warnings about uninitialized usage
  * qos: fix possibly uninitialized values
  * tests: lib: make sure we have a valid mbuf pointer
  * tests: npf: ensure ptree_string2key returns something
  * clang-tidy: re-enable clang-analyzer-core.CallAndMessage

  [ Ian Wilson ]
  * cgnat: Move cgn_addrstr to cgn_log_rte.c and make static
  * cgnat: Move all 'return code' code into cgn_rc.h and cgn_rc.c
  * cgnat: Move time related functions into cgn_time.c and cgn_time.h
  * cgnat: Move cgn_arg_to_int to cgn_cmd_cfg.c
  * cgnat: Replace include of cgn.h with cgn_public.h in ip_icmp.c
  * cgnat: Move function that only exist for unit-tests into cgn_test.c
  * cgnat: Move global variables to cgn.c
  * cgnat: Sessions are only created in outbound context
  * cgnat: Replace 'enum cgn_flow' with 'enum cgn_dir'
  * cgnat: Use 'enum cgn_dir' instead of 'int' for the direction variable
  * cgnat: Remove cgnat cache object cpk_hlen and add cpk_l4_len
  * cgnat: Use a 'cgnat map info' struct to pass data to/from mapping fns
  * cgnat: Use correct type for 'enum nat_proto' vars and params
  * cgnat: Remove direction parameter from session create path
  * cgnat: Change cgn_session_establish to use 'struct cgn_map'
  * cgnat: Move test for sub-session enable out of cgn_session_establish
  * cgnat: Sub-sessions are only created in the outbound context
  * cgnat: Rename cgn_sess2_activate and deactivate to cgn_sess2_add and del
  * Fixup copyright dates for 2021

  [ Charles (Chas) Williams ]
  * ip_rt_protobuf: fix clang deadstore warning
  * controller: check return from add port parse
  * esp: fix deadstore in esp_input
  * qos_sched: fix clang deadstore in parsing
  * npf: remove dead store before enumerated switch
  * pipeline: remove checks in tear downs
  * esp: remove dead store before enumerated switch
  * tests: check ret to avoid dead stores in qos tests
  * tests: fix deadstore in unit tests

  [ Mike Manning ]
  * ARP and ND: entry should not be valid after failure notification
  * ARP: restrict handling of notifications from kernel
  * ARP: remove entry after failure notification

  [ Ian Wilson ]
  * Update soft_ticks using clock_gettime

  [ Derek Fawcus ]
  * GPC: Add policer action to the ACL at FAL API

  [ Nicholas Brown ]
  * command: fix clang deadstore warning
  * dp_test: fix clang deadstore warning
  * npf test: fix clang deadstore warning
  * npf test: remove spurious return
  * clang: Re-enable clang-analyzer-deadcode.DeadStores

  [ Charles (Chas) Williams ]
  * debian: remove libxen dependency

  [ Simon Barber ]

 -- Simon Barber <sbarber@mail.eng.vyatta.net>  Mon, 11 Jan 2021 14:12:50 +0000

vyatta-dataplane (3.12.17) unstable; urgency=medium

  [ Charles (Chas) Williams ]
  * micro bfd: allow micro BFD packets when no address (Bugfix: VRVDR-46131)
  * main: change to warning about VLAN insertion

  [ Nicholas Brown ]
  * Add .clang-format file
  * Add .editorconfig file

  [ Robert Shearman ]
  * include: update comment comparing SAI with FAL
  * include: add new FAL APIs for using VRF objects with routes
  * fal: don't signal routes with non-main tables to FAL plugins
  * vrf: create VRF FAL object before initialising VRF
  * fal: use new FAL route APIs if supported
  * include: add new FAL APIs for using rtr-intf objects with neighs
  * fal: use new FAL IP neighbor APIs if supported (Fixes: VRVDR-53924)
  * vrf: track and display PD programming state of VRFs

  [ Simon Barber ]

 -- Simon Barber <sbarber@mail.eng.vyatta.net>  Mon, 04 Jan 2021 17:08:39 +0000

vyatta-dataplane (3.12.16) unstable; urgency=medium

  [ Nicholas Brown ]
  * Jenkinsfile: clang-tidy robustness

  [ Paul Atkins ]
  * clang: turn off all warnings that are still found when running clang

  [ Charles (Chas) Williams ]
  * clang: fix bugprone-suspicious-string-compare
  * clang: eliminate bzero

  [ Mandeep Rohilla ]
  * LAG: Check to see if min links is configured

  [ Charles (Chas) Williams ]
  * tests: add new macro to fail unit tests
  * tests: convert some static asserts to abort

  [ Nicholas Brown ]
  * Re-enable clang-tidy warnings that are now fixed
  * Fomat .clang-tidy file using yaml continuations

  [ Charles (Chas) Williams ]
  * mlx4: configure default steering mode
  * clang: fix bugprone-narrowing-conversions

  [ Nicholas Brown ]
  * Re-eneable bugprone-suspicious-missing-comma

  [ Simon Barber ]

 -- Simon Barber <sbarber@mail.eng.vyatta.net>  Mon, 04 Jan 2021 16:09:52 +0000

vyatta-dataplane (3.12.15) unstable; urgency=medium

  [ Nicholas Brown ]
  * Add NPF codeowners

  [ Ian Wilson ]
  * npf: Split npf_config_default_alloc_free into separate alloc and free
  * npf: Check npf_conf is not NULL before calling rcu callback to free it
  * npf: Free ruleset attach point memory when it is deleted

  [ Derek Fawcus ]
  * GPC: Use ruleset ifname accessor
  * GPC: Add new accessors for rules and groups
  * GPC: Change the ACL FAL layer to the new accessors
  * GPC: Add and use ifp helper functions
  * GPC: Add and use ruleset helper functions
  * ACL: Move ruleset database to GPC layer
  * ACL: Move group database to GPC layer
  * GPC: Add and use rule helpers
  * GPC: Adjust rule notifier helpers
  * ACL: Move rule database to GPC layer
  * GPC: Add per feature logging
  * GPC: Per feature attach/detach
  * GPC: Add attach/detach for ingress QoS

  [ Paul Atkins ]
  * ut: call proper free function to free multicast route
  * ip6_mroute: init the mroute6 stats before populating them

  [ Mandeep Rohilla ]
  * LAG: Distinguish between a member being usable and enabled
  * LAG: Check if the given interface is a member port
  * FAL LAG: Determine if the port is a member of a LAG
  * LAG: Check for member port with the registered lag ops
  * IFOP: Set the usability of an interface
  * IF OP: Set usability of an interface
  * LAG: Set usability of a LAG member
  * FAL LAG: Set LAG member's usability
  * DPDK ETH OP: Set usability of ETH type interface
  * IF STATE: Mark an interface as unusable
  * FAL LAG: Remove member from tx hash when micro BFD down

  [ Simon Barber ]
  * CRYPTO: Add missing return codes on failure paths in sadb
  * UT:CRYPTO Fix timing race between SA and interface creation

 -- Simon Barber <sbarber@mail.eng.vyatta.net>  Fri, 18 Dec 2020 15:44:02 +0000

vyatta-dataplane (3.12.14) unstable; urgency=medium

  [ Alan Dewar ]
  * GPC: add debug constants and flag
  * GPC: dummy protobuf handler

  [ Paul Atkins ]
  * ut: tidies to the whole_dp readme file
  * gre: check v6 addresses are equal using the v6 member of the union
  * vxlan: move the FDB functions to allow removal of forward declarations
  * lpm: remove old clang analyzer tags as they are not helpful
  * if: allow multiple node instance callback to be set

  [ Simon Barber ]
  * CRYPTO: Block sending of xfrm acks if the old control is still active

  [ Derek Fawcus ]
  * NPF: Static analysis fixes

  [ Gavin Shearer ]
  * npf: set cache-empty flag after an ICMP host redirect

  [ Simon Barber ]

 -- Simon Barber <sbarber@mail.eng.vyatta.net>  Wed, 16 Dec 2020 18:03:40 +0000

vyatta-dataplane (3.12.13) unstable; urgency=medium

  [ Nicholas Brown ]
  * Don't run perform Static Analysis on generated pipeline code
  * enable function complexity checks

  [ Simon Barber ]

 -- Simon Barber <sbarber@mail.eng.vyatta.net>  Tue, 15 Dec 2020 11:02:28 +0000

vyatta-dataplane (3.12.12) unstable; urgency=medium

  [ Mark Gillott ]
  * if: track LAG members when updating multicast promiscuous mode
    (Fixes: VRVDR-53559)

  [ Gavin Shearer ]
  * npf: change ipv6-route show firewall output

  [ Nicholas Brown ]
  * Add a test setup for easy use of valgrind

  [ Robert Shearman ]
  * if: generate events on admin-status changes
  * ip_mcast: make use of dp events to improve modularity
  * bridge: remove admin-down ports from VLANs in the FAL (Fixes: VRVDR-53674)

  [ Nicholas Brown ]
  * ignore corrupt libcheck results files

  [ Paul Atkins ]
  * main: fix memleak in check_broken_firmware
  * ut: free xfrm server endpoints after use

  [ Simon Barber ]
  * CRYPTO: Handle SA netlink messages straight from IKE control-plane
  * CRYPTO: Pass a ptr to a container to rtnl_process_xfrm_sa
  * CRYPTO: Add support for XFRM_GETSA stats service
  * UT:CRYPTO: Add code to test request and process xfrm SA stats
  * CRYPTO: Add SA expire xfrm message generation
  * UT:CRYPTO: Handle xfrm direct SA expire messages

  [ Paul Atkins ]

 -- Paul Atkins <paul.atkins@intl.att.com>  Mon, 14 Dec 2020 14:35:45 +0000

vyatta-dataplane (3.12.11) unstable; urgency=medium

  [ Mandeep Rohilla ]
  * IF EVT: Allow intf type specific context to be passed
  * IF EVT: Add customised initialisation for different int type

  [ Simon Barber ]
  * CRYPTO: Disable xfrm_direct path if xfrms received from vplaned
  * CRYPTO: Pass xfrm_client_aux_data to rtnl_process_xfrm_sa
  * CRYPTO: Add xfrm client flush and commits commands
  * UT:CRYPTO: Add support to crypto for flush & commit cmd from xfrm_server
  * UT:CRYPTO Test new flush command

  [ Mike Manning ]
  * Provide config params for ARP aging time and maximum number of entries
  * Check for ARP cache limit when maximum number of entries exceeded
  * Modify GArp protobuf command from cmd_arp_cfg to garp
  * Convert configuration command for ND to using protobufs
  * Allow configuration of ARP aging time and maximum number of entries
  * ARP dynamic local entries should not be removed due to kernel deletions
  * Extend time to expiry only for locally created proxy entries
  * Minor improvements to lladdr_update() for use by pipelined arp

  [ Paul Atkins ]

 -- Paul Atkins <paul.atkins@intl.att.com>  Thu, 10 Dec 2020 14:09:00 +0000

vyatta-dataplane (3.12.10) unstable; urgency=medium

  [ Paul Atkins ]
  * 3.11.72

  [ Charles (Chas) Williams ]
  * api: clean up public LAG event API
  * lag: handle checks against non-DPDK interfaces

  [ Srinivas Narayan ]
  * Fix bug in bitmask parsing

 -- Srinivas Narayan <narayan@mail.eng.vyatta.net>  Wed, 09 Dec 2020 13:31:08 +0000

vyatta-dataplane (3.12.9) unstable; urgency=medium

  [ Srinivas Narayan ]
  * util: Add API to construct a bitmask from a stream of bytes
  * protobuf: Add protobuf definition for feature affinity
  * affinity: Add dummy command handler for feature affinity
  * crypto: migrate crypto engine set command handling to protobuf
  * crypto: Add protobuf handling for setting crypto-fwd cpus
  * crypto: Emit debug message for forwarding cores being set
  * crypto: Convert fwd queue to multi-consumer

  [ Robert Shearman ]
  * nh_common: ignore path state updates for deleted interfaces
    (Fixes: VRVDR-53541)
  * include: add FAL_INVALID_VRF_ID define

  [ Gavin Shearer ]
  * fal: add FAL attribute for configuring a colour aware policer
  * fal: change COLOR to COLOUR in FAL API enums for consistency
  * fal: change color to colour in fal_qos_map_params_t
  * fal: use decimal instead of hex for for enum values
  * fal: remove commas after and "end" or "max" enum value

  [ Charles (Chas) Williams ]
  * event: expose if_link_change (Bugfix: VRVDR-53783)

  [ Paul Atkins ]
  * bridge: move bridge_timer and related funcs to avoid prototype
  * bridge: remove redundant return
  * protobuf_util: malloc ipv6 addr data as a multiple of bytes
  * mstp: replace assert with static_assert
  * qos: replace assert with static_assert
  * cgn_cmd_cfg: replace assert with static_assert
  * cgn_sess_state: replace assert with static_assert
  * ipv6_rsmbl: replace assert with static_assert
  * cgn_sess2: replace assert with static_assert
  * cgn_session: replace assert with static_assert
  * npf_cache: replace assert with static_assert
  * npf_state: replace assert with static_assert
  * npf_rc: replace assert with static_assert
  * npf_state_tcp: replace assert with static_assert
  * npf_ptree: replace assert with static_assert
  * npf_rproc: replace assert with static_assert
  * l3_tcp_mss: remove unnecessary asserts

  [ Charles (Chas) Williams ]
  * lag: handle first set of min links (Bugfix: VRVDR-53788)

  [ Nicholas Brown ]
  * Jenkinsfile: expose libcheck test result to Jenkins

  [ Dewi Morgan ]
  * mpls: payload_type needed for ip frag handling

  [ Paul Atkins ]
  * dpdk_lag: make pointers that are not modified const
  * iptun_common: make pointers that are not modified const
  * lpm6: make pointers that are not modified const
  * qos_hw: make pointers that are not modified const
  * sfp: make pointers that are not modified const
  * main: make pointers that are not modified const
  * dpi: make pointers that are not modified const
  * ip6_options: make pointers that are not modified const
  * alg_rpc: make pointers that are not modified const
  * cgn_policy: make pointers that are not modified const
  * alg_apt: make pointers that are not modified const
  * npf_nat64: make pointers that are not modified const
  * npf_cidr_util: make pointers that are not modified const
  * npf_rte_acl: make pointers that are not modified const
  * npf_addrgrp: make pointers that are not modified const
  * ut:dp_test_npf_addrgrp: make pointers that are not modified const
  * ut:dp_test_npf_cgnat: make pointers that are not modified const
  * session: make pointers that are not modified const
  * ut:dp_test_lib_exp: make pointers that are not modified const
  * ut:dp_test_lib_intf: make pointers that are not modified const
  * ut:dp_test_pktmbuf_lib: make pointers that are not modified const

  [ Simon Barber ]
  * CRYPTO: Retrieve and store the XFRM clients pull and push socket info
  * CRYPTO:Add Dataplane xfrm client
  * CRYPTO: Add hooks for xfrm_client init
  * UT:CRYPTO Create xfrm server sockets
  * UT:CRYPTO Convert xfrm netlink mesasges to use xfrm server
  * UT:CRYPTO Set message sequence number in xfrm netlink hdr
  * UT:CRYPTO Add xfrm_server ack receive processing
  * UT:CRYPTO Check the number of xfrm acks received
  * CRYPTO: Add support for XFRM ACKs when NPF policies are updated
  * UT:CRYPTO Handle NACKs being returned for incomplete policies
  * CRYPTO:Introduce batch updates from the server
  * UT:CRYPTO: Add msg header to xfrm server messages
  * UT:CRYPTO: Build xfrm UT messages in heap memory
  * UT:CRYPTO: Add a public delete_sa_verify accessor

  [ Charles (Chas) Williams ]
  * clang: remove redundant control flow

  [ Brian Russell ]
  * gpc: add colour awareness to protobuf

  [ Paul Atkins ]

 -- Paul Atkins <paul.atkins@intl.att.com>  Tue, 08 Dec 2020 14:49:50 +0000

vyatta-dataplane (3.12.8) unstable; urgency=medium

  [ Paul Atkins ]
  * 3.11.70

  [ Charles (Chas) Williams ]
  * api: add public api for LAG member FAL object ID (Bugfix: VRVDR-53723)

  [ Nicholas Brown ]
  * UT: Add comment about split in test files
  * Add support for DEB_BUILD_PROFILES="nocheck"
  * Update CODEOWNERS for new meson.build files

  [ Sharmila Podury ]
  * On reboot, disabled bond has members in u/u link state

  [ Paul Atkins ]
  * pl_gen_fused: move print inside of debug check
  * backplane: explicitly compare strcmp result
  * dealer: explicitly compare strcmp result
  * commands: explicitly compare strcmp result
  * control: explicitly compare strcmp result
  * switch: explicitly compare strcmp result
  * fal_lag: explicitly compare strcmp result
  * if: explicitly compare strcmp result
  * mac_limit: explicitly compare strcmp result
  * pd_show: explicitly compare strcmp result
  * pktmbuf: explicitly compare strcmp result
  * qos_sched: explicitly compare strcmp result
  * route_broker: explicitly compare strcmp result
  * rt_tracker: explicitly compare strcmp result
  * storm_ctrl: explicitly compare strcmp result
  * vlan_modify: explicitly compare strcmp result
  * shadow: explicitly compare strcmp result
  * nd6_nbr: explicitly compare strcmp result
  * alg_ftp: explicitly compare strcmp result
  * alg_tftp: explicitly compare strcmp result
  * alg_sip: explicitly compare strcmp result
  * sip_parse: explicitly compare strcmp result
  * sip_translate: explicitly compare strcmp result
  * cgn_cmd_cfg: explicitly compare strcmp result
  * npf_cmd_cfg: explicitly compare strcmp result
  * npf_zone_private: explicitly compare strcmp result
  * l3_v4_route_lookup: explicitly compare strcmp result
  * l3_v6_route_lookup: explicitly compare strcmp result
  * capture: explicitly compare strcmp result
  * ut:dp_test_mac_limit: explicitly compare strcmp result
  * ut:dp_test_npf_nat_lib: explicitly compare strcmp result
  * ut:dp_test_route_broker: explicitly compare strcmp result
  * ut:dp_test_npf_portmap_lib: explicitly compare strcmp result

  [ Srinivas Narayan ]
  * crypto: only emit non-zero counters
  * crypto: Define APIs for post-processing core selection
  * crypto: Allocate/free forwarding core for each SA
  * crypto: allocate/free post-processing queues
  * crypto: Fix bug in index handling
  * crypto: redirect packets to forwarding cores
  * crypto: Emit post crypto forwarding packet stats
  * crypto: redirect packets in batches
  * crypto: set up flag for presence of post-crypto workload

  [ Sharmila Podury ]
  * Refactor code that checks if device is started

  [ Paul Atkins ]
  * mpls_forward: don't use 'else' after an 'if' call returns
  * alg: don't use 'else' after an 'if' call returns
  * sip_parse: don't use 'else' after an 'if' call returns
  * npf_auto_attach: don't use 'else' after an 'if' call returns
  * cgn_session: don't use 'else' after an 'if' call returns
  * npf_cidr_util.c: don't use 'else' after an 'if' call returns
  * npf_addrgrp.c: don't use 'else' after an 'if' call returns
  * npf_cache: don't use 'else' after an 'if' call returns
  * npf_cmd_cfg: don't use 'else' after an 'if' call returns
  * npf_instr: don't use 'else' after an 'if' call returns
  * npf_unpack: don't use 'else' after an 'if' call returns
  * npf_ruleset: don't use 'else' after an 'if' call returns
  * ls_cross_connect_cmd: don't use 'else' after an 'if' call returns
  * l2_ether_forward: don't use 'else' after an 'if' call returns
  * l3_pbr: don't use 'else' after an 'if' call returns
  * l3_v4_gre: don't use 'else' after an 'if' call returns
  * l3_v4_ipsec: don't use 'else' after an 'if' call returns
  * l3_v4_l2tpv3: don't use 'else' after an 'if' call returns
  * l3_v4_out: don't use 'else' after an 'if' call returns
  * l3_v4_post_route_lookup: don't use 'else' after an 'if' call returns
  * l3_v4_udp: don't use 'else' after an 'if' call returns
  * l3_v6_l4: don't use 'else' after an 'if' call returns
  * l3_v6_out: don't use 'else' after an 'if' call returns
  * l3_v6_port_route_lookup: don't use 'else' after an 'if' call returns
  * l3_v6_udp: don't use 'else' after an 'if' call returns
  * capture: don't use 'else' after an 'if' call returns
  * ut:dp_test_npf_addrgroup: don't use 'else' after an 'if' call returns
  * ut:dp_test: don't use 'else' after an 'if' call returns
  * ut:dp_test_json_utils: don't use 'else' after an 'if' call returns
  * ut:dp_test_lib_exp: don't use 'else' after an 'if' call returns
  * ut:dp_test_lib: don't use 'else' after an 'if' call returns
  * ut:dp_test_pktmbuf_lib: don't use 'else' after an 'if' call returns
  * 3.11.71

  [ Simon Barber ]
  * CRYPTO: Tidy Static Analysis Warning
  * CRYPTO: Remove the need for a second peer lookup during SA insertion
  * CRYPTO:UT: Change SADB tests to us incrementing spi and req_id
  * CRYPTO: Change SADB to use tunnel reqid instead of the dest addr
  * Crypto: Rename SADB peer struct
  * CRYPTO: Add peer dest address check into SA lookup

  [ Mandeep Rohilla ]
  * IF API: Api to transmit an L2 frame out of an interface
  * IF API: Api to get the ether address of an interface

  [ Charles (Chas) Williams ]
  * clang: prevent zero length allocation
  * clang: fix redundant expression
  * clang: misplaced widening cast
  * clang: fix possible loss of precision
  * clang: fix uninitialized use of variable
  * clang: fix misc-non-copyable-objects
  * clang: fix promotion to double
  * clang: remove explicit casting
  * clang: fix signed versus unsigned comparisons
  * clang: fix logical not usage
  * clang: remove const qualifier in declaration

  [ Paul Atkins ]

 -- Paul Atkins <paul.atkins@intl.att.com>  Wed, 02 Dec 2020 11:24:52 +0000

vyatta-dataplane (3.12.7) unstable; urgency=medium

  [ Paul Atkins ]
  * json_writer: use same parameter names in prototype and definition
  * config: use same parameter names in prototype and definition
  * event: use same parameter names in prototype and definition
  * flow_cache: use same parameter names in prototype and definition
  * fal_bfd: use same parameter names in prototype and definition
  * fal: use same parameter names in prototype and definition
  * bridge_port: use same parameter names in prototype and definition
  * gre: use same parameter names in prototype and definition
  * if: use same parameter names in prototype and definition
  * in_cksum: use same parameter names in prototype and definition
  * lag: use same parameter names in prototype and definition
  * lpm6: use same parameter names in prototype and definition
  * controller: use same parameter names in prototype and definition
  * main: use same parameter names in prototype and definition
  * qos: use same parameter names in prototype and definition
  * route: use same parameter names in prototype and definition
  * rt_tracker: use same parameter names in prototype and definition
  * vrf: use same parameter names in prototype and definition
  * pl_commands: use same parameter names in prototype and definition
  * pl_node_boot: use same parameter names in prototype and definition
  * crypto_engine: use same parameter names in prototype and definition
  * crypto_pmd: use same parameter names in prototype and definition
  * crypto_policy: use same parameter names in prototype and definition
  * vti: use same parameter names in prototype and definition
  * dpi: use same parameter names in prototype and definition
  * in6: use same parameter names in prototype and definition
  * ip6_icmp: use same parameter names in prototype and definition
  * alg_npf: use same parameter names in prototype and definition
  * app_group_dp.c: don't use 'else' after an 'if' call returns
  * app_group_cmd.c: don't use 'else' after an 'if' call returns
  * protobuf_util: don't use 'else' after an 'if' call returns
  * commands: don't use 'else' after an 'if' call returns
  * debug: don't use 'else' after an 'if' call returns
  * config: don't use 'else' after an 'if' call returns
  * cpp_rate_limiter: don't use 'else' after an 'if' call returns
  * ecmp: don't use 'else' after an 'if' call returns
  * fal: don't use 'else' after an 'if' call returns
  * bridge: don't use 'else' after an 'if' call returns
  * dpdk_eth_linkwatch: don't use 'else' after an 'if' call returns
  * gre: don't use 'else' after an 'if' call returns
  * vxlan: don't use 'else' after an 'if' call returns
  * if: don't use 'else' after an 'if' call returns
  * lag: don't use 'else' after an 'if' call returns
  * l2tpeth_netlink: don't use 'else' after an 'if' call returns
  * lpm: don't use 'else' after an 'if' call returns
  * lpm6: don't use 'else' after an 'if' call returns
  * ip_mroute: don't use 'else' after an 'if' call returns
  * nh_common: don't use 'else' after an 'if' call returns
  * netlink: don't use 'else' after an 'if' call returns
  * qos_obj_db: don't use 'else' after an 'if' call returns
  * qos_ext_buf_monitor: don't use 'else' after an 'if' call returns
  * qos_dpdk: don't use 'else' after an 'if' call returns
  * qos_sched: don't use 'else' after an 'if' call returns
  * route: don't use 'else' after an 'if' call returns
  * rt_commands: don't use 'else' after an 'if' call returns
  * util: don't use 'else' after an 'if' call returns
  * udp_handler: don't use 'else' after an 'if' call returns
  * storm_ctl: don't use 'else' after an 'if' call returns
  * crypto: don't use 'else' after an 'if' call returns
  * crypto_sadb: don't use 'else' after an 'if' call returns
  * vti: don't use 'else' after an 'if' call returns
  * npf_appdb: don't use 'else' after an 'if' call returns
  * npf_typedb: don't use 'else' after an 'if' call returns
  * ip6_mroute: don't use 'else' after an 'if' call returns
  * scope6: don't use 'else' after an 'if' call returns
  * nd6_nbr: don't use 'else' after an 'if' call returns
  * mpls: don't use 'else' after an 'if' call returns
  * route_v6: don't use 'else' after an 'if' call returns
  * mpls_forward: don't use 'else' after an 'if' call returns

  [ Robert Shearman ]
  * storm_control: don't create duplicate policers when reacting to events
    (Fixes: VRVDR-53623)

  [ Paul Atkins ]
  * 3.11.69

  [ Charles (Chas) Williams ]
  * ut: dp_ifnet_iana_type can fail when unit testing

  [ Brian Russell ]
  * gpc: add gpc protobuf

  [ Nicholas Brown ]
  * Jenkinsfile: Build target is now the Halifax

  [ aroberts ]
  * Update dependency on DPDK version for dataplane

  [ Paul Atkins ]
  * Jenkinsfile: Build target is now master for master-next branch
  * alg_npf:  use same parameter names in prototype and definition
  * alg: use same parameter names in prototype and definition
  * cgn_mbuf: use same parameter names in prototype and definition
  * cgn_sess_state: use same parameter names in prototype and definition
  * npf_attach_point: use same parameter names in prototype and definition
  * cgn_session: use same parameter names in prototype and definition
  * pmf_parse: use same parameter names in prototype and definition
  * npf_apm: use same parameter names in prototype and definition
  * npf_instr: use same parameter names in prototype and definition
  * npf_match: use same parameter names in prototype and definition
  * npf_ruleset: use same parameter names in prototype and definition
  * npf_session: use same parameter names in prototype and definition
  * npf_state: use same parameter names in prototype and definition
  * npf_zone_private: use same parameter names in prototype and definition
  * npf_match: use same parameter names in prototype and definition
  * npf_ext_action_grp: use same parameter names in prototype and definition
  * npf_rproc: use same parameter names in prototype and definition
  * session: use same parameter names in prototype and definition
  * shadow: use same parameter names in prototype and definition
  * ut:dp_test_cmd_check: use same parameter names in prototype and definition
  * ut:dp_test_cmd_state: use same parameter names in prototype and definition
  * ut:dp_test_crypto_utils: use same parameter names in prototype and definition
  * ut:dp_test_json_utils: use same parameter names in prototype and definition
  * ut:dp_test_lib: use same parameter names in prototype and definition
  * ut:dp_test_lib_exp: use same parameter names in prototype and definition
  * t:dp_test_libintf: use same parameter names in prototype and definition
  * ut:npf_alg_sip_call: use same parameter names in prototype and definition
  * ut:npf_alg_sip_lib: use same parameter names in prototype and definition
  * ut:firewall_lib: use same parameter names in prototype and definition
  * ut:dp_test_npf_lib: use same parameter names in prototype and definition
  * ut:npf_nat_lib: use same parameter names in prototype and definition
  * ut:dp_test_pktmbuf_lib: use same parameter names in prototype and definition
  * ut:dp_test_qos_lib: use same parameter names in prototype and definition
  * ut:dp_test_session_lib: use same parameter names in prototype and definition
  * ut:fal_plugin_pm: use same parameter names in prototype and definition
  * ut:fal_plugin_test: use same parameter names in prototype and definition
  * ut:fal_plugin_qos: use same parameter names in prototype and definition
  * ut:fal_plugin_ptp: use same parameter names in prototype and definition

  [ Ramkumar Ganapathysubramanian ]
  * New FAL plugin to get L3 Interface attribute
  * Dataplane changes for QoS DSCP remarking

  [ Paul Atkins ]

 -- Paul Atkins <paul.atkins@intl.att.com>  Wed, 25 Nov 2020 09:19:14 +0000

vyatta-dataplane (3.12.6) unstable; urgency=medium

  [ Paul Atkins ]
  * 3.11.67

  [ aroberts ]
  * QOS: Don't drawback TC layer shape rate

  [ Nicholas Brown ]
  * ut: remove unused CLI options
  * ut: expose to testharness the core list dataplane_test passes to DPDK
  * ut: remove cpu relate stuff from dummyfs used by dataplane_test

  [ Paul Atkins ]
  * 3.11.68
  * bridge: increment counters for ucast/nucast on vlans for local traffic

  [ Ian Wilson ]
  * Move next_arg utility function to util.c
  * Rename print_pl_feats to pl_print_feats and move to pl_commands.c
  * Add function to write json for an interface-based pipeline feature
  * Add pipeline show feature commands to l3_v4_out and l3_v6_out
  * Add pipeline show feature commands to l3_v4_out_spath and l3_v6_out_spath
  * Add pipeline show feature commands to l3_v4_encap and l3_v6_encap
  * Add pipeline show feature commands to l3_v4_val and l3_v6_val
  * Add pipeline show feature commands to l2_consume, l2_ether_lookup and l2_local
  * Add pipeline show feature commands to l3_v4_route_lookup and l3_v6_route_lookup
  * Add pipeline show feature commands to global nodes - drop, l4, and udp_in
  * ut: Tests local ICMP pkts with egress ACLs and the originate fw
  * Only pass an output interface pointer to icmp_send_no_route
  * Change ICMP pkts to use ipv4-out-spath pipeline to filter pkts

  [ Robert Shearman ]
  * storm_control: don't create duplicate policers when reacting to events
    (Fixes: VRVDR-53623)

  [ Paul Atkins ]

 -- Paul Atkins <paul.atkins@intl.att.com>  Fri, 20 Nov 2020 12:00:03 +0000

vyatta-dataplane (3.12.5) unstable; urgency=medium

  [ Thomas Kiely ]
  * Originated traffic via l2tpv3/ipsec is dropped
  * Remove function which is no longer used

  [ Nicholas Brown ]
  * Install Go protobuf files in correct location

  [ Charles (Chas) Williams ]
  * ptp: allow ports to not exist (yet) (Bugfix: VRVDR-53511)
  * ptp: refactor ptp_find_peer (Bugfix: VRVDR-53511)

  [ Paul Atkins ]
  * 3.11.65

  [ Nicholas Brown ]
  * Removed 'unused-override' warnings
  * Static Analysis as last Jenkins step
  * Allow longer timeout for the slow tests
  * Update docs for meson instead of make

  [ Charles (Chas) Williams ]
  * ptp: rework the peer select logic (Bugfix: VRVDR-53538)
  * ptp: refactor cmd_ptp_op (Bugfix: VRVDR-53538)
  * ptp: add resolver op mode commands (Bugfix: VRVDR-53538)
  * ptp: basic resolver unit test (Bugfix: VRVDR-53538)
  * ptp: routed resolver unit test (Bugfix: VRVDR-53538)
  * ptp: test edge cases in resolver (Bugfix: VRVDR-53538)
  * ptp: ensure sufficient buffer space (Bugfix: VRVDR-53538)

  [ Paul Atkins ]
  * bpf_filter: add parentheses around macro arguments
  * lpm: add parentheses around macro arguments
  * portmonitor_cmds: don't use a macro to determine if a sess is erspan
  * dpi: add parentheses around macro arguments
  * ip6_icmp: add parentheses around macro arguments
  * alg_rpc: add parentheses around macro arguments
  * npf_cidr_util: add parentheses around macro arguments
  * npf_instr: add parentheses around macro arguments
  * npf_nat: add parentheses around macro arguments
  * ut:arp: add parentheses around macro arguments
  * ut:crypto: add parentheses around macro arguments
  * ut:ip6: add parentheses around macro arguments
  * ut:mstp_fwd: add parentheses around macro arguments
  * ut:npf: add parentheses around macro arguments
  * ut:fal_plugin_framer: add parentheses around macro arguments
  * ut:fal_plugin_test: add parentheses around macro arguments

  [ Nicholas Brown ]
  * Don't run clang-tidy on generated protobuf files
  * Add missing dependency on generated files
  * Increase UT timeout

  [ Paul Atkins ]
  * if: rename cmd_pause_show to show_eth_info
  * if: move the showing of the pause state into its own function
  * fal: add api to allow dumping of L2 port state
  * fal_plugin: add a new fal plugin API to dump bfd session state

  [ Daniel Gollub ]
  * l2tpeth: restore VLAN functionatliy on L2TPv3 interfaces

  [ Paul Atkins ]
  * 3.11.66

  [ Alan Dewar ]
  * QOS: period keyword changed to microseconds units (Fixes: VRVDR-53324)

  [ Nicholas Brown ]
  * Add more details on building the UT

  [ Robert Shearman ]
  * storm_ctl: add support for configuring on VLAN subinterfaces
    (Closes: VRVDR-53561)

  [ Charles (Chas) Williams ]
  * lag: add protobuf (Bugfix: VRVDR-52496)
  * lag: add min links support (Bugfix: VRVDR-52496)
  * lag: add events (Bugfix: VRVDR-52496)
  * event: expose if_create/if_delete events (Bugfix: VRVDR-52496)
  * lag: add IANA type (Bugfix: VRVDR-52496)

  [ Ethan Li ]
  * Define Micro BFD FAL attribute

  [ Gavin Shearer ]
  * gpc: add a Provides to ensure FAL builds against correct dataplane
  * fal qos: Add attributes to attach QoS IPv4/IPv6 GPC to i/f
  * fal policer: add support for trTCM policers
  * fal gpc: add actions to set designation, colour, and policer

  [ Paul Atkins ]

 -- Paul Atkins <paul.atkins@intl.att.com>  Fri, 20 Nov 2020 08:57:30 +0000

vyatta-dataplane (3.12.4) unstable; urgency=medium

  [ Charles (Chas) Williams ]
  * ptp: avoid dereferencing bad interface pointers (Bugfix: VRVDR-53517)

  [ Paul Atkins ]
  * 3.11.60

  [ Robert Shearman ]
  * nh_common: fix hash key during nexthop hash del & add
  * route_flags: ignore RTF_UNUSABLE for nexthop comparison (Fixes: VRVDR-53512)

  [ Derek Fawcus ]
  * NPF: Remove some stale code, to allow flexibility
  * pipeline: use 'out node' for IPv4 mcast ethernet
  * pipeline: use 'out node' for IPv6 mcast ethernet
  * multicast: Clean up punt handling for unsup tuns
  * multicast: Use 'out node' for IPv4/IPv6 VTI output
  * multicast: Use 'out node' for IPv4/IPv6 P2P GRE tx
  * multicast: Move TTL decrement during forward
  * multicast: Move OIL replication counts
  * multicast: Rename an interface variable
  * multicast: Do not replicate to a DOWN interface
  * multicast: Move pipeline walk logic

  [ Ian Wilson ]
  * ut: Test egress ACLs with IPv4 and IPv6 multicast forwarding

  [ Paul Atkins ]
  * 3.11.61

  [ Nicholas Brown ]
  * platform.conf can be static

  [ Paul Atkins ]
  * 3.11.62

  [ Ian Wilson ]
  * ut: Export functions to build and tear-down a GRE tunnel
  * ut: Test sw egress ACLs with GRE tunnels

  [ Robert Shearman ]
  * ecmp: remove unused "max-paths" option (Fixes: VRVDR-52393)

  [ Paul Atkins ]
  * 3.11.63

  [ Ian Wilson ]
  * ut: Add function to wait for multicast route

  [ Paul Atkins ]
  * 3.11.64

  [ Mike Manning ]
  * Dynamic entries in ND cache should not be deleted unless stale

  [ Nicholas Brown ]
  * Meson build support (Closes: VRVDR-52941)
  * Change hard-coded UT paths
  * Add clang-tidy Static Analysis support to Jenkinsfile
  * Remove autotools build support
  * Define individual meson tests for each CK test suite

  [ Paul Atkins ]

 -- Paul Atkins <paul.atkins@intl.att.com>  Mon, 09 Nov 2020 13:31:07 +0000

vyatta-dataplane (3.12.3) unstable; urgency=medium

  [ Nicholas Brown ]
  * Clarify UT path redirection code

  [ Ian Wilson ]
  * npf: Rename 'typedef enum TCP_STATES' to 'enum tcp_session state'
  * npf: Rename npf_tcpstate_t to struct npf_tcp_window
  * npf: Replace nst_tcpst with nst_tcp_win in npf_state_t
  * npf: Pack enum dp_session_state so that is used 1 byte instead of 2
  * npf: Add npf_state_tcp2gen to determine generic state from tcp state
  * npf: Pack enum npf_proto_idx.  Use the enum instead of a uint8_t
  * npf: Add separate log functions for TCP and everything else
  * npf: Add separate state change functions for TCP and everything else
  * npf: Add separate state pack update functions for TCP and other
  * npf: Add separate functions for connsync update/restore of session state
  * npf: Move spinlocks into npf_state_npf_pack_update_xxx fns
  * npf: Use separate state inspect functions for TCP, ICMP, and other
  * npf: Use separate connsync state update functions for TCP and other
  * npf: Add a union to npf_state_t for the different state types
  * npf: Add separate function for session close for TCP and other
  * npf: Rename npf_state_tcp_state_set and npf_state_generic_state_set
  * npf: Remove TCP session states that were outside the enum
  * npf: Change TCP sessions to use nst_tcp_state instead of nst_state
  * npf: Change TCP strict FSM to be a lookup table to return a boolean
  * npf: npf_state_update_session_state replaced
  * npf: npf_timeout_get replaced
  * npf: Session state stats defines replaced with inline functions
  * npf: npf_map_str_to_generic_state replaced with dp_session_name2state
  * npf: vrf creation moved from npf_timeout_set to cmd_npf_global_timeout
  * npf: non-TCP sessions changed to use nst_gen_state instead of nst_state
  * npf: union of nst_tcp_state and nst_gen_state removed from npf_state_t
  * npf: Changes to sess limit rproc to use generic session state
  * npf: Defines NPF_SET_SESSION_LOG_FLAG etc. replaced with functions
  * npf: Renamed functions that return session state name
  * npf: npf_pack_session_state changed to include union of state types
  * npf: 'struct session' pointer passed into npf_session_update_state
  * npf: npf_session_t pointer passed into npf_state_inspect
  * npf: npf_tcp_state_is_closed fn removed
  * npf: Changes to connsync functions to pack and update session state

  [ Nachiketa Prachanda ]
  * fix use after free on events unregistration
  * api: interface event notifications to plugins

  [ Paul Atkins ]
  * 3.11.44
  * portmonitor_cmds: remove the code to handle out of order cfg

  [ Charles (Chas) Williams ]
  * ptp: handle unavailable interface vlan mappings (Bugfix: VRVDR-53372)

  [ Paul Atkins ]
  * 3.11.45

  [ Gavin Shearer ]
  * fal acl: use rule number attr instead of priority in rules

  [ Paul Atkins ]
  * 3.11.46

  [ Srinivas Narayan ]
  * Include shadow ring in buffer count calculations
  * Increase slowpath receive ring size

  [ Paul Atkins ]
  * 3.11.46

  [ Srinivas Narayan ]
  * crypto: store out_ethertype in context
  * crypto: store out_hdr_len in context
  * crypto: re-order fields in crypto_pkt_ctx
  * crypto: store udp encap length in SA to simplify code
  * crypto: include DPDK driver stats in output
  * crypto: Pass packet burst to ESP
  * crypto: Move bad mbufs to end of context array
  * crypto: Pass a batch of packets to the PMD
  * crypto: Allocate crypto ops when crypto pkt buffer is set up
  * crypto: pass batches of packets to ESP encrypt functions
  * crypto: Pass batches of packets to ESP decrypt functions
  * crypto: Remove debug error messages in some places
  * crypto: pass errors from PMD operations to higher layers
  * crypto: remove unnecessary check & error
  * crypto: Add error counters for failures
  * crypto: Set action to drop if packet has not been processed
  * crypto: Prefetch batches of context pointers for processing
  * crypto: Fetch data in first mbuf into L2 cache
  * crypto: Prefetch contexts into L2 cache
  * crypto: add inline implementation to grow buffer
  * crypto: Invoke rte_pktmbuf_lastseg only for multi-seg pkts

  [ Paul Atkins ]
  * 3.11.47

  [ Ian Wilson ]
  * ut: Verify that ipv4-orig-feat feature is enabled
  * npf: NPF_RS_FLAG_FEAT_GBL renamed to NPF_RS_FLAG_FEAT_INTF_ALL
  * npf: Move check of NPF_RS_FLAG_FEAT_INTF_ALL from npf_gbl_rs_count_incr
  * npf: Enable feature on all interfaces for rulesets attached to global
  * npf: Separate enabling of defrag-out and defrag-out-spath

  [ Paul Atkins ]
  * 3.11.48

  [ Ian Wilson ]
  * ut: Tests egress ACL on a pppoe interface
  * ut: Tests egress ACL on a bridge interface

  [ Paul Atkins ]
  * 3.11.49

  [ Nicholas Brown ]
  * Move IGNORE_SANITIZER to compiler.h

  [ Paul Atkins ]
  * 3.11.50

  [ Thomas Kiely ]
  * Update S2S UT infra for multiple V4 policies
  * Add V4 test to ensure correct policy match for proto
  * ACL V4 rule setup does not handle discrete protocol
  * Update S2S UT infra for multiple V6 policies
  * Add V6 test to ensure correct policy match for proto
  * ACL V6 rule setup does not handle discrete protocol

  [ Paul Atkins ]
  * 3.11.51

  [ Srinivas Narayan ]
  * crypto: save bytes from each batch for use as IVs
  * crypto: add return value check for engine init
  * crypto: remove unused functions

  [ Paul Atkins ]
  * 3.11.52
  * lpm: change lpm walker to take a struct of params
  * lpm: allow the callers of lpm_walk to kick the trackers for a rule
  * route: call the route trackers after updating the fal l3 state
  * lpm6: change lpm6 walker to take a struct of params
  * lpm6: allow the callers of lpm6_walk to kick the trackers for a rule
  * route6: call the route trackers after updating the fal l3 state
  * 3.11.53

  [ Ian Wilson ]
  * ut: Add functions to enable multicast fwding and to add multicast route
  * ut: Add test for multicast forwarding in the dataplane

  [ Paul Atkins ]
  * 3.11.54

  [ Srinivas Narayan ]
  * crypto: tune op and session pool sizes

  [ Paul Atkins ]
  * 3.11.55

  [ Srinivas Narayan ]
  * crypto: prefetch fields in ctx in encrypt path
  * crypto: Include current index in prefetch
  * crypto: prefetch IVs to be used in encryption
  * crypto: prefetch ops

  [ Paul Atkins ]
  * 3.11.56

  [ Ian Wilson ]
  * ut: Add test for IPv6 multicast forwarding in the dataplane

  [ Paul Atkins ]
  * 3.11.57

  [ Derek Fawcus ]
  * NPF: Rename npc_next_proto to npc_proto_final
  * NPF: Rename 'PROTO' opcode to 'PROTO_FINAL'
  * NPF: Add matching against IP header protocol field
  * NPF: Report proto-final in rule output

  [ Nicholas Brown ]
  * Depend on librte-meta-allpmds

  [ Paul Atkins ]
  * 3.11.58

  [ Ian Wilson ]
  * npf: Local traffic, including IPv6 ND/NA, may be dropped by zone fw
  * ut: Test IPv6 nbr egress in the presence of zones firewall

  [ Paul Atkins ]
  * 3.11.59

 -- Paul Atkins <paul.atkins@intl.att.com>  Tue, 03 Nov 2020 11:51:01 +0000

vyatta-dataplane (3.12.2) unstable; urgency=medium

  [ Nicholas Brown ]
  * Remove no_extra_tests DEB_BUILD_OPTIONS
  * Add debian packaging directory to .gitignore
  * More specific include path libvyattafal pkgconfig

  [ Charles (Chas) Williams ]
  * ptp: refactor into ptp_peer_dst_lookup (Bugfix: VRVDR-53302)
  * ptp: refactor into ptp_peer_dst_resolve (Bugfix: VRVDR-53302)
  * ptp: group peers by IP address (Bugfix: VRVDR-53302)
  * ptp: refactor into ptp_peer_find_nexthop (Bugfix: VRVDR-53302)
  * ptp: select best route for peer (Bugfix: VRVDR-53302)

  [ Paul Atkins ]
  * 3.11.40
  * vhost: remove the code to handle out of order cfg for vhost
  * 3.11.41

  [ Ian Wilson ]
  * npf: Check ingress and egress features when deciding to return ACL stats
  * acl: Egress ACL in s/w path will not match dp originated IPv6 ND traffic
  * ipv6_originate_filter made static

  [ Paul Atkins ]
  * 3.11.42

  [ Charles (Chas) Williams ]
  * ptp: get sibling ifp and nexthop during iteration (Bugfix: VRVDR-53302)
  * ptp: prefer peers with reachability (Bugfix: VRVDR-53302)

  [ Paul Atkins ]
  * commands: remove the code to handle out of order cfg for poe
  * 3.11.43

 -- Paul Atkins <paul.atkins@intl.att.com>  Wed, 14 Oct 2020 10:02:17 +0100

vyatta-dataplane (3.12.1) unstable; urgency=medium

  [ Robert Shearman ]
  * protobuf: add Path message fields for recursive labels

  [ Paul Atkins ]

 -- Paul Atkins <paul.atkins@intl.att.com>  Mon, 12 Oct 2020 09:20:52 +0100

vyatta-dataplane (3.11.72) unstable; urgency=medium

  [ Robert Shearman ]
  * nh_common: ignore path state updates for deleted interfaces
    (Fixes: VRVDR-53541)

  [ Paul Atkins ]

 -- Paul Atkins <paul.atkins@intl.att.com>  Mon, 07 Dec 2020 08:29:00 +0000

vyatta-dataplane (3.11.71) unstable; urgency=medium

  [ Sharmila Podury ]
  * On reboot, disabled bond has members in u/u link state
  * Refactor code that checks if device is started

  [ Paul Atkins ]

 -- Paul Atkins <paul.atkins@intl.att.com>  Tue, 01 Dec 2020 13:50:58 +0000

vyatta-dataplane (3.11.70) unstable; urgency=medium

  [ Nicholas Brown ]
  * Jenkinsfile: Build target is now the Halifax

  [ aroberts ]
  * Update dependency on DPDK version for dataplane

  [ Paul Atkins ]

 -- Paul Atkins <paul.atkins@intl.att.com>  Tue, 24 Nov 2020 09:53:18 +0000

vyatta-dataplane (3.11.69) unstable; urgency=medium

  [ Robert Shearman ]
  * storm_control: don't create duplicate policers when reacting to events
    (Fixes: VRVDR-53623)

  [ Paul Atkins ]

 -- Paul Atkins <paul.atkins@intl.att.com>  Mon, 23 Nov 2020 08:22:52 +0000

vyatta-dataplane (3.11.68) unstable; urgency=medium

  [ aroberts ]
  * QOS: Don't drawback TC layer shape rate

  [ Paul Atkins ]

 -- Paul Atkins <paul.atkins@intl.att.com>  Fri, 20 Nov 2020 09:08:32 +0000

vyatta-dataplane (3.11.67) unstable; urgency=medium

  [ Alan Dewar ]
  * QOS: period keyword changed to microseconds units (Fixes: VRVDR-53324)

  [ Paul Atkins ]

 -- Paul Atkins <paul.atkins@intl.att.com>  Tue, 17 Nov 2020 10:16:43 +0000

vyatta-dataplane (3.11.66) unstable; urgency=medium

  [ Daniel Gollub ]
  * l2tpeth: restore VLAN functionatliy on L2TPv3 interfaces

  [ Paul Atkins ]

 -- Paul Atkins <paul.atkins@intl.att.com>  Tue, 17 Nov 2020 09:20:52 +0000

vyatta-dataplane (3.11.65) unstable; urgency=medium

  [ Thomas Kiely ]
  * Originated traffic via l2tpv3/ipsec is dropped
  * Remove function which is no longer used

  [ Charles (Chas) Williams ]
  * ptp: allow ports to not exist (yet) (Bugfix: VRVDR-53511)
  * ptp: refactor ptp_find_peer (Bugfix: VRVDR-53511)

  [ Paul Atkins ]

 -- Paul Atkins <paul.atkins@intl.att.com>  Tue, 10 Nov 2020 09:03:48 +0000

vyatta-dataplane (3.11.64) unstable; urgency=medium

  [ Ian Wilson ]
  * ut: Add function to wait for multicast route

  [ Paul Atkins ]

 -- Paul Atkins <paul.atkins@intl.att.com>  Thu, 05 Nov 2020 13:56:12 +0000

vyatta-dataplane (3.11.63) unstable; urgency=medium

  [ Ian Wilson ]
  * ut: Export functions to build and tear-down a GRE tunnel
  * ut: Test sw egress ACLs with GRE tunnels

  [ Paul Atkins ]

 -- Paul Atkins <paul.atkins@intl.att.com>  Thu, 05 Nov 2020 13:29:08 +0000

vyatta-dataplane (3.11.62) unstable; urgency=medium

  [ Nicholas Brown ]
  * platform.conf can be static

  [ Paul Atkins ]

 -- Paul Atkins <paul.atkins@intl.att.com>  Wed, 04 Nov 2020 12:39:24 +0000

vyatta-dataplane (3.11.61) unstable; urgency=medium

  [ Robert Shearman ]
  * nh_common: fix hash key during nexthop hash del & add
  * route_flags: ignore RTF_UNUSABLE for nexthop comparison (Fixes: VRVDR-53512)

  [ Derek Fawcus ]
  * NPF: Remove some stale code, to allow flexibility
  * pipeline: use 'out node' for IPv4 mcast ethernet
  * pipeline: use 'out node' for IPv6 mcast ethernet
  * multicast: Clean up punt handling for unsup tuns
  * multicast: Use 'out node' for IPv4/IPv6 VTI output
  * multicast: Use 'out node' for IPv4/IPv6 P2P GRE tx
  * multicast: Move TTL decrement during forward
  * multicast: Move OIL replication counts
  * multicast: Rename an interface variable
  * multicast: Do not replicate to a DOWN interface
  * multicast: Move pipeline walk logic

  [ Ian Wilson ]
  * ut: Test egress ACLs with IPv4 and IPv6 multicast forwarding

  [ Paul Atkins ]

 -- Paul Atkins <paul.atkins@intl.att.com>  Wed, 04 Nov 2020 12:37:28 +0000

vyatta-dataplane (3.11.60) unstable; urgency=medium

  [ Charles (Chas) Williams ]
  * ptp: avoid dereferencing bad interface pointers (Bugfix: VRVDR-53517)

  [ Paul Atkins ]

 -- Paul Atkins <paul.atkins@intl.att.com>  Tue, 03 Nov 2020 13:00:25 +0000

vyatta-dataplane (3.11.59) unstable; urgency=medium

  [ Ian Wilson ]
  * npf: Local traffic, including IPv6 ND/NA, may be dropped by zone fw
  * ut: Test IPv6 nbr egress in the presence of zones firewall

  [ Paul Atkins ]

 -- Paul Atkins <paul.atkins@intl.att.com>  Tue, 03 Nov 2020 09:06:14 +0000

vyatta-dataplane (3.11.58) unstable; urgency=medium

  [ Derek Fawcus ]
  * NPF: Rename npc_next_proto to npc_proto_final
  * NPF: Rename 'PROTO' opcode to 'PROTO_FINAL'
  * NPF: Add matching against IP header protocol field
  * NPF: Report proto-final in rule output

  [ Nicholas Brown ]
  * Depend on librte-meta-allpmds

  [ Paul Atkins ]

 -- Paul Atkins <paul.atkins@intl.att.com>  Mon, 02 Nov 2020 15:41:08 +0000

vyatta-dataplane (3.11.57) unstable; urgency=medium

  [ Ian Wilson ]
  * ut: Add test for IPv6 multicast forwarding in the dataplane

  [ Paul Atkins ]

 -- Paul Atkins <paul.atkins@intl.att.com>  Thu, 29 Oct 2020 08:54:47 +0000

vyatta-dataplane (3.11.56) unstable; urgency=medium

  [ Srinivas Narayan ]
  * crypto: prefetch fields in ctx in encrypt path
  * crypto: Include current index in prefetch
  * crypto: prefetch IVs to be used in encryption
  * crypto: prefetch ops

  [ Paul Atkins ]

 -- Paul Atkins <paul.atkins@intl.att.com>  Wed, 28 Oct 2020 11:51:25 +0000

vyatta-dataplane (3.11.55) unstable; urgency=medium

  [ Srinivas Narayan ]
  * crypto: tune op and session pool sizes

  [ Paul Atkins ]

 -- Paul Atkins <paul.atkins@intl.att.com>  Wed, 28 Oct 2020 08:11:57 +0000

vyatta-dataplane (3.11.54) unstable; urgency=medium

  [ Ian Wilson ]
  * ut: Add functions to enable multicast fwding and to add multicast route
  * ut: Add test for multicast forwarding in the dataplane

  [ Paul Atkins ]

 -- Paul Atkins <paul.atkins@intl.att.com>  Tue, 27 Oct 2020 08:35:24 +0000

vyatta-dataplane (3.11.53) unstable; urgency=medium

  * lpm: change lpm walker to take a struct of params
  * lpm: allow the callers of lpm_walk to kick the trackers for a rule
  * route: call the route trackers after updating the fal l3 state
  * lpm6: change lpm6 walker to take a struct of params
  * lpm6: allow the callers of lpm6_walk to kick the trackers for a rule
  * route6: call the route trackers after updating the fal l3 state

 -- Paul Atkins <paul.atkins@intl.att.com>  Mon, 26 Oct 2020 13:21:18 +0000

vyatta-dataplane (3.11.52) unstable; urgency=medium

  [ Srinivas Narayan ]
  * crypto: save bytes from each batch for use as IVs
  * crypto: add return value check for engine init
  * crypto: remove unused functions

  [ Paul Atkins ]

 -- Paul Atkins <paul.atkins@intl.att.com>  Mon, 26 Oct 2020 09:45:57 +0000

vyatta-dataplane (3.11.51) unstable; urgency=medium

  [ Thomas Kiely ]
  * Update S2S UT infra for multiple V4 policies
  * Add V4 test to ensure correct policy match for proto
  * ACL V4 rule setup does not handle discrete protocol
  * Update S2S UT infra for multiple V6 policies
  * Add V6 test to ensure correct policy match for proto
  * ACL V6 rule setup does not handle discrete protocol

  [ Paul Atkins ]

 -- Paul Atkins <paul.atkins@intl.att.com>  Fri, 23 Oct 2020 10:09:01 +0100

vyatta-dataplane (3.11.50) unstable; urgency=medium

  [ Nicholas Brown ]
  * Move IGNORE_SANITIZER to compiler.h

  [ Paul Atkins ]

 -- Paul Atkins <paul.atkins@intl.att.com>  Fri, 23 Oct 2020 09:05:58 +0100

vyatta-dataplane (3.11.49) unstable; urgency=medium

  [ Ian Wilson ]
  * ut: Tests egress ACL on a pppoe interface
  * ut: Tests egress ACL on a bridge interface

  [ Paul Atkins ]

 -- Paul Atkins <paul.atkins@intl.att.com>  Thu, 22 Oct 2020 08:18:20 +0100

vyatta-dataplane (3.11.48) unstable; urgency=medium

  [ Ian Wilson ]
  * ut: Verify that ipv4-orig-feat feature is enabled
  * npf: NPF_RS_FLAG_FEAT_GBL renamed to NPF_RS_FLAG_FEAT_INTF_ALL
  * npf: Move check of NPF_RS_FLAG_FEAT_INTF_ALL from npf_gbl_rs_count_incr
  * npf: Enable feature on all interfaces for rulesets attached to global
  * npf: Separate enabling of defrag-out and defrag-out-spath

  [ Paul Atkins ]

 -- Paul Atkins <paul.atkins@intl.att.com>  Wed, 21 Oct 2020 16:34:35 +0100

vyatta-dataplane (3.11.47) unstable; urgency=medium

  [ Srinivas Narayan ]
  * crypto: store out_ethertype in context
  * crypto: store out_hdr_len in context
  * crypto: re-order fields in crypto_pkt_ctx
  * crypto: store udp encap length in SA to simplify code
  * crypto: include DPDK driver stats in output
  * crypto: Pass packet burst to ESP
  * crypto: Move bad mbufs to end of context array
  * crypto: Pass a batch of packets to the PMD
  * crypto: Allocate crypto ops when crypto pkt buffer is set up
  * crypto: pass batches of packets to ESP encrypt functions
  * crypto: Pass batches of packets to ESP decrypt functions
  * crypto: Remove debug error messages in some places
  * crypto: pass errors from PMD operations to higher layers
  * crypto: remove unnecessary check & error
  * crypto: Add error counters for failures
  * crypto: Set action to drop if packet has not been processed
  * crypto: Prefetch batches of context pointers for processing
  * crypto: Fetch data in first mbuf into L2 cache
  * crypto: Prefetch contexts into L2 cache
  * crypto: add inline implementation to grow buffer
  * crypto: Invoke rte_pktmbuf_lastseg only for multi-seg pkts

  [ Paul Atkins ]

 -- Paul Atkins <paul.atkins@intl.att.com>  Wed, 21 Oct 2020 09:14:31 +0100

vyatta-dataplane (3.11.46) unstable; urgency=medium

  [ Gavin Shearer ]
  * fal acl: use rule number attr instead of priority in rules

  [ Paul Atkins ]
  * Include shadow ring in buffer count calculations
  * Increase slowpath receive ring size

  [ Paul Atkins ]

 -- Paul Atkins <paul.atkins@intl.att.com>  Tue, 20 Oct 2020 10:07:06 +0100

vyatta-dataplane (3.11.45) unstable; urgency=medium

  [ Paul Atkins ]
  * portmonitor_cmds: remove the code to handle out of order cfg

  [ Charles (Chas) Williams ]
  * ptp: handle unavailable interface vlan mappings (Bugfix: VRVDR-53372)

  [ Paul Atkins ]

 -- Paul Atkins <paul.atkins@intl.att.com>  Fri, 16 Oct 2020 09:52:15 +0100

vyatta-dataplane (3.11.44) unstable; urgency=medium

  [ Nicholas Brown ]
  * Clarify UT path redirection code

  [ Ian Wilson ]
  * npf: Rename 'typedef enum TCP_STATES' to 'enum tcp_session state'
  * npf: Rename npf_tcpstate_t to struct npf_tcp_window
  * npf: Replace nst_tcpst with nst_tcp_win in npf_state_t
  * npf: Pack enum dp_session_state so that is used 1 byte instead of 2
  * npf: Add npf_state_tcp2gen to determine generic state from tcp state
  * npf: Pack enum npf_proto_idx.  Use the enum instead of a uint8_t
  * npf: Add separate log functions for TCP and everything else
  * npf: Add separate state change functions for TCP and everything else
  * npf: Add separate state pack update functions for TCP and other
  * npf: Add separate functions for connsync update/restore of session state
  * npf: Move spinlocks into npf_state_npf_pack_update_xxx fns
  * npf: Use separate state inspect functions for TCP, ICMP, and other
  * npf: Use separate connsync state update functions for TCP and other
  * npf: Add a union to npf_state_t for the different state types
  * npf: Add separate function for session close for TCP and other
  * npf: Rename npf_state_tcp_state_set and npf_state_generic_state_set
  * npf: Remove TCP session states that were outside the enum
  * npf: Change TCP sessions to use nst_tcp_state instead of nst_state
  * npf: Change TCP strict FSM to be a lookup table to return a boolean
  * npf: npf_state_update_session_state replaced
  * npf: npf_timeout_get replaced
  * npf: Session state stats defines replaced with inline functions
  * npf: npf_map_str_to_generic_state replaced with dp_session_name2state
  * npf: vrf creation moved from npf_timeout_set to cmd_npf_global_timeout
  * npf: non-TCP sessions changed to use nst_gen_state instead of nst_state
  * npf: union of nst_tcp_state and nst_gen_state removed from npf_state_t
  * npf: Changes to sess limit rproc to use generic session state
  * npf: Defines NPF_SET_SESSION_LOG_FLAG etc. replaced with functions
  * npf: Renamed functions that return session state name
  * npf: npf_pack_session_state changed to include union of state types
  * npf: 'struct session' pointer passed into npf_session_update_state
  * npf: npf_session_t pointer passed into npf_state_inspect
  * npf: npf_tcp_state_is_closed fn removed
  * npf: Changes to connsync functions to pack and update session state

  [ Nachiketa Prachanda ]
  * fix use after free on events unregistration
  * api: interface event notifications to plugins

  [ Paul Atkins ]

 -- Paul Atkins <paul.atkins@intl.att.com>  Wed, 14 Oct 2020 15:50:34 +0100

vyatta-dataplane (3.11.43) unstable; urgency=medium

  [ Charles (Chas) Williams ]
  * ptp: get sibling ifp and nexthop during iteration (Bugfix: VRVDR-53302)
  * ptp: prefer peers with reachability (Bugfix: VRVDR-53302)

  [ Paul Atkins ]
  * commands: remove the code to handle out of order cfg for poe

 -- Paul Atkins <paul.atkins@intl.att.com>  Wed, 14 Oct 2020 08:31:05 +0100

vyatta-dataplane (3.11.42) unstable; urgency=medium

  [ Ian Wilson ]
  * npf: Check ingress and egress features when deciding to return ACL stats
  * acl: Egress ACL in s/w path will not match dp originated IPv6 ND traffic
  * ipv6_originate_filter made static

  [ Paul Atkins ]

 -- Paul Atkins <paul.atkins@intl.att.com>  Tue, 13 Oct 2020 14:12:35 +0100

vyatta-dataplane (3.11.41) unstable; urgency=medium

  * vhost: remove the code to handle out of order cfg for vhost

 -- Paul Atkins <paul.atkins@intl.att.com>  Tue, 13 Oct 2020 10:34:16 +0100

vyatta-dataplane (3.11.40) unstable; urgency=medium

  [ Nicholas Brown ]
  * Remove no_extra_tests DEB_BUILD_OPTIONS
  * Add debian packaging directory to .gitignore
  * More specific include path libvyattafal pkgconfig

  [ Charles (Chas) Williams ]
  * ptp: refactor into ptp_peer_dst_lookup (Bugfix: VRVDR-53302)
  * ptp: refactor into ptp_peer_dst_resolve (Bugfix: VRVDR-53302)
  * ptp: group peers by IP address (Bugfix: VRVDR-53302)
  * ptp: refactor into ptp_peer_find_nexthop (Bugfix: VRVDR-53302)
  * ptp: select best route for peer (Bugfix: VRVDR-53302)

  [ Paul Atkins ]

 -- Paul Atkins <paul.atkins@intl.att.com>  Tue, 13 Oct 2020 09:56:41 +0100

vyatta-dataplane (3.11.39) unstable; urgency=medium

  [ Ramesh Devarajan ]
  * capture: Print dropped frames count

  [ Paul Atkins ]
  * capture: compare fal obj against FAL_NULL_OBJECT_ID instead of NULL

 -- Paul Atkins <paul.atkins@intl.att.com>  Thu, 08 Oct 2020 11:30:41 +0100

vyatta-dataplane (3.11.38) unstable; urgency=medium

  [ Charles (Chas) Williams ]
  * dpdk: add ConnectX-6 support to vplane-uio

  [ Paul Atkins ]
  * backplane: add comment about why command replay is needed
  * backplane: check that the FILE ptr is set in the command handler
  * rt_commands: remove the code to handle out of order cfg for garp
  * commands: remove the code to handle out of order cfg for switchport

 -- Paul Atkins <paul.atkins@intl.att.com>  Wed, 07 Oct 2020 08:54:45 +0100

vyatta-dataplane (3.11.37) unstable; urgency=medium

  [ Nicholas Brown ]
  * Update exported symbols from fal test plugin
  * Use visibility attribute for symbols
  * Use __FOR_EXPORT instead of __externally_visible

  [ Robert Shearman ]
  * mpls: fix crash when displaying PD subset data
  * pd_show: allow showing objects in state full as well
  * mpls: fix output of PD subset state (Fixes: VRVDR-53208)

  [ Ian Wilson ]
  * ut: Add test for sw acl with fragmented IPv4 pkt on output
  * ut: Add test for sw acl with fragmented IPv6 pkt on output
  * npf: Set address family in ruleset when grouper is not initialized

  [ Paul Atkins ]

 -- Paul Atkins <paul.atkins@intl.att.com>  Fri, 02 Oct 2020 14:54:03 +0100

vyatta-dataplane (3.11.36) unstable; urgency=medium

  [ Ian Wilson ]
  * ut: dpt_udp and dpt_tcp enhanced to support IPv6
  * ut: Basic ingress software ACL tests enhanced to include TCP and UDP
  * ut: Add egress software ACL tests
  * ut: Add tests for sw ACLs on the ip_lookup_and_originate output path
  * ut: Add tests for sw ACLs for pkts originated from the router (spath)
  * Create ipv4-out-spath pipeline node
  * Create ipv6-out-spath pipeline node

  [ Paul Atkins ]

 -- Paul Atkins <paul.atkins@intl.att.com>  Thu, 01 Oct 2020 08:34:29 +0100

vyatta-dataplane (3.11.35) unstable; urgency=medium

  * Revert "dp_test: remove undefined functions from headers"
  * Revert "ut: remove unused code in dp_test_npf_sess_lib"

 -- Paul Atkins <paul.atkins@intl.att.com>  Tue, 29 Sep 2020 11:28:22 +0100

vyatta-dataplane (3.11.34) unstable; urgency=medium

  [ Nicholas Brown ]
  * Treat ndpi dependency like other dependencies
  * Use pkgconfig macro variables for protobuf
  * Move all test code to single directory

  [ Nachiketa Prachanda ]
  * dp_test: remove undefined functions from headers
  * rename dpt_session_counters
  * dp_test: export dpt_session_counters function

  [ Paul Atkins ]
  * npf: remove unused code from alg/alg_apt.c
  * npf: remove unused code from cgnat/cgn_session.c
  * npf: remove unused code from cgnat/cgn_sess_state.c
  * npf: remove unused code from cgnat/cgn_log.c
  * npf: remove unused code from cgnat/cgn_policy.c
  * npf: remove unused code from config/npf_attach_point.c
  * npf: remove unused code from config/pmf_att_rlgrp.c
  * npf: remove unused code from config/pmf_parse.c
  * npf: remove unused code from dpi/npf_typedb.c
  * npf: remove unused code from nat/nat_pool_event.c
  * npf: remove unused code from zones/npf_zone_private.c
  * npf: remove unused code from npf_vrf.c
  * npf: remove unused code from npf_tblset.c
  * npf: remove unused code from npf_cache.c
  * npf: remove unused code from npf_nat.c
  * npf: remove unused code from npf_nat64.c
  * npf: remove unused code from npf_processor.c
  * npf: remove unused code from npf_state_tcp.c
  * npf: remove unused code from npf_disassemble.c
  * npf: remove unused code from npf_session.c

 -- Paul Atkins <paul.atkins@intl.att.com>  Tue, 29 Sep 2020 09:07:41 +0100

vyatta-dataplane (3.11.33) unstable; urgency=medium

  [ Nicholas Brown ]
  * remove config for cpputest
  * Don't check DPDK port size
  * Require a recent openssl version
  * Don't set cpu arch in attempt to match DPDK
  * PACKAGE_VERSION is already defined in build_config.h

  [ Paul Atkins ]

 -- Paul Atkins <paul.atkins@intl.att.com>  Mon, 28 Sep 2020 10:12:48 +0100

vyatta-dataplane (3.11.32) unstable; urgency=medium

  [ Charles (Chas) Williams ]
  * debian: cleanup .postinst script (Bugfix: VRVDR-53193)

  [ Paul Atkins ]

 -- Paul Atkins <paul.atkins@intl.att.com>  Fri, 25 Sep 2020 08:14:15 +0100

vyatta-dataplane (3.11.31) unstable; urgency=medium

  [ Robert Shearman ]
  * if: remove unnecessary name hash insert during hwport init
  * if: move allocation of DPDK ethernet interfaces to dpdk_eth_if.c
    (Closes: VRVDR-53058)

  [ Paul Atkins ]

 -- Paul Atkins <paul.atkins@intl.att.com>  Thu, 24 Sep 2020 15:29:41 +0100

vyatta-dataplane (3.11.30) unstable; urgency=medium

  [ Srinivas Narayan ]
  * crypto: set ICV offset correctly for multi-segment packets
  * crypto: Initialize status to avoid spurious drops

  [ Paul Atkins ]

 -- Paul Atkins <paul.atkins@intl.att.com>  Thu, 24 Sep 2020 15:05:14 +0100

vyatta-dataplane (3.11.29) unstable; urgency=medium

  [ Paul Aitken ]
  * DPI: fix appFW "ten packets" functionality
  * DPI: make appFW cognisant of engine ID

  [ Ian Wilson ]
  * npf: Initialisation of config ht moved out of npf_make_rule
  * npf: Parse special ACL group-attribute rule if present
  * npf: Skip ruleset inspection for address-family if not enabled on group
  * ut: Add simple software ACL tests

  [ Paul Atkins ]

 -- Paul Atkins <paul.atkins@intl.att.com>  Mon, 21 Sep 2020 07:55:22 +0100

vyatta-dataplane (3.11.28) unstable; urgency=medium

  [ Paul Atkins ]
  * ipv6: remove unused code from nd6_nbr.c
  * if: remove unused code from if.c
  * if: remove unused code from bridge/bridge_port.c
  * crypto: remove unused code from crypto_policy.c
  * crypto: remove unused code from crypto_engine.c
  * commands: remove unused code from commands.c
  * arp: remove unused code from arp.c

  [ Ian Wilson ]
  * npf: Filter and sort sessions by NAT translation address or port

  [ Paul Atkins ]

 -- Paul Atkins <paul.atkins@intl.att.com>  Fri, 18 Sep 2020 16:43:48 +0100

vyatta-dataplane (3.11.27) unstable; urgency=medium

  * commands: remove the code to handle out of order cfg for speed
  * storm_ctl: remove the code to handle out of order cfg

 -- Paul Atkins <paul.atkins@intl.att.com>  Thu, 17 Sep 2020 13:11:51 +0100

vyatta-dataplane (3.11.26) unstable; urgency=medium

  * ut: remove dp_test_lib_cmd as the code in it is not used
  * ut: remove unused code in dp_test_netlink_state.c
  * ut: remove unused code in dp_test_qos_lib.c
  * ut: remove unused code in dp_test_str.c
  * ut: remove unused code in dp_test_console.c
  * ut: remove unused code in dp_test_lib.c
  * ut: remove unused code in dp_test_lib_intf.c

 -- Paul Atkins <paul.atkins@intl.att.com>  Wed, 16 Sep 2020 09:40:24 +0100

vyatta-dataplane (3.11.25) unstable; urgency=medium

  * npf: remove the code in src/npf/alg/apt as it is not used
  * ut: remove unused code in dp_test_npf_alg_sip_lib
  * ut: remove unused code in dp_test_npf_alg_sip_call
  * ut: remove unused code in dp_test_npf_alg_sip_parse
  * ut: remove unused code in dp_test_npf_alg_lib
  * ut: remove unused code in dp_test_npf_lib
  * ut: remove unused code in dp_test_npf_sess_lib
  * ut: remove unused code in dp_test_session_internal_lib
  * ut: remove unused code in dp_test_npf_nat_lib
  * ut: remove unused code in dp_test_npf_fw_lib
  * ut: remove unused code in dp_test_npf_portmap_lib

 -- Paul Atkins <paul.atkins@intl.att.com>  Tue, 15 Sep 2020 13:41:22 +0100

vyatta-dataplane (3.11.24) unstable; urgency=medium

  [ Paul Aitken ]
  * NPF: prevent possible null deref

  [ Gavin Shearer ]
  * cgn: add locking when sending logs ZMQ

  [ Paul Atkins ]

 -- Paul Atkins <paul.atkins@intl.att.com>  Tue, 15 Sep 2020 13:37:16 +0100

vyatta-dataplane (3.11.23) unstable; urgency=medium

  * zmq_dp: remove unused code
  * dealer: remove unused code
  * ut: remove unused code in dp_test_crypto_utils
  * ut: remove unused code in dp_test_lib_intf
  * ut: remove unused code in dp_test_netlink_state
  * ut: remove unused code in dp_test_qos_lib
  * vxlan: remove unused code
  * vti: remove unused code
  * qos_sched: remove unused code
  * nsh: remove unused code

 -- Paul Atkins <paul.atkins@intl.att.com>  Mon, 14 Sep 2020 14:14:45 +0100

vyatta-dataplane (3.11.22) unstable; urgency=medium

  [ Gavin Shearer ]
  * npf: ensure cache ptr set if grouper/rule processing
  * npf: check IPv4/v6 proto before accessing cached protocol
  * npf: add check to npf_remark_dscp for non-IP packets
  * npf: update npf_cache_all() to not convert failures to success
  * npf: init cache IP addresses pointer to NULL for embedded pkts
  * npf: enable test for a bad embedded ICMP error packet
  * npf: remove double space from "from  npf"

  [ Philip Downey ]
  * MCAST Avoid deferencing unitialised fal RFP object (Fixes: VRVDR-46304)

  [ Thomas Kiely ]
  * Debug keyword "flow-cache" missing
  * Make MAC limit debugs conditional

  [ Paul Atkins ]
  * mpls: track pd state when updating label table entry update
  * ut: add mpls test for sending existing route update

 -- Paul Atkins <paul.atkins@intl.att.com>  Mon, 14 Sep 2020 13:42:54 +0100

vyatta-dataplane (3.11.21) unstable; urgency=medium

  [ Paul Atkins ]
  * netlink: vrf_link_create should return NULL not false on failure

  [ Robert Shearman ]
  * fal: fix generation of next-hop router interface attribute
    (Fixes: VRVDR-52948)

  [ Ian Wilson ]
  * npf: Unused function npf_json_nat_session removed
  * npf: Return rule details in firewall and NAT session json

  [ Paul Atkins ]

 -- Paul Atkins <paul.atkins@intl.att.com>  Fri, 11 Sep 2020 08:37:49 +0100

vyatta-dataplane (3.11.20) unstable; urgency=medium

  [ Paul Atkins ]
  * crypto: policy_rule_find_by_tag should return NULL not false

  [ Gavin Shearer ]
  * cpp: request that the burst rate is set to 100ms

  [ Manohar Rapeti ]
  * qos: enhanced "qos show platform" (Bugfix: VRVDR-52788)
  * qos: possible accessing of freed pointer (Bugfix: VRVDR-52788)
  * qos: Indentation fix (Bugfix: VRVDR-52788)

  [ Ian Wilson ]
  * ut: Renamed npf ICMP tests
  * ut: Added test for ICMP pkts with corrupted embedded packet

  [ Paul Atkins ]

 -- Paul Atkins <paul.atkins@intl.att.com>  Thu, 10 Sep 2020 09:36:33 +0100

vyatta-dataplane (3.11.19) unstable; urgency=medium

  * 3.10.70
  * ut: remove mac limit tests that removes profile while in use
  * ut: dp_test_npf_json_get_portmap_port leaking json array
  * controller: cleanup all requests on shutdown
  * ut: fix mem leak in the qos class tests
  * ut: free the packet descriptors in the session tests
  * ut: cleanup json array after use in sess lib

 -- Paul Atkins <paul.atkins@intl.att.com>  Wed, 09 Sep 2020 08:43:39 +0100

vyatta-dataplane (3.11.18) unstable; urgency=medium

  [ aroberts ]
  * Don't allow a child shaper to exceed 99.6% of parent rate

  [ Manohar Rapeti ]
  * qos: mem leak in dataplane UT (Bugfix: VRVDR-49730)
  * qos: uninitialised value (Bugfix: VRVDR-49730)

  [ Paul Atkins ]

 -- Paul Atkins <paul.atkins@intl.att.com>  Tue, 08 Sep 2020 08:38:25 +0100

vyatta-dataplane (3.11.17) unstable; urgency=medium

  [ aroberts ]
  * Add 100G support for Qos shaper commands
  * Add dependency with 64bit qos structure in dpdk

  [ Paul Atkins ]

 -- Paul Atkins <paul.atkins@intl.att.com>  Fri, 04 Sep 2020 09:54:23 +0100

vyatta-dataplane (3.11.16) unstable; urgency=medium

  [ Robert Shearman ]
  * dpdk-eth: avoid duplicate link up/link down logs (Fixes: VRVDR-52606)

  [ Paul Atkins ]

 -- Paul Atkins <paul.atkins@intl.att.com>  Thu, 03 Sep 2020 16:15:43 +0100

vyatta-dataplane (3.11.15) unstable; urgency=medium

  [ Shweta Choudaha ]
  * portmonitor: add and replay multiple cfg command

  [ Ian Wilson ]
  * npf: Rename npf_pack_npf_state to npf_pack_session_state
  * npf: Rename npf_pack_session_stats to npf_pack_dp_sess_stats

  [ Charles (Chas) Williams ]
  * ptp: add additional-path support (Bugfix: VRVDR-48480)

  [ Ian Wilson ]
  * npf: Rename struct npf_pack_npf_nat to struct npf_pack_nat
  * npf: Change prefix in npf_pack_dp_session from 'dps_' to 'pds_'
  * npf: Rename npf_pack_sentry to npf_pack_sentry_packet
  * npf: Use 'pns' for prefix and pointer variable for npf_pack_npf_session
  * npf: Naturally align npf_tcpstate_t and npf_state_t
  * npf: Rename npf_pack_npf_nat64 to npf_pack_nat64
  * npf: Prefix npf_pack_message_hdr objects with 'pmh_'
  * npf: Add packed attribute to 'enum session_pack_type'
  * npf: Prefix npf_pack_session_hdr objects with 'psh_'
  * session: Pack enum session_feature_type and re-arrange session_feature
  * ut: Add function to fetch session counters
  * ut: Tests connsync for a firewall UDP session
  * ut: Tests connsync for a firewall TCP session with TCP strict enabled

  [ Robert Shearman ]
  * 3.10.69

  [ Paul Atkins ]
  * flow_cache: initialise the flow_cache_hash_key to 0
  * ut: modify the stack trace for the urcu resize valgrind suppression
  * ut: return -EOPNOTSUPP in the test fal code in ...l2_get_attrs
  * rte_acl: free the name when calling npf_rte_acl_destroy
  * ut: add a valgrind suppression for rte_cpu_get_flag_enabled
  * ut: add more wildcards to the grouper suppression to catch all calls
  * ut: free the contexts created in the npf_apt tests

  [ Robert Shearman ]
  * include: standardise FAL interface index parameter naming
  * include: standardise FAL object parameter naming (Fixes: VRVDR-52849)

  [ Paul Atkins ]

 -- Paul Atkins <paul.atkins@intl.att.com>  Thu, 03 Sep 2020 13:36:47 +0100

vyatta-dataplane (3.11.14) unstable; urgency=medium

  [ Mandeep Rohilla ]
  * BFD: Switch attribute to get Local Discriminator shift

  [ Srinivas Narayan ]
  * crypto: cut over non-combined ciphers to rte infra
  * crypto: Handle failures in session setup gracefully
  * crypto: set up correct default for aead_algo
  * crypto: remove references to cipher_name
  * crypto: remove references to md_name
  * crypto: Remove unnecessary storage of auth alg name
  * crypto: Define separate structure for openssl info
  * crypto: pass openssl setup decision to SA setup function
  * crypto: Remove openssl implementation for aes-gcm
  * crypto: define block sizes
  * crypto: Make iv generation and storage common operations
  * crypto: Move openssl fields to separate structure
  * crypto: include dpdk device id and name in vplsh output
  * crypto: Add error messages in failure path
  * crypto: reset pmd id in array of ids by dev type
  * crypto: Make dev-id value check specific
  * crypto: separate definitions for cipher & digest key sizes

  [ Karthik Murugesan ]
  * vxlan: Added null check to avoid null-pointer dereference

  [ Charles (Chas) Williams ]
  * Fix potentially offensive language
  * Fix potentially offensive language in CGNAT

 -- Robert Shearman <robert.shearman@att.com>  Mon, 24 Aug 2020 17:46:44 +0100

vyatta-dataplane (3.11.13) unstable; urgency=medium

  [ Vinicius Soares ]
  * npf: Moved parser auxiliary static functions to the top of the file
  * npf: Added argument to auxiliary parser function that specifies a delimiter
  * npf: Added support for 'auto-per-action' counter type for ACL rules.
  * npf: Added support for 'auto-per-action' counter type for ACL rules.

  [ Paul Atkins ]

 -- Paul Atkins <paul.atkins@intl.att.com>  Fri, 21 Aug 2020 18:13:12 +0100

vyatta-dataplane (3.11.12) unstable; urgency=medium

  [ Paul Atkins ]
  * 3.10.67

  [ Paul Aitken ]
  * DPI: app groups: avoid null deref

  [ Paul Atkins ]
  * 3.10.68

  [ Robert Shearman ]
  * route_v6: fix nexthop retrieval for promotion during route delete
  * route: fix nexthop retrieval for promotion during route delete
    (Fixes: VRVDR-52609)

  [ Srinivas Narayan ]
  * crypto: store crypto device id in SA for faster access
  * crypto: create session pools and queue pairs for PMD
  * crypto: set up session in driver
  * crypto: Pass crypto op using packet metadata
  * crypto: Make openssl encrypt/decrypt function public
  * crypto: set up infrastructure to invoke PMD
  * crypto: cut over to rte PMD infra
  * crypto: set up crypto op for AES-GCM

  [ Paul Atkins ]
  * debian: fix wording in changelog

  [ Srinivas Narayan ]
  * crypto: minimize dependency on SA
  * crypto: set session direction at the time of SA creation
  * crypto: Make crypto_pkt_ctx visible to other crypto modules
  * crypto: Add packet metadata fields to crypto_pkt_ctx
  * crypto: store SA in crypto packet context
  * crypto: store bytes processed in crypto packet context
  * crypto: refactor esp_input_inner
  * crypto: re-factor esp_output_inner
  * crypto: consolidate esp input functions
  * crypto: consolidate esp_output functions
  * crypto: increment output error only on encrypt op
  * crypto: streamline post-decrypt processing
  * crypto: Refactor post-decrypt VTI handling
  * crypto: re-factor post-decrypt VFP handling
  * crypto: refactor post-decrypt overlay VRF handling
  * crypto: refactor all post-decrypt handling
  * crypto: enable burst processing for esp_input
  * crypto: Enable burst processing for esp_output

  [ Paul Atkins ]

 -- Paul Atkins <paul.atkins@intl.att.com>  Fri, 21 Aug 2020 17:51:18 +0100

vyatta-dataplane (3.11.11) unstable; urgency=medium

  [ Paul Atkins ]
  * gre: don't double free mbuf if using a gre tunnel to ourself

  [ Ian Wilson ]
  * npf: Change npf to use dataplane session states for UDP etc.
  * npf: Store generic session state in the session
  * npf: Set the alg bit in ALG parent sessions
  * npf: Add the se_alg feature boolean to the connsync structure
  * npf: Change the feature uint8_ts to bits in npf_pack_dp_session
  * npf: Replace se_nat bit with se_snat and se_dnat bits in the session
  * npf: Add se_in and se_out bits to the session
  * npf: Add se_app bit to the session to mark dpi sessions
  * npf: Add function to calculate session time-to-expire for json
  * npf: Return generic ALG json for each session
  * npf: Return specific ALG json for each session
  * npf: Naturally align struct npf_pack_dp_session
  * npf: Remove se_etime from connsync session structure
  * ut: Add test functions to create and send udp, tcp, or icmp NATd pkts
  * session: Add command to return list of items from the dataplane sessions
  * npf: Add address family filter to session list command
  * npf: Add filters to session list command for ID, proto, intf and direction
  * npf: Add filters to session list cmd for src and dest addr and port
  * npf: Add filters to session list cmd for features
  * npf: Separate the existing session show filter from the json
  * npf: Add handler for "show dataplane sessions" command
  * npf: Add handler for "show dataplane sessions summary" command
  * npf: Add handler for "clear dataplane sessions" command
  * ut: Rename the npf snat test cases
  * npf: Add a flag to the session to denote that is being used as a fw session

  [ Paul Atkins ]
  * flow_cache: move flow_cache_empty_table higher in file
  * flow_cache: teardown the flow cache on shutdown
  * flow_cache: don't init the flow cache multiple times per core
  * ut: don't leak the ifname in the addport_request

  [ aroberts ]
  * Reinstall a mark-map if a resource group changes

  [ Paul Atkins ]

 -- Paul Atkins <paul.atkins@intl.att.com>  Wed, 19 Aug 2020 09:54:14 +0100

vyatta-dataplane (3.11.10) unstable; urgency=medium

  [ Srinivas Narayan ]
  * crypto: Convert lengths to uint8_t in preparation for move
  * crypto: Avoid dependency on openssl definitions
  * crypto: Re-arrange fields for better performance
  * crypto: create DPDK infrastructure pools
  * crypto: Add DPDK versions of encryption & auth algorithms
  * crypto: clean up openssl functions
  * crypto: determine PMD type based on algorithms
  * crypto: provide function to determine next crypto core
  * crypto: Create DPDK crypto PMD

  [ Paul Atkins ]

 -- Paul Atkins <paul.atkins@intl.att.com>  Tue, 18 Aug 2020 08:29:42 +0100

vyatta-dataplane (3.11.9) unstable; urgency=medium

  [ aroberts ]
  * Don't allow a child shaper to exceed 99.6% of parent rate

  [ Paul Atkins ]
  * 3.10.63

  [ Ian Wilson ]
  * npf: Increment session stats if session matched, and the pkt is not dropped

  [ Paul Atkins ]
  * 3.10.64

  [ Gavin Shearer ]
  * ippf: fix issue of corrupted first byte of IPv6 address to match

  [ Paul Atkins ]
  * 3.10.65

  [ Robert Shearman ]
  * if: move vlan_if_get_stats to common interface code
  * gre: add support for retrieving FAL stats

  [ Paul Atkins ]
  * 3.10.66

  [ Brian Russell ]
  * qos: specify designator for the priority local queue
  * qos: uprev protocol versions

  [ Paul Atkins ]

 -- Paul Atkins <paul.atkins@intl.att.com>  Mon, 17 Aug 2020 15:44:18 +0100

vyatta-dataplane (3.11.8) unstable; urgency=medium

  [ Robert Shearman ]
  * fal_plugin: add object model for MPLS
  * fal_plugin: add FAL object for VRFs
  * fal_plugin: add attributes for MPLS TTL mode (Closes: VRVDR-52435)
  * fal: add next hop label attributes
  * nh_common: add FAL programming helpers
  * route: make use of FAL nh_common helpers
  * route_v6: make use of FAL nh_common helpers
  * mpls: signal FAL create/update/delete of MPLS routes
  * fal: signal use of next hop groups
  * fal: translate IPv6 nexthops with IPv4 mapped addresses to IPv4 nexthop
  * tests: test IPv6 labeled routes via attached IPv4 nexthops
  * vrf: create and use FAL VRF object
  * fal: support MPLS deagg routes
  * mpls: add support for dumping one MPLS route
  * mpls: add support for signalling change to TTL mode to FAL
    (Closes: VRVDR-52436)

  [ Paul Atkins ]

 -- Paul Atkins <paul.atkins@intl.att.com>  Thu, 13 Aug 2020 15:09:49 +0100

vyatta-dataplane (3.11.7) unstable; urgency=medium

  [ Robert Shearman ]
  * controller: extend timeout for adding a port (Fixes: VRVDR-52458)

  [ Paul Atkins ]
  * 3.10.58

  [ Karthik Murugesan ]
  * vxlan: Added null check to avoid null-pointer dereference

  [ Paul Atkins ]
  * 3.10.59

  [ Paul Aitken ]
  * DPI: add application group database
  * DPI: application resource groups
  * DPI: application resource group parsing
  * DPI: new APIs for application resource groups
  * DPI: add application resource groups to app firewall
  * DPI: add application resource groups to Makefile

  [ Paul Atkins ]
  * 3.10.60

  [ Karthik Murugesan ]
  * ptp: Added support for G.8275.1 profiles

  [ Shweta Choudaha ]
  * Mirror: Add support for source vlan config
  * Mirror: Add support to show vlan info for src intf

  [ Manohar Rapeti ]
  * if: Spurious error logs messages (Bugfix: VRVDR-52346)

  [ Brian Russell ]
  * qos: don't enable dscp mapping if designation in use
  * qos: allocate a priority local designation

  [ Paul Atkins ]
  * 3.10.61

  [ Brian Russell ]
  * qos: extend mark-map to include dp

  [ Paul Atkins ]
  * 3.10.62

 -- Paul Atkins <paul.atkins@intl.att.com>  Thu, 13 Aug 2020 14:29:20 +0100

vyatta-dataplane (3.11.6) unstable; urgency=medium

  [ Gavin Shearer ]
  * cpp: add support for PIM and IP multicast

  [ Paul Atkins ]

 -- Paul Atkins <paul.atkins@intl.att.com>  Wed, 05 Aug 2020 16:23:14 +0100

vyatta-dataplane (3.11.5) unstable; urgency=medium

  [ Brian Russell ]
  * qos: restore protocol version 10

  [ Rishi Narain ]
  * SyncE: Allowing ESMC frame flow from vyatta-dataplane
  * SyncE: New feature support

  [ Ramkumar Ganapathysubramanian ]
  * Removed unnecessary error logs in L3 Interface attribute set

  [ Paul Atkins ]
  * dp_event: reorder some of the dp_events in the enum
  * event: add a public event notifier for vrf create/delete events
  * 3.10.56

  [ Charles (Chas) Williams ]
  * netvsc: increase driver limits (Bugfix: VRVDR-52360)
  * ptp: check switch nexthop interface is reachable (Bugfix: VRVDR-52447)

  [ Paul Atkins ]
  * 3.10.57

 -- Paul Atkins <paul.atkins@intl.att.com>  Wed, 05 Aug 2020 10:01:32 +0100

vyatta-dataplane (3.11.4) unstable; urgency=medium

  [ Paul Atkins ]
  * 3.10.54
  * Jenkins: change master branch target to be DANOS:Glasgow

  [ Simon Barber ]
  * Convert return string of vplsh led blink cmd to json

  [ Paul Aitken ]
  * dataplane abort due to short string in rte_jhash

  [ Ramkumar Ganapathysubramanian ]
  * Adding support for DSCP or PCP value in QoS egress-map

  [ Paul Aitken ]
  * DPI: Inconsistent use of protocol in DPI output
  * Avoid buffer overrun in sip_alg_hash

  [ Robert Shearman ]
  * 3.10.55

 -- Robert Shearman <robert.shearman@att.com>  Tue, 28 Jul 2020 09:43:59 +0100

vyatta-dataplane (3.11.3) unstable; urgency=medium

  [ Robert Shearman ]
  * fal: check for conditions that violate FAL route API contract
  * lpm: pass pd_state by reference in walk callback
  * route: update dependent routes when interface FAL L3 state changes
  * route6: update dependent routes when interface FAL L3 state changes
    (Fixes: VRVDR-50303)

  [ Paul Atkins ]
  * 3.10.52

  [ Robert Shearman ]
  * nh_common: skip over backup next-hops when fixing up protected tracking
    (Fixes: VRVDR-52257)
  * ut: add symbols for router-interface FAL object in test FAL
  * ut: test PIC edge with a gateway being used by both primary & backup

  [ Ian Wilson ]
  * npf: Add npf return code counters
  * npf: Add commands to show return code counters
  * npf: Add mechanism to filter return code show output dependent on type
  * npf: Add commands to clear return code counters
  * ut: Add function to fetch and print npf return code counts
  * npf: Change nat64 to use nat64_decision_t instead of npf_decision_t
  * npf: Increment return code counters in npf_hook_track
  * npf: Change npf_cache_all to return either a 0 or a negative return code
  * npf: Change the function used by npf_cache_all to return a return code
  * npf: Add return codes to npf_cache_all
  * npf: Add param to npf_get_cache to allow return code to be returned
  * npf: Add return codes to npf state functions
  * npf: Add return codes to npf_hook_track calls to session functions
  * npf: Add return codes to the function to rewrite l3 and l4 fields
  * npf: Add return code to npf_icmpv4_err_nat
  * npf: Change nat64 common functions to have a single return point
  * npf: Add return codes to the nat64 map and convert functions
  * npf: Add return codes to nat64
  * npf: Add optional pointer, rcp, to npf_hook_notrack parameters
  * npf: Increment l2 return code counters in bridging
  * npf: Add single return point in local firewall functions
  * npf: Increment return code counts for local firewall
  * npf: Increment return code counts for ACL firewall
  * npf: Return select detailed return code stats for nat64

  [ Paul Atkins ]
  * 3.10.53

  [ Robert Shearman ]
  * storm_ctl: fix write to heap after free when deleting an instance
    (Fixes: VRVDR-52115)
  * tests: add test for storm-control out of order profile delete
  * Makefile.am: reduce dependencies of fal_plugin_test_la

  [ Charles (Chas) Williams ]
  * main: handle sparse port configurations (Bugfix: VRVDR-49805)
  * netvsc: set more reasonable queue lengths (Bugfix: VRVDR-49805)

  [ Paul Atkins ]

 -- Paul Atkins <paul.atkins@intl.att.com>  Fri, 24 Jul 2020 16:13:59 +0100

vyatta-dataplane (3.11.2) unstable; urgency=medium

  [ bs775m ]
  * fal_plugin :add attributes for enb/dis pause frame
  * vyatta-datapath:add support for enb/dis pauseframe

  [ Charles (Chas) Williams ]
  * Correct enumeration declaration

  [ Paul Atkins ]

 -- Paul Atkins <paul.atkins@intl.att.com>  Fri, 24 Jul 2020 09:12:29 +0100

vyatta-dataplane (3.11.1) unstable; urgency=medium

  [ Mandeep Rohilla ]
  * BFD: Add support for querying max interval values supported

  [ Paul Atkins ]

 -- Paul Atkins <paul.atkins@intl.att.com>  Mon, 20 Jul 2020 21:45:59 +0100

vyatta-dataplane (3.10.70) unstable; urgency=medium

  [ aroberts ]
  * Don't allow a child shaper to exceed 99.6% of parent rate

  [ Paul Atkins ]

 -- Paul Atkins <paul.atkins@intl.att.com>  Fri, 04 Sep 2020 10:15:04 +0100

vyatta-dataplane (3.10.69) unstable; urgency=medium

  [ Charles (Chas) Williams ]
  * ptp: add additional-path support (Bugfix: VRVDR-48480)

 -- Robert Shearman <robert.shearman@att.com>  Tue, 01 Sep 2020 11:42:50 +0100

vyatta-dataplane (3.10.68) unstable; urgency=medium

  [ Paul Aitken ]
  * DPI: app groups: avoid null deref

  [ Paul Atkins ]

 -- Paul Atkins <paul.atkins@intl.att.com>  Wed, 19 Aug 2020 11:43:55 +0100

vyatta-dataplane (3.10.67) unstable; urgency=medium

  * gre: don't double free mbuf if using a gre tunnel to ourself

 -- Paul Atkins <paul.atkins@intl.att.com>  Wed, 19 Aug 2020 08:37:29 +0100

vyatta-dataplane (3.10.66) unstable; urgency=medium

  [ Robert Shearman ]
  * if: move vlan_if_get_stats to common interface code
  * gre: add support for retrieving FAL stats

  [ Paul Atkins ]

 -- Paul Atkins <paul.atkins@intl.att.com>  Mon, 17 Aug 2020 10:14:51 +0100

vyatta-dataplane (3.10.65) unstable; urgency=medium

  [ Gavin Shearer ]
  * ippf: fix issue of corrupted first byte of IPv6 address to match

  [ Paul Atkins ]

 -- Paul Atkins <paul.atkins@intl.att.com>  Mon, 17 Aug 2020 09:44:06 +0100

vyatta-dataplane (3.10.64) unstable; urgency=medium

  [ Ian Wilson ]
  * npf: Increment session stats if session matched, and the pkt is not dropped

  [ Paul Atkins ]

 -- Paul Atkins <paul.atkins@intl.att.com>  Fri, 14 Aug 2020 10:29:11 +0100

vyatta-dataplane (3.10.63) unstable; urgency=medium

  [ aroberts ]
  * Don't allow a child shaper to exceed 99.6% of parent rate

  [ Paul Atkins ]

 -- Paul Atkins <paul.atkins@intl.att.com>  Fri, 14 Aug 2020 10:26:41 +0100

vyatta-dataplane (3.10.62) unstable; urgency=medium

  [ Brian Russell ]
  * qos: extend mark-map to include dp

  [ Paul Atkins ]

 -- Paul Atkins <paul.atkins@intl.att.com>  Thu, 13 Aug 2020 10:17:11 +0100

vyatta-dataplane (3.10.61) unstable; urgency=medium

  [ Brian Russell ]
  * qos: don't enable dscp mapping if designation in use
  * qos: allocate a priority local designation

  [ Paul Atkins ]

 -- Paul Atkins <paul.atkins@intl.att.com>  Mon, 10 Aug 2020 14:46:43 +0100

vyatta-dataplane (3.10.60) unstable; urgency=medium

  [ Paul Aitken ]
  * DPI: add application group database
  * DPI: application resource groups
  * DPI: application resource group parsing
  * DPI: new APIs for application resource groups
  * DPI: add application resource groups to app firewall
  * DPI: add application resource groups to Makefile

  [ Paul Atkins ]

 -- Paul Atkins <paul.atkins@intl.att.com>  Thu, 06 Aug 2020 13:15:51 +0100

vyatta-dataplane (3.10.59) unstable; urgency=medium

  [ Karthik Murugesan ]
  * vxlan: Added null check to avoid null-pointer dereference

  [ Paul Atkins ]

 -- Paul Atkins <paul.atkins@intl.att.com>  Thu, 06 Aug 2020 08:46:48 +0100

vyatta-dataplane (3.10.58) unstable; urgency=medium

  [ Robert Shearman ]
  * controller: extend timeout for adding a port (Fixes: VRVDR-52458)

  [ Paul Atkins ]

 -- Paul Atkins <paul.atkins@intl.att.com>  Wed, 05 Aug 2020 16:25:22 +0100

vyatta-dataplane (3.10.57) unstable; urgency=medium

  [ Charles (Chas) Williams ]
  * ptp: check switch nexthop interface is reachable (Bugfix: VRVDR-52447)

  [ Paul Atkins ]

 -- Paul Atkins <paul.atkins@intl.att.com>  Wed, 05 Aug 2020 09:26:54 +0100

vyatta-dataplane (3.10.56) unstable; urgency=medium

  * dp_event: reorder some of the dp_events in the enum
  * event: add a public event notifier for vrf create/delete events

 -- Paul Atkins <paul.atkins@intl.att.com>  Tue, 04 Aug 2020 15:41:08 +0100

vyatta-dataplane (3.10.55) unstable; urgency=medium

  [ Paul Atkins ]
  * Jenkins: change master branch target to be DANOS:Glasgow

  [ Simon Barber ]
  * Convert return string of vplsh led blink cmd to json

  [ Paul Aitken ]
  * dataplane abort due to short string in rte_jhash
  * DPI: Inconsistent use of protocol in DPI output
  * Avoid buffer overrun in sip_alg_hash

 -- Robert Shearman <robert.shearman@att.com>  Tue, 28 Jul 2020 09:31:32 +0100

vyatta-dataplane (3.10.54) unstable; urgency=medium

  [ Robert Shearman ]
  * storm_ctl: fix write to heap after free when deleting an instance
    (Fixes: VRVDR-52115)
  * tests: add test for storm-control out of order profile delete
  * Makefile.am: reduce dependencies of fal_plugin_test_la

  [ Paul Atkins ]

 -- Paul Atkins <paul.atkins@intl.att.com>  Fri, 24 Jul 2020 09:51:57 +0100

vyatta-dataplane (3.10.53) unstable; urgency=medium

  [ Robert Shearman ]
  * nh_common: skip over backup next-hops when fixing up protected tracking
    (Fixes: VRVDR-52257)
  * ut: add symbols for router-interface FAL object in test FAL
  * ut: test PIC edge with a gateway being used by both primary & backup

  [ Ian Wilson ]
  * npf: Add npf return code counters
  * npf: Add commands to show return code counters
  * npf: Add mechanism to filter return code show output dependent on type
  * npf: Add commands to clear return code counters
  * ut: Add function to fetch and print npf return code counts
  * npf: Change nat64 to use nat64_decision_t instead of npf_decision_t
  * npf: Increment return code counters in npf_hook_track
  * npf: Change npf_cache_all to return either a 0 or a negative return code
  * npf: Change the function used by npf_cache_all to return a return code
  * npf: Add return codes to npf_cache_all
  * npf: Add param to npf_get_cache to allow return code to be returned
  * npf: Add return codes to npf state functions
  * npf: Add return codes to npf_hook_track calls to session functions
  * npf: Add return codes to the function to rewrite l3 and l4 fields
  * npf: Add return code to npf_icmpv4_err_nat
  * npf: Change nat64 common functions to have a single return point
  * npf: Add return codes to the nat64 map and convert functions
  * npf: Add return codes to nat64
  * npf: Add optional pointer, rcp, to npf_hook_notrack parameters
  * npf: Increment l2 return code counters in bridging
  * npf: Add single return point in local firewall functions
  * npf: Increment return code counts for local firewall
  * npf: Increment return code counts for ACL firewall
  * npf: Return select detailed return code stats for nat64

  [ Paul Atkins ]

 -- Paul Atkins <paul.atkins@intl.att.com>  Wed, 22 Jul 2020 10:10:23 +0100

vyatta-dataplane (3.10.52) unstable; urgency=medium

  [ Robert Shearman ]
  * fal: check for conditions that violate FAL route API contract
  * lpm: pass pd_state by reference in walk callback
  * route: update dependent routes when interface FAL L3 state changes
  * route6: update dependent routes when interface FAL L3 state changes
    (Fixes: VRVDR-50303)

  [ Paul Atkins ]

 -- Paul Atkins <paul.atkins@intl.att.com>  Tue, 21 Jul 2020 07:47:56 +0100

vyatta-dataplane (3.10.51) unstable; urgency=medium

  [ Mandeep Rohilla ]
  * BFD: Add support for querying max interval values supported

  [ Paul Atkins ]

 -- Paul Atkins <paul.atkins@intl.att.com>  Mon, 20 Jul 2020 21:23:09 +0100

vyatta-dataplane (3.10.50) unstable; urgency=medium

  * sanitizer: set ASAN_OPTIONS when sanitizer is used

 -- Paul Atkins <paul.atkins@intl.att.com>  Mon, 20 Jul 2020 13:36:11 +0100

vyatta-dataplane (3.10.49) unstable; urgency=medium

  [ Robert Shearman ]
  * shadow: remove the shadow port handler when an interface is freed
    (Fixes: VRVDR-52193)
  * shadow: use events for init/destroy
  * sample: fix the visit_after node declaration

  [ Paul Atkins ]

 -- Paul Atkins <paul.atkins@intl.att.com>  Mon, 20 Jul 2020 13:18:35 +0100

vyatta-dataplane (3.10.48) unstable; urgency=medium

  [ Robert Shearman ]
  * config: factor out and simplify PCI address parsing for backplane ports
  * config: parse management_port platform.conf attribute
  * dpdk-eth: add management port attribute to interface information

  [ Paul Atkins ]

 -- Paul Atkins <paul.atkins@intl.att.com>  Mon, 20 Jul 2020 08:46:22 +0100

vyatta-dataplane (3.10.47) unstable; urgency=medium

  [ Thomas Kiely ]
  * mac_limit: Remove temporary show keyword

  [ Charles (Chas) Williams ]
  * coverity: fix handling when an error is returned (Bugfix: VRVDR-52191)

  [ Robert Shearman ]
  * dpdk-eth: only remove a LAG port after the ifp using it has been freed
  * main: only close the ports after cleaning up interfaces (Fixes: VRVDR-52220)

  [ Paul Atkins ]
  * fal: provide alternate name for FAL_BFD_HW_MODE_CP_INDEPENDENT

 -- Paul Atkins <paul.atkins@intl.att.com>  Thu, 16 Jul 2020 12:02:27 +0100

vyatta-dataplane (3.10.46) unstable; urgency=medium

  [ Mike Manning ]
  * L2TPv3: Fails to be ping across tunnel using L2TPv3

  [ Robert Shearman ]
  * if: fix cleanup of DPDK ethernet interfaces (Fixes: VRVDR-52145)

  [ Paul Atkins ]
  * ut: add vars that tests can use to pass state to the fal

 -- Paul Atkins <paul.atkins@intl.att.com>  Fri, 10 Jul 2020 13:59:35 +0100

vyatta-dataplane (3.10.45) unstable; urgency=medium

  [ Nicholas Brown ]
  * Add a CODEOWNERS file

  [ Charles (Chas) Williams ]
  * vhost: fix netlink races with hotplug (Bugfix: VRVDR-50960)

  [ Paul Atkins ]

 -- Paul Atkins <paul.atkins@intl.att.com>  Wed, 08 Jul 2020 15:21:32 +0100

vyatta-dataplane (3.10.44) unstable; urgency=medium

  * main: allow the user to specify the platform_file location
  * ut: allow user to specify platform conf file

 -- Paul Atkins <paul.atkins@intl.att.com>  Tue, 07 Jul 2020 13:02:45 +0100

vyatta-dataplane (3.10.43) unstable; urgency=medium

  [ Nicholas Brown ]
  * Remove last mentions of valgrind build
  * Enable the address sanitizer as part of the jenkins build
  * use .checkpatch.conf

  [ Robert Shearman ]
  * dpdk-eth: check that ifp exists in linkwatch_change_mark_state
  * dpdk-eth: don't require ifp for updating queue state (Fixes: VRVDR-52109)

  [ Paul Atkins ]

 -- Paul Atkins <paul.atkins@intl.att.com>  Mon, 06 Jul 2020 13:29:50 +0100

vyatta-dataplane (3.10.42) unstable; urgency=medium

  [ Charles (Chas) Williams ]
  * lag: remove potentially offensive language (Bugfix: VRVDR-51820)
  * main: remove potentially offensive language (Bugfix: VRVDR-51820)
  * vrf: remove potentially offensive language (Bugfix: VRVDR-51820)
  * bridge: remove potentially offensive language (Bugfix: VRVDR-51820)
  * tests: remove potentially offensive language (Bugfix: VRVDR-51820)
  * session: remove potentially offensive language (Bugfix: VRVDR-51820)

  [ Paul Atkins ]

 -- Paul Atkins <paul.atkins@intl.att.com>  Fri, 03 Jul 2020 15:49:00 +0100

vyatta-dataplane (3.10.41) unstable; urgency=medium

  [ Robert Shearman ]
  * if: issue feature event for interface being created
  * mstp: defer creation of STP object until after bridge created in FAL
    (Fixes: VRVDR-52083)
  * bridge: fix duplicate FAL br_new_port notification (Fixes: VRVDR-52084)
  * ut: validate FAL contract for bridge-port objects

  [ Thomas Kiely ]
  * mac_limit: Rename "mac-count" command to "limit status"

  [ Brian Russell ]
  * qos: update fal global map when resource group changes

  [ Paul Atkins ]

 -- Paul Atkins <paul.atkins@intl.att.com>  Fri, 03 Jul 2020 14:22:05 +0100

vyatta-dataplane (3.10.40) unstable; urgency=medium

  [ harios ]
  * Fix done for nexthop as IPv4 mapped IPv6 address

  [ Robert Shearman ]
  * main: swap order of checks on closing ports (Fixes: VRVDR-52095)
  * if: make promiscuity apply to VLANs as well as MAC addresses
    (Fixes: VRVDR-52049)
  * capture: remove interface-type check for setting promiscuity

  [ Paul Atkins ]

 -- Paul Atkins <paul.atkins@intl.att.com>  Fri, 03 Jul 2020 09:06:51 +0100

vyatta-dataplane (3.10.39) unstable; urgency=medium

  [ Robert Shearman ]
  * ut: add dp1 prefix to switchports
  * devinfo: change if_port_info to not require an ifp
  * master: avoid needing ifp present when adding/deleting ports
  * if: classify backplane ports as dataplane interfaces
  * if: clean up life-cycle of DPDK ethernet interface objects
    (Closes: VRVDR-51844)
  * if: remove missed link & unspec address handling
  * if: remove missed IP address & netconf handling (Closes: VRVDR-51845)
  * if: remove unused hwport incomplete infra

  [ Paul Atkins ]

 -- Paul Atkins <paul.atkins@intl.att.com>  Thu, 02 Jul 2020 08:52:24 +0100

vyatta-dataplane (3.10.38) unstable; urgency=medium

  [ Robert Shearman ]
  * shadow: remove superfluous interface netlink state management

  [ Paul Atkins ]

 -- Paul Atkins <paul.atkins@intl.att.com>  Wed, 01 Jul 2020 13:24:13 +0100

vyatta-dataplane (3.10.37) unstable; urgency=medium

  [ Paul Aitken ]
  * DPI: add nDPI debugging
  * DPI: load optional nDPI protocols and categories

  [ Charles (Chas) Williams ]
  * unit tests: fix mbuf debuggging (Bugfix: VRVDR-51987)
  * crypto: fix mbuf debugging (Bugfix: VRVDR-51987)
  * mpls: reject short packets (Bugfix: VRVDR-51987)

  [ Paul Atkins ]

 -- Paul Atkins <paul.atkins@intl.att.com>  Wed, 01 Jul 2020 09:22:12 +0100

vyatta-dataplane (3.10.36) unstable; urgency=medium

  * control: add a comment to request new commands in protobuf format
  * dpdk_eth_if: don't dump ports that have been unplugged
  * if: in ifnet_byethname skip over unplugged interfaces
  * hotplug: mark the interface as unplugged at the start of processing
  * dpdk_eth_if: don't assume that info.driver_name is valid

 -- Paul Atkins <paul.atkins@intl.att.com>  Wed, 24 Jun 2020 09:07:45 +0100

vyatta-dataplane (3.10.35) unstable; urgency=medium

  [ Shweta Choudaha ]
  * Backplane:Shut DPDK bkplane ports post fal cleanup

  [ Paul Atkins ]

 -- Paul Atkins <paul.atkins@intl.att.com>  Fri, 19 Jun 2020 16:18:37 +0100

vyatta-dataplane (3.10.34) unstable; urgency=medium

  [ Ethan Li ]
  * bfd-hw: add FAL attribute for BFD hw running mode

  [ Nicholas Brown ]
  * sample plugin and test code only using public API
  * The test code for the sample plugin should also a plugin

  [ Ian Wilson ]
  * npf: Set custom timeout in dataplane session after session is created
  * npf: Add option to cache pkt without updating the cache grouper data
  * npf: Move _npf_cache_all_at in order to avoid forward reference

  [ Thomas Kiely ]
  * Avoid unnecessary unapply of mac limit feature

  [ Mandeep Rohilla ]
  * BR_VLAN_SET: Api to determine if vlan set is empty
  * BR_VLAN_SET UT: unit tests for the vlan set empty api

  [ Paul Atkins ]
  * ut: func to verify state based on pb show should use void *

 -- Paul Atkins <paul.atkins@intl.att.com>  Fri, 19 Jun 2020 09:02:21 +0100

vyatta-dataplane (3.10.33) unstable; urgency=medium

  [ Ian Wilson ]
  * cgnat: Several small cosmetic changes to cgnat
  * cgnat: Add 2-tuple sessn to hash table if it fails to be added directly
  * cgnat: Move 2-tuple session inspection code into separate function
  * cgnat: Block outbound flow if max-dest-per-session reached
  * cgnat: Block inbound packets if max-dest-per-session reached
  * cgnat: Increase maximum configurable max-dest-per-session to 128
  * ut: Fixup cgnat25 to expect an ICMP error
  * cgnat: Remove interface config store and replay mechanism
  * ut: Remove cgnat14 test for interface store and replay mechanism

  [ Paul Atkins ]

 -- Paul Atkins <paul.atkins@intl.att.com>  Tue, 16 Jun 2020 10:32:46 +0100

vyatta-dataplane (3.10.32) unstable; urgency=medium

  [ Mandeep Rohilla ]
  * DP_EVENT: Add new event for MTU change notifications
  * MTU: Register QoS's intereset in MTU change
  * MTU: Don't bounce the port when changing the MTU

  [ Paul Atkins ]

 -- Paul Atkins <paul.atkins@intl.att.com>  Fri, 12 Jun 2020 11:54:49 +0100

vyatta-dataplane (3.10.31) unstable; urgency=medium

  [ Ian Wilson ]
  * npf: Simplify and enhance the api for fetching address group json

  [ Paul Atkins ]

 -- Paul Atkins <paul.atkins@intl.att.com>  Fri, 12 Jun 2020 11:14:46 +0100

vyatta-dataplane (3.10.30) unstable; urgency=medium

  [ Robert Shearman ]
  * debian: don't suppress changelog generation
  * Pull JSON writer code out into a shared library (Fixes: VRVDR-51389)

  [ Paul Atkins ]

 -- Paul Atkins <paul.atkins@intl.att.com>  Tue, 09 Jun 2020 09:24:36 +0100

vyatta-dataplane (3.10.29) unstable; urgency=medium

  [ Srinivas Narayan ]
  * Check if next hop is non-NULL before de-referencing it

  [ Paul Atkins ]

 -- Paul Atkins <paul.atkins@intl.att.com>  Tue, 09 Jun 2020 08:40:38 +0100

vyatta-dataplane (3.10.28) unstable; urgency=medium

  [ Charles (Chas) Williams ]
  * conf: allow dev_flags to be filtered (Bugfix: VRVDR-48438)
  * ixgbe: do not use the LSC interrupt (Bugfix: VRVDR-48438)
  * ifconfig: allow inspection of the lsc status
  * vhost: do not wait forever for QMP (Bugfix: VRVDR-51099)

  [ Paul Atkins ]

 -- Paul Atkins <paul.atkins@intl.att.com>  Fri, 05 Jun 2020 10:16:49 +0100

vyatta-dataplane (3.10.27) unstable; urgency=medium

  [ Ian Wilson ]
  * nat64: Only dereference the session sentry once
  * nat64: Free memory before returning in nat64_create error case

  [ Robert Shearman ]
  * storm_ctl: avoid redundant FAL update when adding threshold for new type
  * storm_ctl: move fal_policer_modify_profile function down
  * storm_ctl: make threshold removal FAL state symmetric (Fixes: VRVDR-51406)

  [ Paul Atkins ]
  * lpm6: fix check for depth when removing /24

 -- Paul Atkins <paul.atkins@intl.att.com>  Thu, 04 Jun 2020 12:28:06 +0100

vyatta-dataplane (3.10.26) unstable; urgency=medium

  [ Mark Gillott ]
  * if: migrate hardware port completion to separate function
  * if: replace NEWPORT with INIPORT & ADDPORT (Fixes: VRVDR-46511)
  * if: postpone snapshot request until port initialisation complete
    (Fixes: VRVDR-46511)

  [ Paul Atkins ]

 -- Paul Atkins <paul.atkins@intl.att.com>  Fri, 29 May 2020 14:15:43 +0100

vyatta-dataplane (3.10.25) unstable; urgency=medium

  [ Paul Aitken ]
  * DPI: fix memleaks in dpi_ctor
  * DPI: make initialisation return errno

  [ Robert Shearman ]
  * ip_rt_protobuf: fix coverity resource leak reports (Fixes: VRVDR-51284)

  [ Ian Wilson ]
  * cgnat: Return NAT pool "full" (np_full) json to control plane

  [ ak487r ]
  * tests: remove ipv6 ND Solicitation tests for originating firewall

  [ Ian Wilson ]
  * cgnat: Max dest per session only allows powers of two

  [ Tom Kiely ]
  * MAC Limit: Add a new attr for mac limit on port/vlan
  * MAC Limit: Add a new log type flag for mac limiting feat
  * MAC Limit: Add support for creating MAC limiting profiles
  * MAC Limit: Add support mac limit entry based on port/vlan
  * MAC Limit: Apply mac limiting in the FAL
  * MAC Limit: Add hooks for applying mac limiting based on dp events
  * MAC Limit: Add support for show command
  * Add Unit Tests for MAC limiting feature.

  [ Paul Atkins ]

 -- Paul Atkins <paul.atkins@intl.att.com>  Fri, 29 May 2020 12:13:11 +0100

vyatta-dataplane (3.10.24) unstable; urgency=medium

  [ Paul Atkins ]
  * main: add a wrapper to unregister a thread with rcu
  * ip_forward: remove references to next_hop_v6

  [ Robert Shearman ]
  * route: set some missing address family types
  * route_v6: set some missing address family types
  * mpls: set some missing address family types

  [ Paul Atkins ]
  * main: make ASSERT_MASTER public

 -- Paul Atkins <paul.atkins@intl.att.com>  Fri, 22 May 2020 11:01:09 +0100

vyatta-dataplane (3.10.23) unstable; urgency=medium

  [ Paul Atkins ]
  * debian: define prefix in the libyattafal .pc file

  [ Paul Carson ]
  * Forward PPP CHAP traffic to PPP (Fixes: VRVDR-49231)

  [ Derek Fawcus ]
  * NPF: Use ICMP opcode defines, not magic values
  * NPF: Adjust ICMP opcode generation
  * NPF: Enable matching of ICMP classes in ncode
  * Update checkpath warnings in use

  [ Paul Atkins ]

 -- Paul Atkins <paul.atkins@intl.att.com>  Thu, 21 May 2020 10:40:12 +0100

vyatta-dataplane (3.10.22) unstable; urgency=medium

  [ Robert Shearman ]
  * debug_strip: add build-ids to package metadata
  * Generate -dbgsym packages per binary package (Fixes: VRVDR-50948)

  [ Shweta Choudaha ]
  * flow_cache: Use get_lcore_max to get max lcoreid

  [ Paul Atkins ]

 -- Paul Atkins <paul.atkins@intl.att.com>  Tue, 19 May 2020 10:59:05 +0100

vyatta-dataplane (3.10.21) unstable; urgency=medium

  [ Paul Atkins ]
  * nd6_nbr: when storing the v6 addr use sockaddr_storage not sockaddr

  [ Gavin Shearer ]
  * nat64: check rule group name of rule is set before accessing it

  [ Paul Atkins ]
  * main: make sure that we don't register rcu thread twice

  [ Charles (Chas) Williams ]
  * dpdk: get dev_info before closing (Bugfix: VRVDR-51041)

  [ Paul Atkins ]

 -- Paul Atkins <paul.atkins@intl.att.com>  Mon, 18 May 2020 19:29:08 +0100

vyatta-dataplane (3.10.20) unstable; urgency=medium

  [ Paul Aitken ]
  * DPI: new APIs to support application name database
  * DPI: new APIs to support application type database
  * DPI: new APIs for user-defined applications
  * DPI: new APIs to allow packet processing by nDPI
  * DPI: change --without-dpi to build without nDPI
  * DPI: add new files to makefile
  * DPI: remove redundant files
  * DPI: don't need to include DPI
  * DPI: remove Qosmos from dpi_internal.h, add new APIs
  * DPI: update app_cmds.c includes
  * DPI: dpi_public.c to call the engine-based APIs
  * DPI: update DPI rprocs to engine-based APIs
  * DPI: remove app database from npf_ext_app.c
  * DPI: update app FW DPI rprocs to use engine-based APIs
  * DPI: update L3 DPI pipeline to use engine-based APIs
  * DPI: add new engine-based APIs to dpi.c
  * DPI: add libndpi-dev build dependency

  [ Paul Atkins ]

 -- Paul Atkins <paul.atkins@intl.att.com>  Mon, 18 May 2020 15:32:27 +0100

vyatta-dataplane (3.10.19) unstable; urgency=medium

  [ ak487r ]
  * npf: add originating firewall
  * tests: add ipv4 tcp slowpath tests for originating firewall
  * tests: add ipv6 tcp slowpath tests for originating firewall
  * tests: add ipv4 icmp packet to big tests for originating firewall
  * tests: add ipv6 icmp packet to big tests for originating firewall
  * tests: add ipv6 ND Advertisement tests for originating firewall
  * tests: add ipv6 ND Solicitation tests for originating firewall
  * tests: add ipv4 echo reply by cgnat for originating firewall

  [ Paul Atkins ]
  * ut: fix issue with buffer size when comparing one-of
  * nh_common: change 1 to 1ull when using it to shift 64 bit numbers
  * nh_common: when updating map get the count from the bitmap
  * nh_common: on nh_map init leave space for unusable primaries
  * nh_common: use CMM macros when reading/modifying the usability flag
  * nh_common: reinit nh map contents if collisions when marking unusable
  * nh_common: let paths be marked usable and unusable
  * ut: tests for pic edge where a path is made usable
  * route6: display the next hop map for v6 routes
  * ut: remove extra whitespace in pic edge tests
  * ut: add an ipv6 pic edge test
  * route: register path_state functions with event infra for cleanup

 -- Paul Atkins <paul.atkins@intl.att.com>  Mon, 18 May 2020 13:56:55 +0100

vyatta-dataplane (3.10.18) unstable; urgency=medium

  [ Sanjay Iyer ]
  * hw-bfd: Add additional FAL attributes (Fixes: VRVDR-50399)

  [ Paul Atkins ]

 -- Paul Atkins <paul.atkins@intl.att.com>  Fri, 15 May 2020 17:24:01 +0100

vyatta-dataplane (3.10.17) unstable; urgency=medium

  [ Paul Atkins ]
  * nh_common: check if a nh is unusable before marking as unusable
  * nh_common: don't put an unusable nh into the map at init time
  * nh_common: add a bitmask to track usable next_hops
  * ut: allow for checking for one of many expected strings
  * ut: further tests for pic edge

  [ Gavin Shearer ]
  * nat: add support in apm for multiple port maps based on protocol
  * nat: rename fields in port_prot structure
  * nat: add passing in IP proto to apm port request fns
  * nat: update per-rule nat statistics to be per-protocol
  * nat: pass back in JSON the per-protocol rule used counts
  * nat: add warning if changing port pool for separate ICMP pool

  [ Paul Atkins ]

 -- Paul Atkins <paul.atkins@intl.att.com>  Fri, 15 May 2020 13:40:54 +0100

vyatta-dataplane (3.10.16) unstable; urgency=medium

  [ Robert Shearman ]
  * if: fix typo in ifop_uninit comment
  * bridge: issuing FAL delport notifications for members on bridge delete
    (Fixes: VRVDR-51123)

  [ Srinivas Narayan ]
  * npf: Add a flag to enable hash table linkage for rules
  * npf: add hash table linkage for rules

  [ Paul Atkins ]
  * nh_common: change api to mark path unusable to also allow usable

 -- Paul Atkins <paul.atkins@intl.att.com>  Fri, 15 May 2020 11:53:04 +0100

vyatta-dataplane (3.10.15) unstable; urgency=medium

  [ Dewi Morgan ]
  * dataplane: add dp_ifnet_admin_status api

  [ Paul Atkins ]
  * nh_common: when a next_hop is marked unusable update the fal
  * urcu: add an API to allow a thread to register with urcu
  * dpdk_linkwatch: on link down mark paths unusable

  [ Robert Shearman ]
  * fal: signal backup paths

  [ Paul Atkins ]

 -- Paul Atkins <paul.atkins@intl.att.com>  Wed, 13 May 2020 16:27:47 +0100

vyatta-dataplane (3.10.14) unstable; urgency=medium

  [ Srinivas Narayan ]
  * npf: Add flags to skip stats maintenance
  * npf: Skip stats allocation if NO_STATS flag is set
  * npf: Add NULL checks for rule stats where necessary
  * npf: Skip stats allocation for IPsec rulesets
  * npf: Use NO_STATS flag to optimize high level ops

  [ Simon Barber ]
  * Set the l3 length of Site-2-Site Packets for TX on spath

  [ Paul Atkins ]
  * ut: move the pic edge tests into dp_test_ip_pic_edge.c
  * nh_common: change the nexthop to have a struct_ip addr
  * nh_common: rename nexthop_create_copy
  * mpls: make nh_outlabels_copy copy all labels
  * nh_common: add a function to copy a next_hop and use instead of memcpy
  * nh_common: provide apis to help do a modify of an active next_hop_list
  * nh_common: store the number of primary paths in the next_hop_list
  * nh_common: store the protected next_hops in a 2 level hash
  * nh_common: use a nh_map when a next_hop_list has backup paths
  * route: Add an api to allow plugins to provide path state
  * nh_common: add a ptr back from the NH to the NH list
  * nh_common: update sw forwarding state when a NH becomes unusable
  * ut: ip pic edge tests
  * ut: ip pic edge tests with traffic
  * nh_common: fix typos in comments
  * nh_common: when tracking nexthops with backups, skip those with no ifp

 -- Paul Atkins <paul.atkins@intl.att.com>  Wed, 13 May 2020 08:43:08 +0100

vyatta-dataplane (3.10.13) unstable; urgency=medium

  [ Nicholas Brown ]
  * update autconf dpdk check to check for 19.11

  [ Robert Shearman ]
  * protobuf: fix typo in description of mpls_labels field

  [ Srinivas Narayan ]
  * flow-cache: Add API prototypes for flow-cache
  * flow-cache: Move crypto pkt buffer definition
  * flow-cache: Rename pr_cache* to flow_cache*
  * flow-cache: Rename variable used for flow_cache_entry
  * flow-cache: Move address union definition to make it re-usable
  * flow-cache: Migrate addresses to common definition
  * flow-cache: Enable support for IPv6
  * flow-cache: refactor common code invoking flow_cache_add
  * flow-cache: Decouple flow cache from crypto per-core block
  * flow-cache: use accessors for rule and context
  * flow-cache: add a bit to identify packets not matching any rule
  * flow-cache: Add support for caching negative matches
  * flow-cache: Create cache entries for cleartext packets
  * flow-cache: Skip further processing on cache match for cleartext packet
  * flow-cache: Avoid de-referencing policy rule unless present
  * flow-cache: Use rss hash if present in buffer
  * flow-cache: Add support for aging
  * flow-cache: refactor code to dump cache
  * flow-cache: Move flow-cache infra to separate module
  * flow-cache: Emit hit counts
  * flow-cache: split flow cache dump into smaller functions
  * flow-cache: Update comments to use 'flow cache'
  * flow-cache: rename crypto specific function & macro
  * flow-cache: Reorder fields to remove holes in structure

  [ Shweta Choudaha ]
  * backplane: use device max_mtu for backplane intf

  [ Paul Atkins ]

 -- Paul Atkins <paul.atkins@intl.att.com>  Tue, 12 May 2020 12:13:28 +0100

vyatta-dataplane (3.10.12) unstable; urgency=medium

  * debian: update dependency on vyatta-dpdk-swport

 -- Paul Atkins <paul.atkins@intl.att.com>  Mon, 11 May 2020 14:31:12 +0100

vyatta-dataplane (3.10.11) unstable; urgency=medium

  [ Brian Russell ]
  * qos: fix legacy map show

  [ Nicholas Brown ]
  * git ignore more debian package install directories
  * dataplane-dev does not have a dependency on the test binary

  [ Robert Shearman ]
  * route_v6: move handle_route6 function to ip_netlink.c
  * if: rename incomplete_route_add function
  * protobuf: add definition for route updates from the RIB
  * ip_rt_protobuf: add support for decoding protobuf route updates
  * tests: add support for protobuf route messages
  * ip_rt_protobuf: add support for installing backup paths
  * tests: add test for routes with backup paths
  * ecmp: move netlink handling to ip_netlink.c
  * ip_rt_protobuf: preserve display behaviour for MPLS deagg routes

  [ Paul Atkins ]

 -- Paul Atkins <paul.atkins@intl.att.com>  Mon, 11 May 2020 11:49:36 +0100

vyatta-dataplane (3.10.10) unstable; urgency=medium

  [ Mike Larson ]
  * Typo in include guard

  [ Shweta Choudaha ]
  * Add support for I40E X722 device

  [ Charles (Chas) Williams ]
  * dpdk: 19.11: struct ether_addr to struct rte_ether_addr
    (Bugfix: VRVDR-45636)
  * dpdk: 19.11; is_*_ether_addr to rte_is_*_ether_addr (Bugfix: VRVDR-45636)
  * dpdk: 19.11: e_RTE_METER_COLORS to RTE_COLORS (Bugfix: VRVDR-45636)
  * dpdk: 19.11: rename struct *_hdr to struct rte_*_hdr (Bugfix: VRVDR-45636)
  * dpdk: 19.11: ETHER_* to RTE_ETHER_* (Bugfix: VRVDR-45636)
  * dpdk: 19.11: add alignment to packed structs (Bugfix: VRVDR-45636)
  * dpdk: 19.11: fix swport unit tests (Bugfix: VRVDR-45636)
  * dpdk: 19.11: update build depdendencies (Bugfix: VRVDR-45636)

  [ Paul Atkins ]

 -- Paul Atkins <paul.atkins@intl.att.com>  Mon, 11 May 2020 09:13:58 +0100

vyatta-dataplane (3.10.9) unstable; urgency=medium

  [ Gavin Shearer ]
  * alg: ensure parent session active before linking child

  [ Paul Atkins ]
  * 3.9.108

  [ Charles (Chas) Williams ]
  * crypto: count burst buffer full as drops (Bugfix: VRVDR-50279)
  * crypto: count most errors as proto drops (Bugfix: VRVDR-50279)
  * crypto: eliminate macro usage (Bugfix: VRVDR-50279)
  * crypto: count packets against tunnel interface (Bugfix: VRVDR-50279)
  * crypto: do not count failed packets (Bugfix: VRVDR-50279)

  [ Paul Atkins ]
  * 3.9.109

  [ Mark Gillott ]
  * Register event operations only on first use (Fixes: VRVDR-50621)
  * Capture portmonitor replay errors (Fixes: VRVDR-50621)

  [ Paul Atkins ]
  * 3.9.110

  [ Charles (Chas) Williams ]
  * vhost: fix QMP communication (Bugfix: VRVDR-50745)

  [ Paul Atkins ]
  * 3.9.111

  [ Nicholas Brown ]
  * Add new public API dp_pipeline_is_feature_enabled_by_inst()

  [ Paul Atkins ]
  * 3.9.112

  [ Mark Gillott ]
  * pipeline: add initialiser to declaration of storage_ctx

  [ Nicholas Brown ]
  * Install test headers into the correct path from Makefile
  * dataplane_test in it's own package

  [ Gavin Shearer ]
  * nat64: make per-rule 'used' count be decremented
  * nat64: set full range for overload start/stop ports

  [ Mark Gillott ]
  * pcap: serialise access to capture console socket (Fixes: VRVDR-50937)

  [ Paul Atkins ]

 -- Paul Atkins <paul.atkins@intl.att.com>  Wed, 06 May 2020 14:13:12 +0100

vyatta-dataplane (3.10.8) unstable; urgency=medium

  [ Mike Larson ]
  * Add helper functions for protobuf

  [ Paul Atkins ]
  * nh_common: use a common version of nh_get_lables
  * nh_common: use a common version of nh_get_flags
  * mpls: use dp_nh_get_ifp instead of nh_get_if
  * nh_common: use a common version of nexthop_mp_select
  * route: add a family parameter to nexthop_select
  * route6: add a family parameter to nexthop6_select
  * crypto: crypto_policy_handle_packet_outbound_checks to use common nh
  * crypto: pr_feat_attach should use a single nh instead of a union
  * nh_common: use a common version of nexthop_select
  * nh: change nh_select so that it takes a family not a nh_type
  * nh: use nexthop_select instead of nh_select
  * mpls: make mpls_label_table_lookup return a next_hop ptr
  * mpls: make mpls_unlabeled_input return a struct next_hop *
  * mpls: modify mpls_oam_v4_lookup to use a next_hop instead of a union
  * mpls: change mpls_label_table_ins_lbl_internal to take a next_hop ptr
  * mpls: change mpls_label_table_insert_label to take a next_hop ptr
  * mpls: change mpls_label_table_add_reserved_labels to use a next_hop ptr
  * mpls: nh_fwd_mpls should take a struct next_hop ptr
  * mpls: change nh_eth_output_mpls to take a struct next_hop ptr
  * mpls: change nh_mpls_ip_fragment to take a struct next_hop ptr
  * mpls: change nh_mpls_forward to take a struct next_hop ptr
  * mpls: change mpls_labeled_forward to use a struct next_hop ptr
  * mpls: change mpls_unlabeled_forward to use a struct next_hop ptr
  * ecmp: change ecmp_mpls_create to return a struct next_hop ptr
  * mpls: change mpls_route_change to use a struct next_hop ptr
  * crypto: make crypto_policy_check_outbound take a struct next_hop **
  * l3_v4_ipsec: use struct next_hop instead of the nh union
  * l3_v6_ipsec: use struct next_hop instead of the nh union
  * shadow: use struct next_hop instead of the nh union nin spath_reader
  * nh: remove union next_hop_v4_or_v6_ptr as it is no longer used
  * crypto: tidy up code in crypto_policy_check_outbound
  * crypto: remove common code in crypto_policy_feat_attach_by_reqid
  * crypto: remove  common code in policy_bind_feat_attach
  * crypto: remove common code in policy_rule_to_json
  * shadow: commonise next_hop code in spath_reader
  * nh_common: make some of the nexthop functions static
  * nh: move the final funcs from nh.c and delete the file
  * mpls: move nh_fwd_ret into mpls_forward.c as that is the only user
  * nh: remove definition of NH_STRING_MAX as it is unused
  * mpls: remove duplicate code in mpls_route_change
  * nh_common: move enum nh_type into nh_common.h
  * nh_common: include mpls.h as it uses the outlabels defined there
  * nh_common: include ip_addr.h as it uses the ip_addr defined there
  * route: include if_llatbl.h as it use symbols defined there
  * l3_v4_encap: include if_llatbl.h as it use symbols defined there
  * nh: move enum nh_type to nh_common.h and remove nh.h
  * nh_common: rename next_hop_u to next_hop_list

 -- Paul Atkins <paul.atkins@intl.att.com>  Fri, 01 May 2020 10:11:41 +0100

vyatta-dataplane (3.10.7) unstable; urgency=medium

  [ Nicholas Brown ]
  * Git Ignore generated library files

  [ Robert Shearman ]
  * vlan_modify: fix json writing unwinding for no interfaces
    (Fixes: VRVDR-50839)
  * fal: add FAL next-hop attributes for PIC Edge (Closes: VRVDR-50739)
  * fal: add memory management functions
  * if: use RCU for interface fal_l3 field
  * storm_control: use RCU for instance sci_fal_obj array
  * tests: use FAL memory helpers in test plugin

  [ Paul Atkins ]

 -- Paul Atkins <paul.atkins@intl.att.com>  Fri, 01 May 2020 08:19:56 +0100

vyatta-dataplane (3.10.6) unstable; urgency=medium

  [ Paul Atkins ]
  * ut: change the size of the rings on the tx/rx interfaces
  * ut: provide apis for injecting and getting tx'ed packets
  * ut: add a new test for qos bursts

  [ Robert Shearman ]
  * vlan_modify: don't create filter chain unless there's an action we handle
    (Fixes: VRVDR-50709)
  * vlan_modify: remove some noisy log messages (Fixes: VRVDR-50711)

  [ Mike Larson ]
  * Protobuf support files need to be exported for plug-in
  * Move install location for protobuf generated files
  * Export more UT functions/headers
  * Update pkg-config path for dev
  * Set up dependency correctly for proto projects

  [ Paul Atkins ]
  * route: make the gateway in a next hop a union of v4/v6
  * route: change order of fields in struct next_hop_u
  * mpls: include stdbool.h as the header file uses bool
  * nh_common: add a new nh_common file to contain core nh code
  * route6: make the v6 route code use the common 'struct next_hop'
  * nh_common: move struct next_hop_u into nh_common.h
  * nh_common: remove struct next_hop_v6_u, use the v4/v6 version
  * nh_common: move the struct nexthop_hash_key to nh_common header file
  * route6: use the common nexthop_hash_key structure
  * nh_common: move struct nexthop_table into nh_common.h
  * route6: use the common nexthop table definition
  * nh_common: add code to allow registration per AF
  * nh_common: add common funcs to get/set ifp from nh
  * route6: move route_v6_init and route_v6_uninit lower in file
  * route: register hash functions with nh_common
  * route6: register hash functions with nh_common
  * route: don't use global nh_tbl var from nexthop_new
  * route: modify the debug in nexthop_reuse to add the af
  * nh_common: make the nexthop_lookup function common
  * route6: use the common nexthop_lookup function
  * fal: use a common version of next_hop_to_packet_action
  * fal: use a common version of next_hop_group_packet_action
  * fal: use a common version of next_hop_to_attr_list
  * fal: use a common version of fal_ip_new_next_hops
  * nh_common: use a common version of nexthop_reuse
  * nh_common: use a common version of nexthop_hash_insert
  * route6: pass an address family into nexthop6_new
  * route6: use NEXTHOP_HASH_TBL_SIZE instead of the v6 specific version
  * nh_common: use a common version of nexthop_alloc
  * nh_common: use a common version of nexthop_destroy
  * route6: change nexthop6_new to take a proto field
  * nh_common: use a common version of nexthop_new
  * route: modify nexthop_create to take a struct ip_addr for the gateway
  * route6: modify nexthop6_create to take a struct ip_addr for the gateway
  * nh_common: use a common version of nexthop_create
  * fal: use a common version of fal_ip_del_next_hops
  * nh_common: use a common version of nh_is_neigh_present
  * nh_common: use a common version of nh_is_neigh_created
  * nh_common: use a common version of nh_get_lle
  * route: add a family parameter to nexthop_put
  * route6: add a family parameter to nexthop6_put
  * nh_common: use a common version of nexthop_put
  * nh_common: use a common version of nexthop_create_copy
  * route: add a family parameter to nexthop_hash_del_add
  * route6: add a family parameter to nexthop6_hash_del_add
  * nh_common: use a common version of nexthop_hash_del_add
  * nh_common: use a common version of nh_is_connected
  * nh_common: use a common version of nh_is_local
  * nh_common: use a common version of nh_is_gw
  * route: add a family parameter to nh4_set_neigh_present
  * route6: add a family parameter to nh6_set_neigh_present
  * nh_common: use a common version of nh_set_neigh_present
  * route: add a family parameter to nh4_clear_neigh_present
  * route6: add a family parameter to nh6_clear_neigh_present
  * nh_common: use a common version of nh_clear_neigh_present
  * route: add a family parameter to nh4_set_neigh_created
  * route6: add a family parameter to nh6_set_neigh_created
  * nh_common: use a common version of nh_set_neigh_created
  * route: add a family parameter to nh4_clear_neigh_created
  * route6: add a family parameter to nh6_clear_neigh_created
  * nh_common: use a common version of nh_clear_neigh_created
  * nh_common: use a common version of nextu_nc_count
  * nh_common: use a common version of nextu_find_path_using_ifp
  * nh_common: use a common version of nextu_is_any_connected
  * route: add a family parameter to route_nh_replace
  * route: add a family parameter to route6_nh_replace
  * fal: move next_hop_group_packet_action higher in file
  * fal: use next_hop_group_packet_action when creating new ip nhs

 -- Paul Atkins <paul.atkins@intl.att.com>  Wed, 29 Apr 2020 08:42:25 +0100

vyatta-dataplane (3.10.5) unstable; urgency=medium

  [ Srinivas Narayan ]
  * Refactor use of grouper2 functions into separate module
  * rte-acl: determine ruleset size at creation time
  * rte-acl: Add packet matching abstraction
  * rte-acl: migrate ruleset to packet match abstraction API
  * rte-acl: Rename npf_grouper_cb_data and make it public
  * rte-acl: Add rte-acl based implementation of packet matching callbacks
  * rte-acl: Set up crypto callbacks for using rte-acl
  * rte-acl: Pass rule group as part of the context to match function
  * rte-acl: Add API to find rule in a group
  * rte-acl: Add API to determine if ruleset uses cache
  * rte-acl: Update crypto callback for match API
  * rte-acl: Use NPF cache only if ruleset requires it
  * rte-acl: skip using npf-cache if ruleset doesn't rely on it
  * rte-acl: Only invoke classifier for non-empty rulesets
  * rte-acl: Streamline call flow in npf_ruleset_inspect

  [ Paul Atkins ]

 -- Paul Atkins <paul.atkins@intl.att.com>  Mon, 27 Apr 2020 08:09:24 +0100

vyatta-dataplane (3.10.4) unstable; urgency=medium

  * Revert "Protobuf support files need to be exported for plug-in"
  * Revert "Move install location for protobuf generated files"
  * Revert "Export more UT functions/headers"
  * Revert "Update pkg-config path for dev"

 -- Paul Atkins <paul.atkins@intl.att.com>  Fri, 24 Apr 2020 09:18:28 +0100

vyatta-dataplane (3.10.3) unstable; urgency=medium

  [ Paul Atkins ]
  * ut: mark dp_test_crypto_perf_scale tests as DONT_RUN

  [ Mike Larson ]
  * Protobuf support files need to be exported for plug-in
  * Move install location for protobuf generated files
  * Export more UT functions/headers
  * Update pkg-config path for dev

  [ Paul Atkins ]

 -- Paul Atkins <paul.atkins@intl.att.com>  Fri, 24 Apr 2020 08:21:26 +0100

vyatta-dataplane (3.10.2) unstable; urgency=medium

  [ Mark Gillott ]
  * pcap: run FAL updates on master thread (Fixes: VRVDR-50581)

  [ Paul Atkins ]
  * 3.9.105

  [ Nicholas Brown ]
  * master branch is targeting 2005 release
  * Restore .gitlint file
  * Identify hidden files that should not be ignored

  [ Gavin Shearer ]
  * l3acl: don't commit rules to HW on event IF_FEAT_MODE_EVENT_L3_ENABLED

  [ Ian Wilson ]
  * cgnat: Obsolete some error counts, and add echo-req count to summary

  [ Nicholas Brown ]
  * Remove copyright and license assertion output

  [ Paul Atkins ]
  * ipv4_rsmbl: If we detect duplicate fragments then clean up properly
  * ipv4_rsmbl: check all previous frags to determine duplicates

  [ Srinivas Narayan ]
  * ipsec-ut: Update crypto UTs to support policy count verification
  * ipsec-ut: Force NPF cleanup at the end of s2s suites
  * ipsec-ut: Add NPF cleanup calls to multi-tunnel tests
  * ipsec-ut: Add a test to measure time to setup/teardown 500 tunnels
  * ipsec-ut: Increase poll interval for crypto policy display
  * crypto: Add 'brief' option to 'ipsec spd' command
  * crypto: Add total and live policy counts
  * ipsec-ut: Update UT to use 'brief' cmd and live policy count
  * UT: Add API to specify polling interval for json state
  * ipsec-ut: Update polling interval and count based on new API

  [ Paul Atkins ]
  * ipv4_rsmbl: drop fragment if it includes previously rx'ed bytes
  * ut: enhance the ipv4 duplicate fragment tests
  * ipv6_rsmbl: If we detect duplicate fragments then clean up properly
  * ipv6_rsmbl: check all previous frags to determine duplicates
  * ipv6_rsmbl: drop fragment if it includes previously rx'ed bytes
  * if: make if_output_features always inline
  * l2_vlan_mod: rename the vlan_mod pipline feature file
  * l2_vlan_mod: add a new pipeline node for egress vlan modify
  * portmonitor: add a new pipeline node for output portmonitor
  * capture: add a new pipeline node for output capture
  * if: split if_output into an internal and external version
  * if: remove if_output_features and call the feat point directly
  * if: make the pipeline call if_output_internal
  * 3.9.106

  [ Ian Wilson ]
  * npf: Optimal address-group show output including host addresses

  [ Robert Shearman ]
  * pipeline: use correct ifp for egress vlan modify feature
    (Fixes: VRVDR-50708)

  [ Paul Atkins ]
  * 3.9.107

 -- Paul Atkins <paul.atkins@intl.att.com>  Tue, 21 Apr 2020 09:40:00 +0100

vyatta-dataplane (3.10.1) unstable; urgency=medium

  [ Nicholas Brown ]
  * master-next branch is targeting danos project

  [ Srinivas Narayan ]
  * crypto: Increase force commit count to 2000

  [ Paul Atkins ]

 -- Paul Atkins <paul.atkins@intl.att.com>  Wed, 08 Apr 2020 13:36:41 +0100

vyatta-dataplane (3.9.112) unstable; urgency=medium

  [ Nicholas Brown ]
  * Add new public API dp_pipeline_is_feature_enabled_by_inst()

  [ Paul Atkins ]

 -- Paul Atkins <paul.atkins@intl.att.com>  Wed, 06 May 2020 09:18:57 +0100

vyatta-dataplane (3.9.111) unstable; urgency=medium

  [ Charles (Chas) Williams ]
  * vhost: fix QMP communication (Bugfix: VRVDR-50745)

  [ Paul Atkins ]

 -- Paul Atkins <paul.atkins@intl.att.com>  Wed, 22 Apr 2020 16:21:13 +0100

vyatta-dataplane (3.9.110) unstable; urgency=medium

  [ Mark Gillott ]
  * Register event operations only on first use (Fixes: VRVDR-50621)
  * Capture portmonitor replay errors (Fixes: VRVDR-50621)

  [ Paul Atkins ]

 -- Paul Atkins <paul.atkins@intl.att.com>  Tue, 21 Apr 2020 07:45:42 +0100

vyatta-dataplane (3.9.109) unstable; urgency=medium

  [ Charles (Chas) Williams ]
  * crypto: count burst buffer full as drops (Bugfix: VRVDR-50279)
  * crypto: count most errors as proto drops (Bugfix: VRVDR-50279)
  * crypto: eliminate macro usage (Bugfix: VRVDR-50279)
  * crypto: count packets against tunnel interface (Bugfix: VRVDR-50279)
  * crypto: do not count failed packets (Bugfix: VRVDR-50279)

  [ Paul Atkins ]

 -- Paul Atkins <paul.atkins@intl.att.com>  Tue, 21 Apr 2020 07:43:38 +0100

vyatta-dataplane (3.9.108) unstable; urgency=medium

  [ Gavin Shearer ]
  * alg: ensure parent session active before linking child

  [ Paul Atkins ]

 -- Paul Atkins <paul.atkins@intl.att.com>  Tue, 21 Apr 2020 07:42:23 +0100

vyatta-dataplane (3.9.107) unstable; urgency=medium

  [ Ian Wilson ]
  * npf: Optimal address-group show output including host addresses

  [ Robert Shearman ]
  * pipeline: use correct ifp for egress vlan modify feature
    (Fixes: VRVDR-50708)

  [ Paul Atkins ]

 -- Paul Atkins <paul.atkins@intl.att.com>  Fri, 17 Apr 2020 11:20:45 +0100

vyatta-dataplane (3.9.106) unstable; urgency=medium

  [ Nicholas Brown ]
  * master branch is targeting 2005 release
  * Restore .gitlint file
  * Identify hidden files that should not be ignored

  [ Gavin Shearer ]
  * l3acl: don't commit rules to HW on event IF_FEAT_MODE_EVENT_L3_ENABLED

  [ Ian Wilson ]
  * cgnat: Obsolete some error counts, and add echo-req count to summary

  [ Nicholas Brown ]
  * Remove copyright and license assertion output

  [ Paul Atkins ]
  * ipv4_rsmbl: If we detect duplicate fragments then clean up properly
  * ipv4_rsmbl: check all previous frags to determine duplicates
  * ipv4_rsmbl: drop fragment if it includes previously rx'ed bytes
  * ut: enhance the ipv4 duplicate fragment tests
  * ipv6_rsmbl: If we detect duplicate fragments then clean up properly
  * ipv6_rsmbl: check all previous frags to determine duplicates
  * ipv6_rsmbl: drop fragment if it includes previously rx'ed bytes
  * if: make if_output_features always inline
  * l2_vlan_mod: rename the vlan_mod pipline feature file
  * l2_vlan_mod: add a new pipeline node for egress vlan modify
  * portmonitor: add a new pipeline node for output portmonitor
  * capture: add a new pipeline node for output capture
  * if: split if_output into an internal and external version
  * if: remove if_output_features and call the feat point directly
  * if: make the pipeline call if_output_internal

 -- Paul Atkins <paul.atkins@intl.att.com>  Thu, 16 Apr 2020 12:34:30 +0100

vyatta-dataplane (3.9.105) unstable; urgency=medium

  [ Mark Gillott ]
  * pcap: run FAL updates on master thread (Fixes: VRVDR-50581)

  [ Paul Atkins ]

 -- Paul Atkins <paul.atkins@intl.att.com>  Wed, 08 Apr 2020 07:11:28 +0100

vyatta-dataplane (3.9.104) unstable; urgency=medium

  * DANOS Import master

 -- Nicholas Brown <nick.brown@att.com>  Tue, 07 Apr 2020 13:26:26 +0100

vyatta-dataplane (3.7.86.1.4) unstable; urgency=medium

  * DANOS Import

 -- Paul Atkins <paul.atkins@intl.att.com>  Fri, 08 Nov 2019 16:27:29 +0000<|MERGE_RESOLUTION|>--- conflicted
+++ resolved
@@ -1,4 +1,3 @@
-<<<<<<< HEAD
 vyatta-dataplane (3.14.21) unstable; urgency=medium
 
   [ Srinivas Narayan ]
@@ -420,7 +419,7 @@
   * UT: Added UT for MPLS ICMP Originated firewall
 
  -- Srinivas Narayan <narayan@vyatta.att-mail.com>  Thu, 08 Jul 2021 17:49:37 +0100
-=======
+
 vyatta-dataplane (3.13.47) unstable; urgency=medium
 
   [ Cian O'Sullivan ]
@@ -433,7 +432,6 @@
   * Preserve dataplane ARP entry if h/w knows it's reachable
 
  -- Thomas Kiely <thomas.kiely@att.com>  Thu, 23 Sep 2021 08:18:27 +0100
->>>>>>> 2614e86a
 
 vyatta-dataplane (3.13.45) unstable; urgency=medium
 
