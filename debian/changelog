<<<<<<< HEAD
vyatta-dataplane (3.12.3) unstable; urgency=medium

  [ Nicholas Brown ]
  * Clarify UT path redirection code

  [ Ian Wilson ]
  * npf: Rename 'typedef enum TCP_STATES' to 'enum tcp_session state'
  * npf: Rename npf_tcpstate_t to struct npf_tcp_window
  * npf: Replace nst_tcpst with nst_tcp_win in npf_state_t
  * npf: Pack enum dp_session_state so that is used 1 byte instead of 2
  * npf: Add npf_state_tcp2gen to determine generic state from tcp state
  * npf: Pack enum npf_proto_idx.  Use the enum instead of a uint8_t
  * npf: Add separate log functions for TCP and everything else
  * npf: Add separate state change functions for TCP and everything else
  * npf: Add separate state pack update functions for TCP and other
  * npf: Add separate functions for connsync update/restore of session state
  * npf: Move spinlocks into npf_state_npf_pack_update_xxx fns
  * npf: Use separate state inspect functions for TCP, ICMP, and other
  * npf: Use separate connsync state update functions for TCP and other
  * npf: Add a union to npf_state_t for the different state types
  * npf: Add separate function for session close for TCP and other
  * npf: Rename npf_state_tcp_state_set and npf_state_generic_state_set
  * npf: Remove TCP session states that were outside the enum
  * npf: Change TCP sessions to use nst_tcp_state instead of nst_state
  * npf: Change TCP strict FSM to be a lookup table to return a boolean
  * npf: npf_state_update_session_state replaced
  * npf: npf_timeout_get replaced
  * npf: Session state stats defines replaced with inline functions
  * npf: npf_map_str_to_generic_state replaced with dp_session_name2state
  * npf: vrf creation moved from npf_timeout_set to cmd_npf_global_timeout
  * npf: non-TCP sessions changed to use nst_gen_state instead of nst_state
  * npf: union of nst_tcp_state and nst_gen_state removed from npf_state_t
  * npf: Changes to sess limit rproc to use generic session state
  * npf: Defines NPF_SET_SESSION_LOG_FLAG etc. replaced with functions
  * npf: Renamed functions that return session state name
  * npf: npf_pack_session_state changed to include union of state types
  * npf: 'struct session' pointer passed into npf_session_update_state
  * npf: npf_session_t pointer passed into npf_state_inspect
  * npf: npf_tcp_state_is_closed fn removed
  * npf: Changes to connsync functions to pack and update session state

  [ Nachiketa Prachanda ]
  * fix use after free on events unregistration
  * api: interface event notifications to plugins

  [ Paul Atkins ]
  * 3.11.44
  * portmonitor_cmds: remove the code to handle out of order cfg

  [ Charles (Chas) Williams ]
  * ptp: handle unavailable interface vlan mappings (Bugfix: VRVDR-53372)

  [ Paul Atkins ]
  * 3.11.45

  [ Gavin Shearer ]
  * fal acl: use rule number attr instead of priority in rules

  [ Paul Atkins ]
  * 3.11.46

  [ Srinivas Narayan ]
  * Include shadow ring in buffer count calculations
  * Increase slowpath receive ring size

  [ Paul Atkins ]
  * 3.11.46

  [ Srinivas Narayan ]
  * crypto: store out_ethertype in context
  * crypto: store out_hdr_len in context
  * crypto: re-order fields in crypto_pkt_ctx
  * crypto: store udp encap length in SA to simplify code
  * crypto: include DPDK driver stats in output
  * crypto: Pass packet burst to ESP
  * crypto: Move bad mbufs to end of context array
  * crypto: Pass a batch of packets to the PMD
  * crypto: Allocate crypto ops when crypto pkt buffer is set up
  * crypto: pass batches of packets to ESP encrypt functions
  * crypto: Pass batches of packets to ESP decrypt functions
  * crypto: Remove debug error messages in some places
  * crypto: pass errors from PMD operations to higher layers
  * crypto: remove unnecessary check & error
  * crypto: Add error counters for failures
  * crypto: Set action to drop if packet has not been processed
  * crypto: Prefetch batches of context pointers for processing
  * crypto: Fetch data in first mbuf into L2 cache
  * crypto: Prefetch contexts into L2 cache
  * crypto: add inline implementation to grow buffer
  * crypto: Invoke rte_pktmbuf_lastseg only for multi-seg pkts

  [ Paul Atkins ]
  * 3.11.47

  [ Ian Wilson ]
  * ut: Verify that ipv4-orig-feat feature is enabled
  * npf: NPF_RS_FLAG_FEAT_GBL renamed to NPF_RS_FLAG_FEAT_INTF_ALL
  * npf: Move check of NPF_RS_FLAG_FEAT_INTF_ALL from npf_gbl_rs_count_incr
  * npf: Enable feature on all interfaces for rulesets attached to global
  * npf: Separate enabling of defrag-out and defrag-out-spath

  [ Paul Atkins ]
  * 3.11.48

  [ Ian Wilson ]
  * ut: Tests egress ACL on a pppoe interface
  * ut: Tests egress ACL on a bridge interface

  [ Paul Atkins ]
  * 3.11.49

  [ Nicholas Brown ]
  * Move IGNORE_SANITIZER to compiler.h

  [ Paul Atkins ]
  * 3.11.50

  [ Thomas Kiely ]
  * Update S2S UT infra for multiple V4 policies
  * Add V4 test to ensure correct policy match for proto
  * ACL V4 rule setup does not handle discrete protocol
  * Update S2S UT infra for multiple V6 policies
  * Add V6 test to ensure correct policy match for proto
  * ACL V6 rule setup does not handle discrete protocol

  [ Paul Atkins ]
  * 3.11.51

  [ Srinivas Narayan ]
  * crypto: save bytes from each batch for use as IVs
  * crypto: add return value check for engine init
  * crypto: remove unused functions

  [ Paul Atkins ]
  * 3.11.52
  * lpm: change lpm walker to take a struct of params
  * lpm: allow the callers of lpm_walk to kick the trackers for a rule
  * route: call the route trackers after updating the fal l3 state
  * lpm6: change lpm6 walker to take a struct of params
  * lpm6: allow the callers of lpm6_walk to kick the trackers for a rule
  * route6: call the route trackers after updating the fal l3 state
  * 3.11.53

  [ Ian Wilson ]
  * ut: Add functions to enable multicast fwding and to add multicast route
  * ut: Add test for multicast forwarding in the dataplane

  [ Paul Atkins ]
  * 3.11.54

  [ Srinivas Narayan ]
  * crypto: tune op and session pool sizes

  [ Paul Atkins ]
  * 3.11.55

  [ Srinivas Narayan ]
  * crypto: prefetch fields in ctx in encrypt path
  * crypto: Include current index in prefetch
  * crypto: prefetch IVs to be used in encryption
  * crypto: prefetch ops

  [ Paul Atkins ]
  * 3.11.56

  [ Ian Wilson ]
  * ut: Add test for IPv6 multicast forwarding in the dataplane

  [ Paul Atkins ]
  * 3.11.57

  [ Derek Fawcus ]
  * NPF: Rename npc_next_proto to npc_proto_final
  * NPF: Rename 'PROTO' opcode to 'PROTO_FINAL'
  * NPF: Add matching against IP header protocol field
  * NPF: Report proto-final in rule output

  [ Nicholas Brown ]
  * Depend on librte-meta-allpmds

  [ Paul Atkins ]
  * 3.11.58

  [ Ian Wilson ]
  * npf: Local traffic, including IPv6 ND/NA, may be dropped by zone fw
  * ut: Test IPv6 nbr egress in the presence of zones firewall

  [ Paul Atkins ]
  * 3.11.59

 -- Paul Atkins <paul.atkins@intl.att.com>  Tue, 03 Nov 2020 11:51:01 +0000

vyatta-dataplane (3.12.2) unstable; urgency=medium

  [ Nicholas Brown ]
  * Remove no_extra_tests DEB_BUILD_OPTIONS
  * Add debian packaging directory to .gitignore
  * More specific include path libvyattafal pkgconfig

  [ Charles (Chas) Williams ]
  * ptp: refactor into ptp_peer_dst_lookup (Bugfix: VRVDR-53302)
  * ptp: refactor into ptp_peer_dst_resolve (Bugfix: VRVDR-53302)
  * ptp: group peers by IP address (Bugfix: VRVDR-53302)
  * ptp: refactor into ptp_peer_find_nexthop (Bugfix: VRVDR-53302)
  * ptp: select best route for peer (Bugfix: VRVDR-53302)

  [ Paul Atkins ]
  * 3.11.40
  * vhost: remove the code to handle out of order cfg for vhost
  * 3.11.41

  [ Ian Wilson ]
  * npf: Check ingress and egress features when deciding to return ACL stats
  * acl: Egress ACL in s/w path will not match dp originated IPv6 ND traffic
  * ipv6_originate_filter made static

  [ Paul Atkins ]
  * 3.11.42

  [ Charles (Chas) Williams ]
  * ptp: get sibling ifp and nexthop during iteration (Bugfix: VRVDR-53302)
  * ptp: prefer peers with reachability (Bugfix: VRVDR-53302)

  [ Paul Atkins ]
  * commands: remove the code to handle out of order cfg for poe
  * 3.11.43

 -- Paul Atkins <paul.atkins@intl.att.com>  Wed, 14 Oct 2020 10:02:17 +0100

vyatta-dataplane (3.12.1) unstable; urgency=medium

  [ Robert Shearman ]
  * protobuf: add Path message fields for recursive labels

  [ Paul Atkins ]

 -- Paul Atkins <paul.atkins@intl.att.com>  Mon, 12 Oct 2020 09:20:52 +0100
=======
vyatta-dataplane (3.11.62) unstable; urgency=medium

  [ Nicholas Brown ]
  * platform.conf can be static

  [ Paul Atkins ]

 -- Paul Atkins <paul.atkins@intl.att.com>  Wed, 04 Nov 2020 12:39:24 +0000

vyatta-dataplane (3.11.61) unstable; urgency=medium

  [ Robert Shearman ]
  * nh_common: fix hash key during nexthop hash del & add
  * route_flags: ignore RTF_UNUSABLE for nexthop comparison (Fixes: VRVDR-53512)

  [ Derek Fawcus ]
  * NPF: Remove some stale code, to allow flexibility
  * pipeline: use 'out node' for IPv4 mcast ethernet
  * pipeline: use 'out node' for IPv6 mcast ethernet
  * multicast: Clean up punt handling for unsup tuns
  * multicast: Use 'out node' for IPv4/IPv6 VTI output
  * multicast: Use 'out node' for IPv4/IPv6 P2P GRE tx
  * multicast: Move TTL decrement during forward
  * multicast: Move OIL replication counts
  * multicast: Rename an interface variable
  * multicast: Do not replicate to a DOWN interface
  * multicast: Move pipeline walk logic

  [ Ian Wilson ]
  * ut: Test egress ACLs with IPv4 and IPv6 multicast forwarding

  [ Paul Atkins ]

 -- Paul Atkins <paul.atkins@intl.att.com>  Wed, 04 Nov 2020 12:37:28 +0000

vyatta-dataplane (3.11.60) unstable; urgency=medium

  [ Charles (Chas) Williams ]
  * ptp: avoid dereferencing bad interface pointers (Bugfix: VRVDR-53517)

  [ Paul Atkins ]

 -- Paul Atkins <paul.atkins@intl.att.com>  Tue, 03 Nov 2020 13:00:25 +0000
>>>>>>> b5c0557b

vyatta-dataplane (3.11.59) unstable; urgency=medium

  [ Ian Wilson ]
  * npf: Local traffic, including IPv6 ND/NA, may be dropped by zone fw
  * ut: Test IPv6 nbr egress in the presence of zones firewall

  [ Paul Atkins ]

 -- Paul Atkins <paul.atkins@intl.att.com>  Tue, 03 Nov 2020 09:06:14 +0000

vyatta-dataplane (3.11.58) unstable; urgency=medium

  [ Derek Fawcus ]
  * NPF: Rename npc_next_proto to npc_proto_final
  * NPF: Rename 'PROTO' opcode to 'PROTO_FINAL'
  * NPF: Add matching against IP header protocol field
  * NPF: Report proto-final in rule output

  [ Nicholas Brown ]
  * Depend on librte-meta-allpmds

  [ Paul Atkins ]

 -- Paul Atkins <paul.atkins@intl.att.com>  Mon, 02 Nov 2020 15:41:08 +0000

vyatta-dataplane (3.11.57) unstable; urgency=medium

  [ Ian Wilson ]
  * ut: Add test for IPv6 multicast forwarding in the dataplane

  [ Paul Atkins ]

 -- Paul Atkins <paul.atkins@intl.att.com>  Thu, 29 Oct 2020 08:54:47 +0000

vyatta-dataplane (3.11.56) unstable; urgency=medium

  [ Srinivas Narayan ]
  * crypto: prefetch fields in ctx in encrypt path
  * crypto: Include current index in prefetch
  * crypto: prefetch IVs to be used in encryption
  * crypto: prefetch ops

  [ Paul Atkins ]

 -- Paul Atkins <paul.atkins@intl.att.com>  Wed, 28 Oct 2020 11:51:25 +0000

vyatta-dataplane (3.11.55) unstable; urgency=medium

  [ Srinivas Narayan ]
  * crypto: tune op and session pool sizes

  [ Paul Atkins ]

 -- Paul Atkins <paul.atkins@intl.att.com>  Wed, 28 Oct 2020 08:11:57 +0000

vyatta-dataplane (3.11.54) unstable; urgency=medium

  [ Ian Wilson ]
  * ut: Add functions to enable multicast fwding and to add multicast route
  * ut: Add test for multicast forwarding in the dataplane

  [ Paul Atkins ]

 -- Paul Atkins <paul.atkins@intl.att.com>  Tue, 27 Oct 2020 08:35:24 +0000

vyatta-dataplane (3.11.53) unstable; urgency=medium

  * lpm: change lpm walker to take a struct of params
  * lpm: allow the callers of lpm_walk to kick the trackers for a rule
  * route: call the route trackers after updating the fal l3 state
  * lpm6: change lpm6 walker to take a struct of params
  * lpm6: allow the callers of lpm6_walk to kick the trackers for a rule
  * route6: call the route trackers after updating the fal l3 state

 -- Paul Atkins <paul.atkins@intl.att.com>  Mon, 26 Oct 2020 13:21:18 +0000

vyatta-dataplane (3.11.52) unstable; urgency=medium

  [ Srinivas Narayan ]
  * crypto: save bytes from each batch for use as IVs
  * crypto: add return value check for engine init
  * crypto: remove unused functions

  [ Paul Atkins ]

 -- Paul Atkins <paul.atkins@intl.att.com>  Mon, 26 Oct 2020 09:45:57 +0000

vyatta-dataplane (3.11.51) unstable; urgency=medium

  [ Thomas Kiely ]
  * Update S2S UT infra for multiple V4 policies
  * Add V4 test to ensure correct policy match for proto
  * ACL V4 rule setup does not handle discrete protocol
  * Update S2S UT infra for multiple V6 policies
  * Add V6 test to ensure correct policy match for proto
  * ACL V6 rule setup does not handle discrete protocol

  [ Paul Atkins ]

 -- Paul Atkins <paul.atkins@intl.att.com>  Fri, 23 Oct 2020 10:09:01 +0100

vyatta-dataplane (3.11.50) unstable; urgency=medium

  [ Nicholas Brown ]
  * Move IGNORE_SANITIZER to compiler.h

  [ Paul Atkins ]

 -- Paul Atkins <paul.atkins@intl.att.com>  Fri, 23 Oct 2020 09:05:58 +0100

vyatta-dataplane (3.11.49) unstable; urgency=medium

  [ Ian Wilson ]
  * ut: Tests egress ACL on a pppoe interface
  * ut: Tests egress ACL on a bridge interface

  [ Paul Atkins ]

 -- Paul Atkins <paul.atkins@intl.att.com>  Thu, 22 Oct 2020 08:18:20 +0100

vyatta-dataplane (3.11.48) unstable; urgency=medium

  [ Ian Wilson ]
  * ut: Verify that ipv4-orig-feat feature is enabled
  * npf: NPF_RS_FLAG_FEAT_GBL renamed to NPF_RS_FLAG_FEAT_INTF_ALL
  * npf: Move check of NPF_RS_FLAG_FEAT_INTF_ALL from npf_gbl_rs_count_incr
  * npf: Enable feature on all interfaces for rulesets attached to global
  * npf: Separate enabling of defrag-out and defrag-out-spath

  [ Paul Atkins ]

 -- Paul Atkins <paul.atkins@intl.att.com>  Wed, 21 Oct 2020 16:34:35 +0100

vyatta-dataplane (3.11.47) unstable; urgency=medium

  [ Srinivas Narayan ]
  * crypto: store out_ethertype in context
  * crypto: store out_hdr_len in context
  * crypto: re-order fields in crypto_pkt_ctx
  * crypto: store udp encap length in SA to simplify code
  * crypto: include DPDK driver stats in output
  * crypto: Pass packet burst to ESP
  * crypto: Move bad mbufs to end of context array
  * crypto: Pass a batch of packets to the PMD
  * crypto: Allocate crypto ops when crypto pkt buffer is set up
  * crypto: pass batches of packets to ESP encrypt functions
  * crypto: Pass batches of packets to ESP decrypt functions
  * crypto: Remove debug error messages in some places
  * crypto: pass errors from PMD operations to higher layers
  * crypto: remove unnecessary check & error
  * crypto: Add error counters for failures
  * crypto: Set action to drop if packet has not been processed
  * crypto: Prefetch batches of context pointers for processing
  * crypto: Fetch data in first mbuf into L2 cache
  * crypto: Prefetch contexts into L2 cache
  * crypto: add inline implementation to grow buffer
  * crypto: Invoke rte_pktmbuf_lastseg only for multi-seg pkts

  [ Paul Atkins ]

 -- Paul Atkins <paul.atkins@intl.att.com>  Wed, 21 Oct 2020 09:14:31 +0100

vyatta-dataplane (3.11.46) unstable; urgency=medium

  [ Gavin Shearer ]
  * fal acl: use rule number attr instead of priority in rules

  [ Paul Atkins ]
  * Include shadow ring in buffer count calculations
  * Increase slowpath receive ring size

  [ Paul Atkins ]

 -- Paul Atkins <paul.atkins@intl.att.com>  Tue, 20 Oct 2020 10:07:06 +0100

vyatta-dataplane (3.11.45) unstable; urgency=medium

  [ Paul Atkins ]
  * portmonitor_cmds: remove the code to handle out of order cfg

  [ Charles (Chas) Williams ]
  * ptp: handle unavailable interface vlan mappings (Bugfix: VRVDR-53372)

  [ Paul Atkins ]

 -- Paul Atkins <paul.atkins@intl.att.com>  Fri, 16 Oct 2020 09:52:15 +0100

vyatta-dataplane (3.11.44) unstable; urgency=medium

  [ Nicholas Brown ]
  * Clarify UT path redirection code

  [ Ian Wilson ]
  * npf: Rename 'typedef enum TCP_STATES' to 'enum tcp_session state'
  * npf: Rename npf_tcpstate_t to struct npf_tcp_window
  * npf: Replace nst_tcpst with nst_tcp_win in npf_state_t
  * npf: Pack enum dp_session_state so that is used 1 byte instead of 2
  * npf: Add npf_state_tcp2gen to determine generic state from tcp state
  * npf: Pack enum npf_proto_idx.  Use the enum instead of a uint8_t
  * npf: Add separate log functions for TCP and everything else
  * npf: Add separate state change functions for TCP and everything else
  * npf: Add separate state pack update functions for TCP and other
  * npf: Add separate functions for connsync update/restore of session state
  * npf: Move spinlocks into npf_state_npf_pack_update_xxx fns
  * npf: Use separate state inspect functions for TCP, ICMP, and other
  * npf: Use separate connsync state update functions for TCP and other
  * npf: Add a union to npf_state_t for the different state types
  * npf: Add separate function for session close for TCP and other
  * npf: Rename npf_state_tcp_state_set and npf_state_generic_state_set
  * npf: Remove TCP session states that were outside the enum
  * npf: Change TCP sessions to use nst_tcp_state instead of nst_state
  * npf: Change TCP strict FSM to be a lookup table to return a boolean
  * npf: npf_state_update_session_state replaced
  * npf: npf_timeout_get replaced
  * npf: Session state stats defines replaced with inline functions
  * npf: npf_map_str_to_generic_state replaced with dp_session_name2state
  * npf: vrf creation moved from npf_timeout_set to cmd_npf_global_timeout
  * npf: non-TCP sessions changed to use nst_gen_state instead of nst_state
  * npf: union of nst_tcp_state and nst_gen_state removed from npf_state_t
  * npf: Changes to sess limit rproc to use generic session state
  * npf: Defines NPF_SET_SESSION_LOG_FLAG etc. replaced with functions
  * npf: Renamed functions that return session state name
  * npf: npf_pack_session_state changed to include union of state types
  * npf: 'struct session' pointer passed into npf_session_update_state
  * npf: npf_session_t pointer passed into npf_state_inspect
  * npf: npf_tcp_state_is_closed fn removed
  * npf: Changes to connsync functions to pack and update session state

  [ Nachiketa Prachanda ]
  * fix use after free on events unregistration
  * api: interface event notifications to plugins

  [ Paul Atkins ]

 -- Paul Atkins <paul.atkins@intl.att.com>  Wed, 14 Oct 2020 15:50:34 +0100

vyatta-dataplane (3.11.43) unstable; urgency=medium

  [ Charles (Chas) Williams ]
  * ptp: get sibling ifp and nexthop during iteration (Bugfix: VRVDR-53302)
  * ptp: prefer peers with reachability (Bugfix: VRVDR-53302)

  [ Paul Atkins ]
  * commands: remove the code to handle out of order cfg for poe

 -- Paul Atkins <paul.atkins@intl.att.com>  Wed, 14 Oct 2020 08:31:05 +0100

vyatta-dataplane (3.11.42) unstable; urgency=medium

  [ Ian Wilson ]
  * npf: Check ingress and egress features when deciding to return ACL stats
  * acl: Egress ACL in s/w path will not match dp originated IPv6 ND traffic
  * ipv6_originate_filter made static

  [ Paul Atkins ]

 -- Paul Atkins <paul.atkins@intl.att.com>  Tue, 13 Oct 2020 14:12:35 +0100

vyatta-dataplane (3.11.41) unstable; urgency=medium

  * vhost: remove the code to handle out of order cfg for vhost

 -- Paul Atkins <paul.atkins@intl.att.com>  Tue, 13 Oct 2020 10:34:16 +0100

vyatta-dataplane (3.11.40) unstable; urgency=medium

  [ Nicholas Brown ]
  * Remove no_extra_tests DEB_BUILD_OPTIONS
  * Add debian packaging directory to .gitignore
  * More specific include path libvyattafal pkgconfig

  [ Charles (Chas) Williams ]
  * ptp: refactor into ptp_peer_dst_lookup (Bugfix: VRVDR-53302)
  * ptp: refactor into ptp_peer_dst_resolve (Bugfix: VRVDR-53302)
  * ptp: group peers by IP address (Bugfix: VRVDR-53302)
  * ptp: refactor into ptp_peer_find_nexthop (Bugfix: VRVDR-53302)
  * ptp: select best route for peer (Bugfix: VRVDR-53302)

  [ Paul Atkins ]

 -- Paul Atkins <paul.atkins@intl.att.com>  Tue, 13 Oct 2020 09:56:41 +0100

vyatta-dataplane (3.11.39) unstable; urgency=medium

  [ Ramesh Devarajan ]
  * capture: Print dropped frames count

  [ Paul Atkins ]
  * capture: compare fal obj against FAL_NULL_OBJECT_ID instead of NULL

 -- Paul Atkins <paul.atkins@intl.att.com>  Thu, 08 Oct 2020 11:30:41 +0100

vyatta-dataplane (3.11.38) unstable; urgency=medium

  [ Charles (Chas) Williams ]
  * dpdk: add ConnectX-6 support to vplane-uio

  [ Paul Atkins ]
  * backplane: add comment about why command replay is needed
  * backplane: check that the FILE ptr is set in the command handler
  * rt_commands: remove the code to handle out of order cfg for garp
  * commands: remove the code to handle out of order cfg for switchport

 -- Paul Atkins <paul.atkins@intl.att.com>  Wed, 07 Oct 2020 08:54:45 +0100

vyatta-dataplane (3.11.37) unstable; urgency=medium

  [ Nicholas Brown ]
  * Update exported symbols from fal test plugin
  * Use visibility attribute for symbols
  * Use __FOR_EXPORT instead of __externally_visible

  [ Robert Shearman ]
  * mpls: fix crash when displaying PD subset data
  * pd_show: allow showing objects in state full as well
  * mpls: fix output of PD subset state (Fixes: VRVDR-53208)

  [ Ian Wilson ]
  * ut: Add test for sw acl with fragmented IPv4 pkt on output
  * ut: Add test for sw acl with fragmented IPv6 pkt on output
  * npf: Set address family in ruleset when grouper is not initialized

  [ Paul Atkins ]

 -- Paul Atkins <paul.atkins@intl.att.com>  Fri, 02 Oct 2020 14:54:03 +0100

vyatta-dataplane (3.11.36) unstable; urgency=medium

  [ Ian Wilson ]
  * ut: dpt_udp and dpt_tcp enhanced to support IPv6
  * ut: Basic ingress software ACL tests enhanced to include TCP and UDP
  * ut: Add egress software ACL tests
  * ut: Add tests for sw ACLs on the ip_lookup_and_originate output path
  * ut: Add tests for sw ACLs for pkts originated from the router (spath)
  * Create ipv4-out-spath pipeline node
  * Create ipv6-out-spath pipeline node

  [ Paul Atkins ]

 -- Paul Atkins <paul.atkins@intl.att.com>  Thu, 01 Oct 2020 08:34:29 +0100

vyatta-dataplane (3.11.35) unstable; urgency=medium

  * Revert "dp_test: remove undefined functions from headers"
  * Revert "ut: remove unused code in dp_test_npf_sess_lib"

 -- Paul Atkins <paul.atkins@intl.att.com>  Tue, 29 Sep 2020 11:28:22 +0100

vyatta-dataplane (3.11.34) unstable; urgency=medium

  [ Nicholas Brown ]
  * Treat ndpi dependency like other dependencies
  * Use pkgconfig macro variables for protobuf
  * Move all test code to single directory

  [ Nachiketa Prachanda ]
  * dp_test: remove undefined functions from headers
  * rename dpt_session_counters
  * dp_test: export dpt_session_counters function

  [ Paul Atkins ]
  * npf: remove unused code from alg/alg_apt.c
  * npf: remove unused code from cgnat/cgn_session.c
  * npf: remove unused code from cgnat/cgn_sess_state.c
  * npf: remove unused code from cgnat/cgn_log.c
  * npf: remove unused code from cgnat/cgn_policy.c
  * npf: remove unused code from config/npf_attach_point.c
  * npf: remove unused code from config/pmf_att_rlgrp.c
  * npf: remove unused code from config/pmf_parse.c
  * npf: remove unused code from dpi/npf_typedb.c
  * npf: remove unused code from nat/nat_pool_event.c
  * npf: remove unused code from zones/npf_zone_private.c
  * npf: remove unused code from npf_vrf.c
  * npf: remove unused code from npf_tblset.c
  * npf: remove unused code from npf_cache.c
  * npf: remove unused code from npf_nat.c
  * npf: remove unused code from npf_nat64.c
  * npf: remove unused code from npf_processor.c
  * npf: remove unused code from npf_state_tcp.c
  * npf: remove unused code from npf_disassemble.c
  * npf: remove unused code from npf_session.c

 -- Paul Atkins <paul.atkins@intl.att.com>  Tue, 29 Sep 2020 09:07:41 +0100

vyatta-dataplane (3.11.33) unstable; urgency=medium

  [ Nicholas Brown ]
  * remove config for cpputest
  * Don't check DPDK port size
  * Require a recent openssl version
  * Don't set cpu arch in attempt to match DPDK
  * PACKAGE_VERSION is already defined in build_config.h

  [ Paul Atkins ]

 -- Paul Atkins <paul.atkins@intl.att.com>  Mon, 28 Sep 2020 10:12:48 +0100

vyatta-dataplane (3.11.32) unstable; urgency=medium

  [ Charles (Chas) Williams ]
  * debian: cleanup .postinst script (Bugfix: VRVDR-53193)

  [ Paul Atkins ]

 -- Paul Atkins <paul.atkins@intl.att.com>  Fri, 25 Sep 2020 08:14:15 +0100

vyatta-dataplane (3.11.31) unstable; urgency=medium

  [ Robert Shearman ]
  * if: remove unnecessary name hash insert during hwport init
  * if: move allocation of DPDK ethernet interfaces to dpdk_eth_if.c
    (Closes: VRVDR-53058)

  [ Paul Atkins ]

 -- Paul Atkins <paul.atkins@intl.att.com>  Thu, 24 Sep 2020 15:29:41 +0100

vyatta-dataplane (3.11.30) unstable; urgency=medium

  [ Srinivas Narayan ]
  * crypto: set ICV offset correctly for multi-segment packets
  * crypto: Initialize status to avoid spurious drops

  [ Paul Atkins ]

 -- Paul Atkins <paul.atkins@intl.att.com>  Thu, 24 Sep 2020 15:05:14 +0100

vyatta-dataplane (3.11.29) unstable; urgency=medium

  [ Paul Aitken ]
  * DPI: fix appFW "ten packets" functionality
  * DPI: make appFW cognisant of engine ID

  [ Ian Wilson ]
  * npf: Initialisation of config ht moved out of npf_make_rule
  * npf: Parse special ACL group-attribute rule if present
  * npf: Skip ruleset inspection for address-family if not enabled on group
  * ut: Add simple software ACL tests

  [ Paul Atkins ]

 -- Paul Atkins <paul.atkins@intl.att.com>  Mon, 21 Sep 2020 07:55:22 +0100

vyatta-dataplane (3.11.28) unstable; urgency=medium

  [ Paul Atkins ]
  * ipv6: remove unused code from nd6_nbr.c
  * if: remove unused code from if.c
  * if: remove unused code from bridge/bridge_port.c
  * crypto: remove unused code from crypto_policy.c
  * crypto: remove unused code from crypto_engine.c
  * commands: remove unused code from commands.c
  * arp: remove unused code from arp.c

  [ Ian Wilson ]
  * npf: Filter and sort sessions by NAT translation address or port

  [ Paul Atkins ]

 -- Paul Atkins <paul.atkins@intl.att.com>  Fri, 18 Sep 2020 16:43:48 +0100

vyatta-dataplane (3.11.27) unstable; urgency=medium

  * commands: remove the code to handle out of order cfg for speed
  * storm_ctl: remove the code to handle out of order cfg

 -- Paul Atkins <paul.atkins@intl.att.com>  Thu, 17 Sep 2020 13:11:51 +0100

vyatta-dataplane (3.11.26) unstable; urgency=medium

  * ut: remove dp_test_lib_cmd as the code in it is not used
  * ut: remove unused code in dp_test_netlink_state.c
  * ut: remove unused code in dp_test_qos_lib.c
  * ut: remove unused code in dp_test_str.c
  * ut: remove unused code in dp_test_console.c
  * ut: remove unused code in dp_test_lib.c
  * ut: remove unused code in dp_test_lib_intf.c

 -- Paul Atkins <paul.atkins@intl.att.com>  Wed, 16 Sep 2020 09:40:24 +0100

vyatta-dataplane (3.11.25) unstable; urgency=medium

  * npf: remove the code in src/npf/alg/apt as it is not used
  * ut: remove unused code in dp_test_npf_alg_sip_lib
  * ut: remove unused code in dp_test_npf_alg_sip_call
  * ut: remove unused code in dp_test_npf_alg_sip_parse
  * ut: remove unused code in dp_test_npf_alg_lib
  * ut: remove unused code in dp_test_npf_lib
  * ut: remove unused code in dp_test_npf_sess_lib
  * ut: remove unused code in dp_test_session_internal_lib
  * ut: remove unused code in dp_test_npf_nat_lib
  * ut: remove unused code in dp_test_npf_fw_lib
  * ut: remove unused code in dp_test_npf_portmap_lib

 -- Paul Atkins <paul.atkins@intl.att.com>  Tue, 15 Sep 2020 13:41:22 +0100

vyatta-dataplane (3.11.24) unstable; urgency=medium

  [ Paul Aitken ]
  * NPF: prevent possible null deref

  [ Gavin Shearer ]
  * cgn: add locking when sending logs ZMQ

  [ Paul Atkins ]

 -- Paul Atkins <paul.atkins@intl.att.com>  Tue, 15 Sep 2020 13:37:16 +0100

vyatta-dataplane (3.11.23) unstable; urgency=medium

  * zmq_dp: remove unused code
  * dealer: remove unused code
  * ut: remove unused code in dp_test_crypto_utils
  * ut: remove unused code in dp_test_lib_intf
  * ut: remove unused code in dp_test_netlink_state
  * ut: remove unused code in dp_test_qos_lib
  * vxlan: remove unused code
  * vti: remove unused code
  * qos_sched: remove unused code
  * nsh: remove unused code

 -- Paul Atkins <paul.atkins@intl.att.com>  Mon, 14 Sep 2020 14:14:45 +0100

vyatta-dataplane (3.11.22) unstable; urgency=medium

  [ Gavin Shearer ]
  * npf: ensure cache ptr set if grouper/rule processing
  * npf: check IPv4/v6 proto before accessing cached protocol
  * npf: add check to npf_remark_dscp for non-IP packets
  * npf: update npf_cache_all() to not convert failures to success
  * npf: init cache IP addresses pointer to NULL for embedded pkts
  * npf: enable test for a bad embedded ICMP error packet
  * npf: remove double space from "from  npf"

  [ Philip Downey ]
  * MCAST Avoid deferencing unitialised fal RFP object (Fixes: VRVDR-46304)

  [ Thomas Kiely ]
  * Debug keyword "flow-cache" missing
  * Make MAC limit debugs conditional

  [ Paul Atkins ]
  * mpls: track pd state when updating label table entry update
  * ut: add mpls test for sending existing route update

 -- Paul Atkins <paul.atkins@intl.att.com>  Mon, 14 Sep 2020 13:42:54 +0100

vyatta-dataplane (3.11.21) unstable; urgency=medium

  [ Paul Atkins ]
  * netlink: vrf_link_create should return NULL not false on failure

  [ Robert Shearman ]
  * fal: fix generation of next-hop router interface attribute
    (Fixes: VRVDR-52948)

  [ Ian Wilson ]
  * npf: Unused function npf_json_nat_session removed
  * npf: Return rule details in firewall and NAT session json

  [ Paul Atkins ]

 -- Paul Atkins <paul.atkins@intl.att.com>  Fri, 11 Sep 2020 08:37:49 +0100

vyatta-dataplane (3.11.20) unstable; urgency=medium

  [ Paul Atkins ]
  * crypto: policy_rule_find_by_tag should return NULL not false

  [ Gavin Shearer ]
  * cpp: request that the burst rate is set to 100ms

  [ Manohar Rapeti ]
  * qos: enhanced "qos show platform" (Bugfix: VRVDR-52788)
  * qos: possible accessing of freed pointer (Bugfix: VRVDR-52788)
  * qos: Indentation fix (Bugfix: VRVDR-52788)

  [ Ian Wilson ]
  * ut: Renamed npf ICMP tests
  * ut: Added test for ICMP pkts with corrupted embedded packet

  [ Paul Atkins ]

 -- Paul Atkins <paul.atkins@intl.att.com>  Thu, 10 Sep 2020 09:36:33 +0100

vyatta-dataplane (3.11.19) unstable; urgency=medium

  * 3.10.70
  * ut: remove mac limit tests that removes profile while in use
  * ut: dp_test_npf_json_get_portmap_port leaking json array
  * controller: cleanup all requests on shutdown
  * ut: fix mem leak in the qos class tests
  * ut: free the packet descriptors in the session tests
  * ut: cleanup json array after use in sess lib

 -- Paul Atkins <paul.atkins@intl.att.com>  Wed, 09 Sep 2020 08:43:39 +0100

vyatta-dataplane (3.11.18) unstable; urgency=medium

  [ aroberts ]
  * Don't allow a child shaper to exceed 99.6% of parent rate

  [ Manohar Rapeti ]
  * qos: mem leak in dataplane UT (Bugfix: VRVDR-49730)
  * qos: uninitialised value (Bugfix: VRVDR-49730)

  [ Paul Atkins ]

 -- Paul Atkins <paul.atkins@intl.att.com>  Tue, 08 Sep 2020 08:38:25 +0100

vyatta-dataplane (3.11.17) unstable; urgency=medium

  [ aroberts ]
  * Add 100G support for Qos shaper commands
  * Add dependency with 64bit qos structure in dpdk

  [ Paul Atkins ]

 -- Paul Atkins <paul.atkins@intl.att.com>  Fri, 04 Sep 2020 09:54:23 +0100

vyatta-dataplane (3.11.16) unstable; urgency=medium

  [ Robert Shearman ]
  * dpdk-eth: avoid duplicate link up/link down logs (Fixes: VRVDR-52606)

  [ Paul Atkins ]

 -- Paul Atkins <paul.atkins@intl.att.com>  Thu, 03 Sep 2020 16:15:43 +0100

vyatta-dataplane (3.11.15) unstable; urgency=medium

  [ Shweta Choudaha ]
  * portmonitor: add and replay multiple cfg command

  [ Ian Wilson ]
  * npf: Rename npf_pack_npf_state to npf_pack_session_state
  * npf: Rename npf_pack_session_stats to npf_pack_dp_sess_stats

  [ Charles (Chas) Williams ]
  * ptp: add additional-path support (Bugfix: VRVDR-48480)

  [ Ian Wilson ]
  * npf: Rename struct npf_pack_npf_nat to struct npf_pack_nat
  * npf: Change prefix in npf_pack_dp_session from 'dps_' to 'pds_'
  * npf: Rename npf_pack_sentry to npf_pack_sentry_packet
  * npf: Use 'pns' for prefix and pointer variable for npf_pack_npf_session
  * npf: Naturally align npf_tcpstate_t and npf_state_t
  * npf: Rename npf_pack_npf_nat64 to npf_pack_nat64
  * npf: Prefix npf_pack_message_hdr objects with 'pmh_'
  * npf: Add packed attribute to 'enum session_pack_type'
  * npf: Prefix npf_pack_session_hdr objects with 'psh_'
  * session: Pack enum session_feature_type and re-arrange session_feature
  * ut: Add function to fetch session counters
  * ut: Tests connsync for a firewall UDP session
  * ut: Tests connsync for a firewall TCP session with TCP strict enabled

  [ Robert Shearman ]
  * 3.10.69

  [ Paul Atkins ]
  * flow_cache: initialise the flow_cache_hash_key to 0
  * ut: modify the stack trace for the urcu resize valgrind suppression
  * ut: return -EOPNOTSUPP in the test fal code in ...l2_get_attrs
  * rte_acl: free the name when calling npf_rte_acl_destroy
  * ut: add a valgrind suppression for rte_cpu_get_flag_enabled
  * ut: add more wildcards to the grouper suppression to catch all calls
  * ut: free the contexts created in the npf_apt tests

  [ Robert Shearman ]
  * include: standardise FAL interface index parameter naming
  * include: standardise FAL object parameter naming (Fixes: VRVDR-52849)

  [ Paul Atkins ]

 -- Paul Atkins <paul.atkins@intl.att.com>  Thu, 03 Sep 2020 13:36:47 +0100

vyatta-dataplane (3.11.14) unstable; urgency=medium

  [ Mandeep Rohilla ]
  * BFD: Switch attribute to get Local Discriminator shift

  [ Srinivas Narayan ]
  * crypto: cut over non-combined ciphers to rte infra
  * crypto: Handle failures in session setup gracefully
  * crypto: set up correct default for aead_algo
  * crypto: remove references to cipher_name
  * crypto: remove references to md_name
  * crypto: Remove unnecessary storage of auth alg name
  * crypto: Define separate structure for openssl info
  * crypto: pass openssl setup decision to SA setup function
  * crypto: Remove openssl implementation for aes-gcm
  * crypto: define block sizes
  * crypto: Make iv generation and storage common operations
  * crypto: Move openssl fields to separate structure
  * crypto: include dpdk device id and name in vplsh output
  * crypto: Add error messages in failure path
  * crypto: reset pmd id in array of ids by dev type
  * crypto: Make dev-id value check specific
  * crypto: separate definitions for cipher & digest key sizes

  [ Karthik Murugesan ]
  * vxlan: Added null check to avoid null-pointer dereference

  [ Charles (Chas) Williams ]
  * Fix potentially offensive language
  * Fix potentially offensive language in CGNAT

 -- Robert Shearman <robert.shearman@att.com>  Mon, 24 Aug 2020 17:46:44 +0100

vyatta-dataplane (3.11.13) unstable; urgency=medium

  [ Vinicius Soares ]
  * npf: Moved parser auxiliary static functions to the top of the file
  * npf: Added argument to auxiliary parser function that specifies a delimiter
  * npf: Added support for 'auto-per-action' counter type for ACL rules.
  * npf: Added support for 'auto-per-action' counter type for ACL rules.

  [ Paul Atkins ]

 -- Paul Atkins <paul.atkins@intl.att.com>  Fri, 21 Aug 2020 18:13:12 +0100

vyatta-dataplane (3.11.12) unstable; urgency=medium

  [ Paul Atkins ]
  * 3.10.67

  [ Paul Aitken ]
  * DPI: app groups: avoid null deref

  [ Paul Atkins ]
  * 3.10.68

  [ Robert Shearman ]
  * route_v6: fix nexthop retrieval for promotion during route delete
  * route: fix nexthop retrieval for promotion during route delete
    (Fixes: VRVDR-52609)

  [ Srinivas Narayan ]
  * crypto: store crypto device id in SA for faster access
  * crypto: create session pools and queue pairs for PMD
  * crypto: set up session in driver
  * crypto: Pass crypto op using packet metadata
  * crypto: Make openssl encrypt/decrypt function public
  * crypto: set up infrastructure to invoke PMD
  * crypto: cut over to rte PMD infra
  * crypto: set up crypto op for AES-GCM

  [ Paul Atkins ]
  * debian: fix wording in changelog

  [ Srinivas Narayan ]
  * crypto: minimize dependency on SA
  * crypto: set session direction at the time of SA creation
  * crypto: Make crypto_pkt_ctx visible to other crypto modules
  * crypto: Add packet metadata fields to crypto_pkt_ctx
  * crypto: store SA in crypto packet context
  * crypto: store bytes processed in crypto packet context
  * crypto: refactor esp_input_inner
  * crypto: re-factor esp_output_inner
  * crypto: consolidate esp input functions
  * crypto: consolidate esp_output functions
  * crypto: increment output error only on encrypt op
  * crypto: streamline post-decrypt processing
  * crypto: Refactor post-decrypt VTI handling
  * crypto: re-factor post-decrypt VFP handling
  * crypto: refactor post-decrypt overlay VRF handling
  * crypto: refactor all post-decrypt handling
  * crypto: enable burst processing for esp_input
  * crypto: Enable burst processing for esp_output

  [ Paul Atkins ]

 -- Paul Atkins <paul.atkins@intl.att.com>  Fri, 21 Aug 2020 17:51:18 +0100

vyatta-dataplane (3.11.11) unstable; urgency=medium

  [ Paul Atkins ]
  * gre: don't double free mbuf if using a gre tunnel to ourself

  [ Ian Wilson ]
  * npf: Change npf to use dataplane session states for UDP etc.
  * npf: Store generic session state in the session
  * npf: Set the alg bit in ALG parent sessions
  * npf: Add the se_alg feature boolean to the connsync structure
  * npf: Change the feature uint8_ts to bits in npf_pack_dp_session
  * npf: Replace se_nat bit with se_snat and se_dnat bits in the session
  * npf: Add se_in and se_out bits to the session
  * npf: Add se_app bit to the session to mark dpi sessions
  * npf: Add function to calculate session time-to-expire for json
  * npf: Return generic ALG json for each session
  * npf: Return specific ALG json for each session
  * npf: Naturally align struct npf_pack_dp_session
  * npf: Remove se_etime from connsync session structure
  * ut: Add test functions to create and send udp, tcp, or icmp NATd pkts
  * session: Add command to return list of items from the dataplane sessions
  * npf: Add address family filter to session list command
  * npf: Add filters to session list command for ID, proto, intf and direction
  * npf: Add filters to session list cmd for src and dest addr and port
  * npf: Add filters to session list cmd for features
  * npf: Separate the existing session show filter from the json
  * npf: Add handler for "show dataplane sessions" command
  * npf: Add handler for "show dataplane sessions summary" command
  * npf: Add handler for "clear dataplane sessions" command
  * ut: Rename the npf snat test cases
  * npf: Add a flag to the session to denote that is being used as a fw session

  [ Paul Atkins ]
  * flow_cache: move flow_cache_empty_table higher in file
  * flow_cache: teardown the flow cache on shutdown
  * flow_cache: don't init the flow cache multiple times per core
  * ut: don't leak the ifname in the addport_request

  [ aroberts ]
  * Reinstall a mark-map if a resource group changes

  [ Paul Atkins ]

 -- Paul Atkins <paul.atkins@intl.att.com>  Wed, 19 Aug 2020 09:54:14 +0100

vyatta-dataplane (3.11.10) unstable; urgency=medium

  [ Srinivas Narayan ]
  * crypto: Convert lengths to uint8_t in preparation for move
  * crypto: Avoid dependency on openssl definitions
  * crypto: Re-arrange fields for better performance
  * crypto: create DPDK infrastructure pools
  * crypto: Add DPDK versions of encryption & auth algorithms
  * crypto: clean up openssl functions
  * crypto: determine PMD type based on algorithms
  * crypto: provide function to determine next crypto core
  * crypto: Create DPDK crypto PMD

  [ Paul Atkins ]

 -- Paul Atkins <paul.atkins@intl.att.com>  Tue, 18 Aug 2020 08:29:42 +0100

vyatta-dataplane (3.11.9) unstable; urgency=medium

  [ aroberts ]
  * Don't allow a child shaper to exceed 99.6% of parent rate

  [ Paul Atkins ]
  * 3.10.63

  [ Ian Wilson ]
  * npf: Increment session stats if session matched, and the pkt is not dropped

  [ Paul Atkins ]
  * 3.10.64

  [ Gavin Shearer ]
  * ippf: fix issue of corrupted first byte of IPv6 address to match

  [ Paul Atkins ]
  * 3.10.65

  [ Robert Shearman ]
  * if: move vlan_if_get_stats to common interface code
  * gre: add support for retrieving FAL stats

  [ Paul Atkins ]
  * 3.10.66

  [ Brian Russell ]
  * qos: specify designator for the priority local queue
  * qos: uprev protocol versions

  [ Paul Atkins ]

 -- Paul Atkins <paul.atkins@intl.att.com>  Mon, 17 Aug 2020 15:44:18 +0100

vyatta-dataplane (3.11.8) unstable; urgency=medium

  [ Robert Shearman ]
  * fal_plugin: add object model for MPLS
  * fal_plugin: add FAL object for VRFs
  * fal_plugin: add attributes for MPLS TTL mode (Closes: VRVDR-52435)
  * fal: add next hop label attributes
  * nh_common: add FAL programming helpers
  * route: make use of FAL nh_common helpers
  * route_v6: make use of FAL nh_common helpers
  * mpls: signal FAL create/update/delete of MPLS routes
  * fal: signal use of next hop groups
  * fal: translate IPv6 nexthops with IPv4 mapped addresses to IPv4 nexthop
  * tests: test IPv6 labeled routes via attached IPv4 nexthops
  * vrf: create and use FAL VRF object
  * fal: support MPLS deagg routes
  * mpls: add support for dumping one MPLS route
  * mpls: add support for signalling change to TTL mode to FAL
    (Closes: VRVDR-52436)

  [ Paul Atkins ]

 -- Paul Atkins <paul.atkins@intl.att.com>  Thu, 13 Aug 2020 15:09:49 +0100

vyatta-dataplane (3.11.7) unstable; urgency=medium

  [ Robert Shearman ]
  * controller: extend timeout for adding a port (Fixes: VRVDR-52458)

  [ Paul Atkins ]
  * 3.10.58

  [ Karthik Murugesan ]
  * vxlan: Added null check to avoid null-pointer dereference

  [ Paul Atkins ]
  * 3.10.59

  [ Paul Aitken ]
  * DPI: add application group database
  * DPI: application resource groups
  * DPI: application resource group parsing
  * DPI: new APIs for application resource groups
  * DPI: add application resource groups to app firewall
  * DPI: add application resource groups to Makefile

  [ Paul Atkins ]
  * 3.10.60

  [ Karthik Murugesan ]
  * ptp: Added support for G.8275.1 profiles

  [ Shweta Choudaha ]
  * Mirror: Add support for source vlan config
  * Mirror: Add support to show vlan info for src intf

  [ Manohar Rapeti ]
  * if: Spurious error logs messages (Bugfix: VRVDR-52346)

  [ Brian Russell ]
  * qos: don't enable dscp mapping if designation in use
  * qos: allocate a priority local designation

  [ Paul Atkins ]
  * 3.10.61

  [ Brian Russell ]
  * qos: extend mark-map to include dp

  [ Paul Atkins ]
  * 3.10.62

 -- Paul Atkins <paul.atkins@intl.att.com>  Thu, 13 Aug 2020 14:29:20 +0100

vyatta-dataplane (3.11.6) unstable; urgency=medium

  [ Gavin Shearer ]
  * cpp: add support for PIM and IP multicast

  [ Paul Atkins ]

 -- Paul Atkins <paul.atkins@intl.att.com>  Wed, 05 Aug 2020 16:23:14 +0100

vyatta-dataplane (3.11.5) unstable; urgency=medium

  [ Brian Russell ]
  * qos: restore protocol version 10

  [ Rishi Narain ]
  * SyncE: Allowing ESMC frame flow from vyatta-dataplane
  * SyncE: New feature support

  [ Ramkumar Ganapathysubramanian ]
  * Removed unnecessary error logs in L3 Interface attribute set

  [ Paul Atkins ]
  * dp_event: reorder some of the dp_events in the enum
  * event: add a public event notifier for vrf create/delete events
  * 3.10.56

  [ Charles (Chas) Williams ]
  * netvsc: increase driver limits (Bugfix: VRVDR-52360)
  * ptp: check switch nexthop interface is reachable (Bugfix: VRVDR-52447)

  [ Paul Atkins ]
  * 3.10.57

 -- Paul Atkins <paul.atkins@intl.att.com>  Wed, 05 Aug 2020 10:01:32 +0100

vyatta-dataplane (3.11.4) unstable; urgency=medium

  [ Paul Atkins ]
  * 3.10.54
  * Jenkins: change master branch target to be DANOS:Glasgow

  [ Simon Barber ]
  * Convert return string of vplsh led blink cmd to json

  [ Paul Aitken ]
  * dataplane abort due to short string in rte_jhash

  [ Ramkumar Ganapathysubramanian ]
  * Adding support for DSCP or PCP value in QoS egress-map

  [ Paul Aitken ]
  * DPI: Inconsistent use of protocol in DPI output
  * Avoid buffer overrun in sip_alg_hash

  [ Robert Shearman ]
  * 3.10.55

 -- Robert Shearman <robert.shearman@att.com>  Tue, 28 Jul 2020 09:43:59 +0100

vyatta-dataplane (3.11.3) unstable; urgency=medium

  [ Robert Shearman ]
  * fal: check for conditions that violate FAL route API contract
  * lpm: pass pd_state by reference in walk callback
  * route: update dependent routes when interface FAL L3 state changes
  * route6: update dependent routes when interface FAL L3 state changes
    (Fixes: VRVDR-50303)

  [ Paul Atkins ]
  * 3.10.52

  [ Robert Shearman ]
  * nh_common: skip over backup next-hops when fixing up protected tracking
    (Fixes: VRVDR-52257)
  * ut: add symbols for router-interface FAL object in test FAL
  * ut: test PIC edge with a gateway being used by both primary & backup

  [ Ian Wilson ]
  * npf: Add npf return code counters
  * npf: Add commands to show return code counters
  * npf: Add mechanism to filter return code show output dependent on type
  * npf: Add commands to clear return code counters
  * ut: Add function to fetch and print npf return code counts
  * npf: Change nat64 to use nat64_decision_t instead of npf_decision_t
  * npf: Increment return code counters in npf_hook_track
  * npf: Change npf_cache_all to return either a 0 or a negative return code
  * npf: Change the function used by npf_cache_all to return a return code
  * npf: Add return codes to npf_cache_all
  * npf: Add param to npf_get_cache to allow return code to be returned
  * npf: Add return codes to npf state functions
  * npf: Add return codes to npf_hook_track calls to session functions
  * npf: Add return codes to the function to rewrite l3 and l4 fields
  * npf: Add return code to npf_icmpv4_err_nat
  * npf: Change nat64 common functions to have a single return point
  * npf: Add return codes to the nat64 map and convert functions
  * npf: Add return codes to nat64
  * npf: Add optional pointer, rcp, to npf_hook_notrack parameters
  * npf: Increment l2 return code counters in bridging
  * npf: Add single return point in local firewall functions
  * npf: Increment return code counts for local firewall
  * npf: Increment return code counts for ACL firewall
  * npf: Return select detailed return code stats for nat64

  [ Paul Atkins ]
  * 3.10.53

  [ Robert Shearman ]
  * storm_ctl: fix write to heap after free when deleting an instance
    (Fixes: VRVDR-52115)
  * tests: add test for storm-control out of order profile delete
  * Makefile.am: reduce dependencies of fal_plugin_test_la

  [ Charles (Chas) Williams ]
  * main: handle sparse port configurations (Bugfix: VRVDR-49805)
  * netvsc: set more reasonable queue lengths (Bugfix: VRVDR-49805)

  [ Paul Atkins ]

 -- Paul Atkins <paul.atkins@intl.att.com>  Fri, 24 Jul 2020 16:13:59 +0100

vyatta-dataplane (3.11.2) unstable; urgency=medium

  [ bs775m ]
  * fal_plugin :add attributes for enb/dis pause frame
  * vyatta-datapath:add support for enb/dis pauseframe

  [ Charles (Chas) Williams ]
  * Correct enumeration declaration

  [ Paul Atkins ]

 -- Paul Atkins <paul.atkins@intl.att.com>  Fri, 24 Jul 2020 09:12:29 +0100

vyatta-dataplane (3.11.1) unstable; urgency=medium

  [ Mandeep Rohilla ]
  * BFD: Add support for querying max interval values supported

  [ Paul Atkins ]

 -- Paul Atkins <paul.atkins@intl.att.com>  Mon, 20 Jul 2020 21:45:59 +0100

vyatta-dataplane (3.10.70) unstable; urgency=medium

  [ aroberts ]
  * Don't allow a child shaper to exceed 99.6% of parent rate

  [ Paul Atkins ]

 -- Paul Atkins <paul.atkins@intl.att.com>  Fri, 04 Sep 2020 10:15:04 +0100

vyatta-dataplane (3.10.69) unstable; urgency=medium

  [ Charles (Chas) Williams ]
  * ptp: add additional-path support (Bugfix: VRVDR-48480)

 -- Robert Shearman <robert.shearman@att.com>  Tue, 01 Sep 2020 11:42:50 +0100

vyatta-dataplane (3.10.68) unstable; urgency=medium

  [ Paul Aitken ]
  * DPI: app groups: avoid null deref

  [ Paul Atkins ]

 -- Paul Atkins <paul.atkins@intl.att.com>  Wed, 19 Aug 2020 11:43:55 +0100

vyatta-dataplane (3.10.67) unstable; urgency=medium

  * gre: don't double free mbuf if using a gre tunnel to ourself

 -- Paul Atkins <paul.atkins@intl.att.com>  Wed, 19 Aug 2020 08:37:29 +0100

vyatta-dataplane (3.10.66) unstable; urgency=medium

  [ Robert Shearman ]
  * if: move vlan_if_get_stats to common interface code
  * gre: add support for retrieving FAL stats

  [ Paul Atkins ]

 -- Paul Atkins <paul.atkins@intl.att.com>  Mon, 17 Aug 2020 10:14:51 +0100

vyatta-dataplane (3.10.65) unstable; urgency=medium

  [ Gavin Shearer ]
  * ippf: fix issue of corrupted first byte of IPv6 address to match

  [ Paul Atkins ]

 -- Paul Atkins <paul.atkins@intl.att.com>  Mon, 17 Aug 2020 09:44:06 +0100

vyatta-dataplane (3.10.64) unstable; urgency=medium

  [ Ian Wilson ]
  * npf: Increment session stats if session matched, and the pkt is not dropped

  [ Paul Atkins ]

 -- Paul Atkins <paul.atkins@intl.att.com>  Fri, 14 Aug 2020 10:29:11 +0100

vyatta-dataplane (3.10.63) unstable; urgency=medium

  [ aroberts ]
  * Don't allow a child shaper to exceed 99.6% of parent rate

  [ Paul Atkins ]

 -- Paul Atkins <paul.atkins@intl.att.com>  Fri, 14 Aug 2020 10:26:41 +0100

vyatta-dataplane (3.10.62) unstable; urgency=medium

  [ Brian Russell ]
  * qos: extend mark-map to include dp

  [ Paul Atkins ]

 -- Paul Atkins <paul.atkins@intl.att.com>  Thu, 13 Aug 2020 10:17:11 +0100

vyatta-dataplane (3.10.61) unstable; urgency=medium

  [ Brian Russell ]
  * qos: don't enable dscp mapping if designation in use
  * qos: allocate a priority local designation

  [ Paul Atkins ]

 -- Paul Atkins <paul.atkins@intl.att.com>  Mon, 10 Aug 2020 14:46:43 +0100

vyatta-dataplane (3.10.60) unstable; urgency=medium

  [ Paul Aitken ]
  * DPI: add application group database
  * DPI: application resource groups
  * DPI: application resource group parsing
  * DPI: new APIs for application resource groups
  * DPI: add application resource groups to app firewall
  * DPI: add application resource groups to Makefile

  [ Paul Atkins ]

 -- Paul Atkins <paul.atkins@intl.att.com>  Thu, 06 Aug 2020 13:15:51 +0100

vyatta-dataplane (3.10.59) unstable; urgency=medium

  [ Karthik Murugesan ]
  * vxlan: Added null check to avoid null-pointer dereference

  [ Paul Atkins ]

 -- Paul Atkins <paul.atkins@intl.att.com>  Thu, 06 Aug 2020 08:46:48 +0100

vyatta-dataplane (3.10.58) unstable; urgency=medium

  [ Robert Shearman ]
  * controller: extend timeout for adding a port (Fixes: VRVDR-52458)

  [ Paul Atkins ]

 -- Paul Atkins <paul.atkins@intl.att.com>  Wed, 05 Aug 2020 16:25:22 +0100

vyatta-dataplane (3.10.57) unstable; urgency=medium

  [ Charles (Chas) Williams ]
  * ptp: check switch nexthop interface is reachable (Bugfix: VRVDR-52447)

  [ Paul Atkins ]

 -- Paul Atkins <paul.atkins@intl.att.com>  Wed, 05 Aug 2020 09:26:54 +0100

vyatta-dataplane (3.10.56) unstable; urgency=medium

  * dp_event: reorder some of the dp_events in the enum
  * event: add a public event notifier for vrf create/delete events

 -- Paul Atkins <paul.atkins@intl.att.com>  Tue, 04 Aug 2020 15:41:08 +0100

vyatta-dataplane (3.10.55) unstable; urgency=medium

  [ Paul Atkins ]
  * Jenkins: change master branch target to be DANOS:Glasgow

  [ Simon Barber ]
  * Convert return string of vplsh led blink cmd to json

  [ Paul Aitken ]
  * dataplane abort due to short string in rte_jhash
  * DPI: Inconsistent use of protocol in DPI output
  * Avoid buffer overrun in sip_alg_hash

 -- Robert Shearman <robert.shearman@att.com>  Tue, 28 Jul 2020 09:31:32 +0100

vyatta-dataplane (3.10.54) unstable; urgency=medium

  [ Robert Shearman ]
  * storm_ctl: fix write to heap after free when deleting an instance
    (Fixes: VRVDR-52115)
  * tests: add test for storm-control out of order profile delete
  * Makefile.am: reduce dependencies of fal_plugin_test_la

  [ Paul Atkins ]

 -- Paul Atkins <paul.atkins@intl.att.com>  Fri, 24 Jul 2020 09:51:57 +0100

vyatta-dataplane (3.10.53) unstable; urgency=medium

  [ Robert Shearman ]
  * nh_common: skip over backup next-hops when fixing up protected tracking
    (Fixes: VRVDR-52257)
  * ut: add symbols for router-interface FAL object in test FAL
  * ut: test PIC edge with a gateway being used by both primary & backup

  [ Ian Wilson ]
  * npf: Add npf return code counters
  * npf: Add commands to show return code counters
  * npf: Add mechanism to filter return code show output dependent on type
  * npf: Add commands to clear return code counters
  * ut: Add function to fetch and print npf return code counts
  * npf: Change nat64 to use nat64_decision_t instead of npf_decision_t
  * npf: Increment return code counters in npf_hook_track
  * npf: Change npf_cache_all to return either a 0 or a negative return code
  * npf: Change the function used by npf_cache_all to return a return code
  * npf: Add return codes to npf_cache_all
  * npf: Add param to npf_get_cache to allow return code to be returned
  * npf: Add return codes to npf state functions
  * npf: Add return codes to npf_hook_track calls to session functions
  * npf: Add return codes to the function to rewrite l3 and l4 fields
  * npf: Add return code to npf_icmpv4_err_nat
  * npf: Change nat64 common functions to have a single return point
  * npf: Add return codes to the nat64 map and convert functions
  * npf: Add return codes to nat64
  * npf: Add optional pointer, rcp, to npf_hook_notrack parameters
  * npf: Increment l2 return code counters in bridging
  * npf: Add single return point in local firewall functions
  * npf: Increment return code counts for local firewall
  * npf: Increment return code counts for ACL firewall
  * npf: Return select detailed return code stats for nat64

  [ Paul Atkins ]

 -- Paul Atkins <paul.atkins@intl.att.com>  Wed, 22 Jul 2020 10:10:23 +0100

vyatta-dataplane (3.10.52) unstable; urgency=medium

  [ Robert Shearman ]
  * fal: check for conditions that violate FAL route API contract
  * lpm: pass pd_state by reference in walk callback
  * route: update dependent routes when interface FAL L3 state changes
  * route6: update dependent routes when interface FAL L3 state changes
    (Fixes: VRVDR-50303)

  [ Paul Atkins ]

 -- Paul Atkins <paul.atkins@intl.att.com>  Tue, 21 Jul 2020 07:47:56 +0100

vyatta-dataplane (3.10.51) unstable; urgency=medium

  [ Mandeep Rohilla ]
  * BFD: Add support for querying max interval values supported

  [ Paul Atkins ]

 -- Paul Atkins <paul.atkins@intl.att.com>  Mon, 20 Jul 2020 21:23:09 +0100

vyatta-dataplane (3.10.50) unstable; urgency=medium

  * sanitizer: set ASAN_OPTIONS when sanitizer is used

 -- Paul Atkins <paul.atkins@intl.att.com>  Mon, 20 Jul 2020 13:36:11 +0100

vyatta-dataplane (3.10.49) unstable; urgency=medium

  [ Robert Shearman ]
  * shadow: remove the shadow port handler when an interface is freed
    (Fixes: VRVDR-52193)
  * shadow: use events for init/destroy
  * sample: fix the visit_after node declaration

  [ Paul Atkins ]

 -- Paul Atkins <paul.atkins@intl.att.com>  Mon, 20 Jul 2020 13:18:35 +0100

vyatta-dataplane (3.10.48) unstable; urgency=medium

  [ Robert Shearman ]
  * config: factor out and simplify PCI address parsing for backplane ports
  * config: parse management_port platform.conf attribute
  * dpdk-eth: add management port attribute to interface information

  [ Paul Atkins ]

 -- Paul Atkins <paul.atkins@intl.att.com>  Mon, 20 Jul 2020 08:46:22 +0100

vyatta-dataplane (3.10.47) unstable; urgency=medium

  [ Thomas Kiely ]
  * mac_limit: Remove temporary show keyword

  [ Charles (Chas) Williams ]
  * coverity: fix handling when an error is returned (Bugfix: VRVDR-52191)

  [ Robert Shearman ]
  * dpdk-eth: only remove a LAG port after the ifp using it has been freed
  * main: only close the ports after cleaning up interfaces (Fixes: VRVDR-52220)

  [ Paul Atkins ]
  * fal: provide alternate name for FAL_BFD_HW_MODE_CP_INDEPENDENT

 -- Paul Atkins <paul.atkins@intl.att.com>  Thu, 16 Jul 2020 12:02:27 +0100

vyatta-dataplane (3.10.46) unstable; urgency=medium

  [ Mike Manning ]
  * L2TPv3: Fails to be ping across tunnel using L2TPv3

  [ Robert Shearman ]
  * if: fix cleanup of DPDK ethernet interfaces (Fixes: VRVDR-52145)

  [ Paul Atkins ]
  * ut: add vars that tests can use to pass state to the fal

 -- Paul Atkins <paul.atkins@intl.att.com>  Fri, 10 Jul 2020 13:59:35 +0100

vyatta-dataplane (3.10.45) unstable; urgency=medium

  [ Nicholas Brown ]
  * Add a CODEOWNERS file

  [ Charles (Chas) Williams ]
  * vhost: fix netlink races with hotplug (Bugfix: VRVDR-50960)

  [ Paul Atkins ]

 -- Paul Atkins <paul.atkins@intl.att.com>  Wed, 08 Jul 2020 15:21:32 +0100

vyatta-dataplane (3.10.44) unstable; urgency=medium

  * main: allow the user to specify the platform_file location
  * ut: allow user to specify platform conf file

 -- Paul Atkins <paul.atkins@intl.att.com>  Tue, 07 Jul 2020 13:02:45 +0100

vyatta-dataplane (3.10.43) unstable; urgency=medium

  [ Nicholas Brown ]
  * Remove last mentions of valgrind build
  * Enable the address sanitizer as part of the jenkins build
  * use .checkpatch.conf

  [ Robert Shearman ]
  * dpdk-eth: check that ifp exists in linkwatch_change_mark_state
  * dpdk-eth: don't require ifp for updating queue state (Fixes: VRVDR-52109)

  [ Paul Atkins ]

 -- Paul Atkins <paul.atkins@intl.att.com>  Mon, 06 Jul 2020 13:29:50 +0100

vyatta-dataplane (3.10.42) unstable; urgency=medium

  [ Charles (Chas) Williams ]
  * lag: remove potentially offensive language (Bugfix: VRVDR-51820)
  * main: remove potentially offensive language (Bugfix: VRVDR-51820)
  * vrf: remove potentially offensive language (Bugfix: VRVDR-51820)
  * bridge: remove potentially offensive language (Bugfix: VRVDR-51820)
  * tests: remove potentially offensive language (Bugfix: VRVDR-51820)
  * session: remove potentially offensive language (Bugfix: VRVDR-51820)

  [ Paul Atkins ]

 -- Paul Atkins <paul.atkins@intl.att.com>  Fri, 03 Jul 2020 15:49:00 +0100

vyatta-dataplane (3.10.41) unstable; urgency=medium

  [ Robert Shearman ]
  * if: issue feature event for interface being created
  * mstp: defer creation of STP object until after bridge created in FAL
    (Fixes: VRVDR-52083)
  * bridge: fix duplicate FAL br_new_port notification (Fixes: VRVDR-52084)
  * ut: validate FAL contract for bridge-port objects

  [ Thomas Kiely ]
  * mac_limit: Rename "mac-count" command to "limit status"

  [ Brian Russell ]
  * qos: update fal global map when resource group changes

  [ Paul Atkins ]

 -- Paul Atkins <paul.atkins@intl.att.com>  Fri, 03 Jul 2020 14:22:05 +0100

vyatta-dataplane (3.10.40) unstable; urgency=medium

  [ harios ]
  * Fix done for nexthop as IPv4 mapped IPv6 address

  [ Robert Shearman ]
  * main: swap order of checks on closing ports (Fixes: VRVDR-52095)
  * if: make promiscuity apply to VLANs as well as MAC addresses
    (Fixes: VRVDR-52049)
  * capture: remove interface-type check for setting promiscuity

  [ Paul Atkins ]

 -- Paul Atkins <paul.atkins@intl.att.com>  Fri, 03 Jul 2020 09:06:51 +0100

vyatta-dataplane (3.10.39) unstable; urgency=medium

  [ Robert Shearman ]
  * ut: add dp1 prefix to switchports
  * devinfo: change if_port_info to not require an ifp
  * master: avoid needing ifp present when adding/deleting ports
  * if: classify backplane ports as dataplane interfaces
  * if: clean up life-cycle of DPDK ethernet interface objects
    (Closes: VRVDR-51844)
  * if: remove missed link & unspec address handling
  * if: remove missed IP address & netconf handling (Closes: VRVDR-51845)
  * if: remove unused hwport incomplete infra

  [ Paul Atkins ]

 -- Paul Atkins <paul.atkins@intl.att.com>  Thu, 02 Jul 2020 08:52:24 +0100

vyatta-dataplane (3.10.38) unstable; urgency=medium

  [ Robert Shearman ]
  * shadow: remove superfluous interface netlink state management

  [ Paul Atkins ]

 -- Paul Atkins <paul.atkins@intl.att.com>  Wed, 01 Jul 2020 13:24:13 +0100

vyatta-dataplane (3.10.37) unstable; urgency=medium

  [ Paul Aitken ]
  * DPI: add nDPI debugging
  * DPI: load optional nDPI protocols and categories

  [ Charles (Chas) Williams ]
  * unit tests: fix mbuf debuggging (Bugfix: VRVDR-51987)
  * crypto: fix mbuf debugging (Bugfix: VRVDR-51987)
  * mpls: reject short packets (Bugfix: VRVDR-51987)

  [ Paul Atkins ]

 -- Paul Atkins <paul.atkins@intl.att.com>  Wed, 01 Jul 2020 09:22:12 +0100

vyatta-dataplane (3.10.36) unstable; urgency=medium

  * control: add a comment to request new commands in protobuf format
  * dpdk_eth_if: don't dump ports that have been unplugged
  * if: in ifnet_byethname skip over unplugged interfaces
  * hotplug: mark the interface as unplugged at the start of processing
  * dpdk_eth_if: don't assume that info.driver_name is valid

 -- Paul Atkins <paul.atkins@intl.att.com>  Wed, 24 Jun 2020 09:07:45 +0100

vyatta-dataplane (3.10.35) unstable; urgency=medium

  [ Shweta Choudaha ]
  * Backplane:Shut DPDK bkplane ports post fal cleanup

  [ Paul Atkins ]

 -- Paul Atkins <paul.atkins@intl.att.com>  Fri, 19 Jun 2020 16:18:37 +0100

vyatta-dataplane (3.10.34) unstable; urgency=medium

  [ Ethan Li ]
  * bfd-hw: add FAL attribute for BFD hw running mode

  [ Nicholas Brown ]
  * sample plugin and test code only using public API
  * The test code for the sample plugin should also a plugin

  [ Ian Wilson ]
  * npf: Set custom timeout in dataplane session after session is created
  * npf: Add option to cache pkt without updating the cache grouper data
  * npf: Move _npf_cache_all_at in order to avoid forward reference

  [ Thomas Kiely ]
  * Avoid unnecessary unapply of mac limit feature

  [ Mandeep Rohilla ]
  * BR_VLAN_SET: Api to determine if vlan set is empty
  * BR_VLAN_SET UT: unit tests for the vlan set empty api

  [ Paul Atkins ]
  * ut: func to verify state based on pb show should use void *

 -- Paul Atkins <paul.atkins@intl.att.com>  Fri, 19 Jun 2020 09:02:21 +0100

vyatta-dataplane (3.10.33) unstable; urgency=medium

  [ Ian Wilson ]
  * cgnat: Several small cosmetic changes to cgnat
  * cgnat: Add 2-tuple sessn to hash table if it fails to be added directly
  * cgnat: Move 2-tuple session inspection code into separate function
  * cgnat: Block outbound flow if max-dest-per-session reached
  * cgnat: Block inbound packets if max-dest-per-session reached
  * cgnat: Increase maximum configurable max-dest-per-session to 128
  * ut: Fixup cgnat25 to expect an ICMP error
  * cgnat: Remove interface config store and replay mechanism
  * ut: Remove cgnat14 test for interface store and replay mechanism

  [ Paul Atkins ]

 -- Paul Atkins <paul.atkins@intl.att.com>  Tue, 16 Jun 2020 10:32:46 +0100

vyatta-dataplane (3.10.32) unstable; urgency=medium

  [ Mandeep Rohilla ]
  * DP_EVENT: Add new event for MTU change notifications
  * MTU: Register QoS's intereset in MTU change
  * MTU: Don't bounce the port when changing the MTU

  [ Paul Atkins ]

 -- Paul Atkins <paul.atkins@intl.att.com>  Fri, 12 Jun 2020 11:54:49 +0100

vyatta-dataplane (3.10.31) unstable; urgency=medium

  [ Ian Wilson ]
  * npf: Simplify and enhance the api for fetching address group json

  [ Paul Atkins ]

 -- Paul Atkins <paul.atkins@intl.att.com>  Fri, 12 Jun 2020 11:14:46 +0100

vyatta-dataplane (3.10.30) unstable; urgency=medium

  [ Robert Shearman ]
  * debian: don't suppress changelog generation
  * Pull JSON writer code out into a shared library (Fixes: VRVDR-51389)

  [ Paul Atkins ]

 -- Paul Atkins <paul.atkins@intl.att.com>  Tue, 09 Jun 2020 09:24:36 +0100

vyatta-dataplane (3.10.29) unstable; urgency=medium

  [ Srinivas Narayan ]
  * Check if next hop is non-NULL before de-referencing it

  [ Paul Atkins ]

 -- Paul Atkins <paul.atkins@intl.att.com>  Tue, 09 Jun 2020 08:40:38 +0100

vyatta-dataplane (3.10.28) unstable; urgency=medium

  [ Charles (Chas) Williams ]
  * conf: allow dev_flags to be filtered (Bugfix: VRVDR-48438)
  * ixgbe: do not use the LSC interrupt (Bugfix: VRVDR-48438)
  * ifconfig: allow inspection of the lsc status
  * vhost: do not wait forever for QMP (Bugfix: VRVDR-51099)

  [ Paul Atkins ]

 -- Paul Atkins <paul.atkins@intl.att.com>  Fri, 05 Jun 2020 10:16:49 +0100

vyatta-dataplane (3.10.27) unstable; urgency=medium

  [ Ian Wilson ]
  * nat64: Only dereference the session sentry once
  * nat64: Free memory before returning in nat64_create error case

  [ Robert Shearman ]
  * storm_ctl: avoid redundant FAL update when adding threshold for new type
  * storm_ctl: move fal_policer_modify_profile function down
  * storm_ctl: make threshold removal FAL state symmetric (Fixes: VRVDR-51406)

  [ Paul Atkins ]
  * lpm6: fix check for depth when removing /24

 -- Paul Atkins <paul.atkins@intl.att.com>  Thu, 04 Jun 2020 12:28:06 +0100

vyatta-dataplane (3.10.26) unstable; urgency=medium

  [ Mark Gillott ]
  * if: migrate hardware port completion to separate function
  * if: replace NEWPORT with INIPORT & ADDPORT (Fixes: VRVDR-46511)
  * if: postpone snapshot request until port initialisation complete
    (Fixes: VRVDR-46511)

  [ Paul Atkins ]

 -- Paul Atkins <paul.atkins@intl.att.com>  Fri, 29 May 2020 14:15:43 +0100

vyatta-dataplane (3.10.25) unstable; urgency=medium

  [ Paul Aitken ]
  * DPI: fix memleaks in dpi_ctor
  * DPI: make initialisation return errno

  [ Robert Shearman ]
  * ip_rt_protobuf: fix coverity resource leak reports (Fixes: VRVDR-51284)

  [ Ian Wilson ]
  * cgnat: Return NAT pool "full" (np_full) json to control plane

  [ ak487r ]
  * tests: remove ipv6 ND Solicitation tests for originating firewall

  [ Ian Wilson ]
  * cgnat: Max dest per session only allows powers of two

  [ Tom Kiely ]
  * MAC Limit: Add a new attr for mac limit on port/vlan
  * MAC Limit: Add a new log type flag for mac limiting feat
  * MAC Limit: Add support for creating MAC limiting profiles
  * MAC Limit: Add support mac limit entry based on port/vlan
  * MAC Limit: Apply mac limiting in the FAL
  * MAC Limit: Add hooks for applying mac limiting based on dp events
  * MAC Limit: Add support for show command
  * Add Unit Tests for MAC limiting feature.

  [ Paul Atkins ]

 -- Paul Atkins <paul.atkins@intl.att.com>  Fri, 29 May 2020 12:13:11 +0100

vyatta-dataplane (3.10.24) unstable; urgency=medium

  [ Paul Atkins ]
  * main: add a wrapper to unregister a thread with rcu
  * ip_forward: remove references to next_hop_v6

  [ Robert Shearman ]
  * route: set some missing address family types
  * route_v6: set some missing address family types
  * mpls: set some missing address family types

  [ Paul Atkins ]
  * main: make ASSERT_MASTER public

 -- Paul Atkins <paul.atkins@intl.att.com>  Fri, 22 May 2020 11:01:09 +0100

vyatta-dataplane (3.10.23) unstable; urgency=medium

  [ Paul Atkins ]
  * debian: define prefix in the libyattafal .pc file

  [ Paul Carson ]
  * Forward PPP CHAP traffic to PPP (Fixes: VRVDR-49231)

  [ Derek Fawcus ]
  * NPF: Use ICMP opcode defines, not magic values
  * NPF: Adjust ICMP opcode generation
  * NPF: Enable matching of ICMP classes in ncode
  * Update checkpath warnings in use

  [ Paul Atkins ]

 -- Paul Atkins <paul.atkins@intl.att.com>  Thu, 21 May 2020 10:40:12 +0100

vyatta-dataplane (3.10.22) unstable; urgency=medium

  [ Robert Shearman ]
  * debug_strip: add build-ids to package metadata
  * Generate -dbgsym packages per binary package (Fixes: VRVDR-50948)

  [ Shweta Choudaha ]
  * flow_cache: Use get_lcore_max to get max lcoreid

  [ Paul Atkins ]

 -- Paul Atkins <paul.atkins@intl.att.com>  Tue, 19 May 2020 10:59:05 +0100

vyatta-dataplane (3.10.21) unstable; urgency=medium

  [ Paul Atkins ]
  * nd6_nbr: when storing the v6 addr use sockaddr_storage not sockaddr

  [ Gavin Shearer ]
  * nat64: check rule group name of rule is set before accessing it

  [ Paul Atkins ]
  * main: make sure that we don't register rcu thread twice

  [ Charles (Chas) Williams ]
  * dpdk: get dev_info before closing (Bugfix: VRVDR-51041)

  [ Paul Atkins ]

 -- Paul Atkins <paul.atkins@intl.att.com>  Mon, 18 May 2020 19:29:08 +0100

vyatta-dataplane (3.10.20) unstable; urgency=medium

  [ Paul Aitken ]
  * DPI: new APIs to support application name database
  * DPI: new APIs to support application type database
  * DPI: new APIs for user-defined applications
  * DPI: new APIs to allow packet processing by nDPI
  * DPI: change --without-dpi to build without nDPI
  * DPI: add new files to makefile
  * DPI: remove redundant files
  * DPI: don't need to include DPI
  * DPI: remove Qosmos from dpi_internal.h, add new APIs
  * DPI: update app_cmds.c includes
  * DPI: dpi_public.c to call the engine-based APIs
  * DPI: update DPI rprocs to engine-based APIs
  * DPI: remove app database from npf_ext_app.c
  * DPI: update app FW DPI rprocs to use engine-based APIs
  * DPI: update L3 DPI pipeline to use engine-based APIs
  * DPI: add new engine-based APIs to dpi.c
  * DPI: add libndpi-dev build dependency

  [ Paul Atkins ]

 -- Paul Atkins <paul.atkins@intl.att.com>  Mon, 18 May 2020 15:32:27 +0100

vyatta-dataplane (3.10.19) unstable; urgency=medium

  [ ak487r ]
  * npf: add originating firewall
  * tests: add ipv4 tcp slowpath tests for originating firewall
  * tests: add ipv6 tcp slowpath tests for originating firewall
  * tests: add ipv4 icmp packet to big tests for originating firewall
  * tests: add ipv6 icmp packet to big tests for originating firewall
  * tests: add ipv6 ND Advertisement tests for originating firewall
  * tests: add ipv6 ND Solicitation tests for originating firewall
  * tests: add ipv4 echo reply by cgnat for originating firewall

  [ Paul Atkins ]
  * ut: fix issue with buffer size when comparing one-of
  * nh_common: change 1 to 1ull when using it to shift 64 bit numbers
  * nh_common: when updating map get the count from the bitmap
  * nh_common: on nh_map init leave space for unusable primaries
  * nh_common: use CMM macros when reading/modifying the usability flag
  * nh_common: reinit nh map contents if collisions when marking unusable
  * nh_common: let paths be marked usable and unusable
  * ut: tests for pic edge where a path is made usable
  * route6: display the next hop map for v6 routes
  * ut: remove extra whitespace in pic edge tests
  * ut: add an ipv6 pic edge test
  * route: register path_state functions with event infra for cleanup

 -- Paul Atkins <paul.atkins@intl.att.com>  Mon, 18 May 2020 13:56:55 +0100

vyatta-dataplane (3.10.18) unstable; urgency=medium

  [ Sanjay Iyer ]
  * hw-bfd: Add additional FAL attributes (Fixes: VRVDR-50399)

  [ Paul Atkins ]

 -- Paul Atkins <paul.atkins@intl.att.com>  Fri, 15 May 2020 17:24:01 +0100

vyatta-dataplane (3.10.17) unstable; urgency=medium

  [ Paul Atkins ]
  * nh_common: check if a nh is unusable before marking as unusable
  * nh_common: don't put an unusable nh into the map at init time
  * nh_common: add a bitmask to track usable next_hops
  * ut: allow for checking for one of many expected strings
  * ut: further tests for pic edge

  [ Gavin Shearer ]
  * nat: add support in apm for multiple port maps based on protocol
  * nat: rename fields in port_prot structure
  * nat: add passing in IP proto to apm port request fns
  * nat: update per-rule nat statistics to be per-protocol
  * nat: pass back in JSON the per-protocol rule used counts
  * nat: add warning if changing port pool for separate ICMP pool

  [ Paul Atkins ]

 -- Paul Atkins <paul.atkins@intl.att.com>  Fri, 15 May 2020 13:40:54 +0100

vyatta-dataplane (3.10.16) unstable; urgency=medium

  [ Robert Shearman ]
  * if: fix typo in ifop_uninit comment
  * bridge: issuing FAL delport notifications for members on bridge delete
    (Fixes: VRVDR-51123)

  [ Srinivas Narayan ]
  * npf: Add a flag to enable hash table linkage for rules
  * npf: add hash table linkage for rules

  [ Paul Atkins ]
  * nh_common: change api to mark path unusable to also allow usable

 -- Paul Atkins <paul.atkins@intl.att.com>  Fri, 15 May 2020 11:53:04 +0100

vyatta-dataplane (3.10.15) unstable; urgency=medium

  [ Dewi Morgan ]
  * dataplane: add dp_ifnet_admin_status api

  [ Paul Atkins ]
  * nh_common: when a next_hop is marked unusable update the fal
  * urcu: add an API to allow a thread to register with urcu
  * dpdk_linkwatch: on link down mark paths unusable

  [ Robert Shearman ]
  * fal: signal backup paths

  [ Paul Atkins ]

 -- Paul Atkins <paul.atkins@intl.att.com>  Wed, 13 May 2020 16:27:47 +0100

vyatta-dataplane (3.10.14) unstable; urgency=medium

  [ Srinivas Narayan ]
  * npf: Add flags to skip stats maintenance
  * npf: Skip stats allocation if NO_STATS flag is set
  * npf: Add NULL checks for rule stats where necessary
  * npf: Skip stats allocation for IPsec rulesets
  * npf: Use NO_STATS flag to optimize high level ops

  [ Simon Barber ]
  * Set the l3 length of Site-2-Site Packets for TX on spath

  [ Paul Atkins ]
  * ut: move the pic edge tests into dp_test_ip_pic_edge.c
  * nh_common: change the nexthop to have a struct_ip addr
  * nh_common: rename nexthop_create_copy
  * mpls: make nh_outlabels_copy copy all labels
  * nh_common: add a function to copy a next_hop and use instead of memcpy
  * nh_common: provide apis to help do a modify of an active next_hop_list
  * nh_common: store the number of primary paths in the next_hop_list
  * nh_common: store the protected next_hops in a 2 level hash
  * nh_common: use a nh_map when a next_hop_list has backup paths
  * route: Add an api to allow plugins to provide path state
  * nh_common: add a ptr back from the NH to the NH list
  * nh_common: update sw forwarding state when a NH becomes unusable
  * ut: ip pic edge tests
  * ut: ip pic edge tests with traffic
  * nh_common: fix typos in comments
  * nh_common: when tracking nexthops with backups, skip those with no ifp

 -- Paul Atkins <paul.atkins@intl.att.com>  Wed, 13 May 2020 08:43:08 +0100

vyatta-dataplane (3.10.13) unstable; urgency=medium

  [ Nicholas Brown ]
  * update autconf dpdk check to check for 19.11

  [ Robert Shearman ]
  * protobuf: fix typo in description of mpls_labels field

  [ Srinivas Narayan ]
  * flow-cache: Add API prototypes for flow-cache
  * flow-cache: Move crypto pkt buffer definition
  * flow-cache: Rename pr_cache* to flow_cache*
  * flow-cache: Rename variable used for flow_cache_entry
  * flow-cache: Move address union definition to make it re-usable
  * flow-cache: Migrate addresses to common definition
  * flow-cache: Enable support for IPv6
  * flow-cache: refactor common code invoking flow_cache_add
  * flow-cache: Decouple flow cache from crypto per-core block
  * flow-cache: use accessors for rule and context
  * flow-cache: add a bit to identify packets not matching any rule
  * flow-cache: Add support for caching negative matches
  * flow-cache: Create cache entries for cleartext packets
  * flow-cache: Skip further processing on cache match for cleartext packet
  * flow-cache: Avoid de-referencing policy rule unless present
  * flow-cache: Use rss hash if present in buffer
  * flow-cache: Add support for aging
  * flow-cache: refactor code to dump cache
  * flow-cache: Move flow-cache infra to separate module
  * flow-cache: Emit hit counts
  * flow-cache: split flow cache dump into smaller functions
  * flow-cache: Update comments to use 'flow cache'
  * flow-cache: rename crypto specific function & macro
  * flow-cache: Reorder fields to remove holes in structure

  [ Shweta Choudaha ]
  * backplane: use device max_mtu for backplane intf

  [ Paul Atkins ]

 -- Paul Atkins <paul.atkins@intl.att.com>  Tue, 12 May 2020 12:13:28 +0100

vyatta-dataplane (3.10.12) unstable; urgency=medium

  * debian: update dependency on vyatta-dpdk-swport

 -- Paul Atkins <paul.atkins@intl.att.com>  Mon, 11 May 2020 14:31:12 +0100

vyatta-dataplane (3.10.11) unstable; urgency=medium

  [ Brian Russell ]
  * qos: fix legacy map show

  [ Nicholas Brown ]
  * git ignore more debian package install directories
  * dataplane-dev does not have a dependency on the test binary

  [ Robert Shearman ]
  * route_v6: move handle_route6 function to ip_netlink.c
  * if: rename incomplete_route_add function
  * protobuf: add definition for route updates from the RIB
  * ip_rt_protobuf: add support for decoding protobuf route updates
  * tests: add support for protobuf route messages
  * ip_rt_protobuf: add support for installing backup paths
  * tests: add test for routes with backup paths
  * ecmp: move netlink handling to ip_netlink.c
  * ip_rt_protobuf: preserve display behaviour for MPLS deagg routes

  [ Paul Atkins ]

 -- Paul Atkins <paul.atkins@intl.att.com>  Mon, 11 May 2020 11:49:36 +0100

vyatta-dataplane (3.10.10) unstable; urgency=medium

  [ Mike Larson ]
  * Typo in include guard

  [ Shweta Choudaha ]
  * Add support for I40E X722 device

  [ Charles (Chas) Williams ]
  * dpdk: 19.11: struct ether_addr to struct rte_ether_addr
    (Bugfix: VRVDR-45636)
  * dpdk: 19.11; is_*_ether_addr to rte_is_*_ether_addr (Bugfix: VRVDR-45636)
  * dpdk: 19.11: e_RTE_METER_COLORS to RTE_COLORS (Bugfix: VRVDR-45636)
  * dpdk: 19.11: rename struct *_hdr to struct rte_*_hdr (Bugfix: VRVDR-45636)
  * dpdk: 19.11: ETHER_* to RTE_ETHER_* (Bugfix: VRVDR-45636)
  * dpdk: 19.11: add alignment to packed structs (Bugfix: VRVDR-45636)
  * dpdk: 19.11: fix swport unit tests (Bugfix: VRVDR-45636)
  * dpdk: 19.11: update build depdendencies (Bugfix: VRVDR-45636)

  [ Paul Atkins ]

 -- Paul Atkins <paul.atkins@intl.att.com>  Mon, 11 May 2020 09:13:58 +0100

vyatta-dataplane (3.10.9) unstable; urgency=medium

  [ Gavin Shearer ]
  * alg: ensure parent session active before linking child

  [ Paul Atkins ]
  * 3.9.108

  [ Charles (Chas) Williams ]
  * crypto: count burst buffer full as drops (Bugfix: VRVDR-50279)
  * crypto: count most errors as proto drops (Bugfix: VRVDR-50279)
  * crypto: eliminate macro usage (Bugfix: VRVDR-50279)
  * crypto: count packets against tunnel interface (Bugfix: VRVDR-50279)
  * crypto: do not count failed packets (Bugfix: VRVDR-50279)

  [ Paul Atkins ]
  * 3.9.109

  [ Mark Gillott ]
  * Register event operations only on first use (Fixes: VRVDR-50621)
  * Capture portmonitor replay errors (Fixes: VRVDR-50621)

  [ Paul Atkins ]
  * 3.9.110

  [ Charles (Chas) Williams ]
  * vhost: fix QMP communication (Bugfix: VRVDR-50745)

  [ Paul Atkins ]
  * 3.9.111

  [ Nicholas Brown ]
  * Add new public API dp_pipeline_is_feature_enabled_by_inst()

  [ Paul Atkins ]
  * 3.9.112

  [ Mark Gillott ]
  * pipeline: add initialiser to declaration of storage_ctx

  [ Nicholas Brown ]
  * Install test headers into the correct path from Makefile
  * dataplane_test in it's own package

  [ Gavin Shearer ]
  * nat64: make per-rule 'used' count be decremented
  * nat64: set full range for overload start/stop ports

  [ Mark Gillott ]
  * pcap: serialise access to capture console socket (Fixes: VRVDR-50937)

  [ Paul Atkins ]

 -- Paul Atkins <paul.atkins@intl.att.com>  Wed, 06 May 2020 14:13:12 +0100

vyatta-dataplane (3.10.8) unstable; urgency=medium

  [ Mike Larson ]
  * Add helper functions for protobuf

  [ Paul Atkins ]
  * nh_common: use a common version of nh_get_lables
  * nh_common: use a common version of nh_get_flags
  * mpls: use dp_nh_get_ifp instead of nh_get_if
  * nh_common: use a common version of nexthop_mp_select
  * route: add a family parameter to nexthop_select
  * route6: add a family parameter to nexthop6_select
  * crypto: crypto_policy_handle_packet_outbound_checks to use common nh
  * crypto: pr_feat_attach should use a single nh instead of a union
  * nh_common: use a common version of nexthop_select
  * nh: change nh_select so that it takes a family not a nh_type
  * nh: use nexthop_select instead of nh_select
  * mpls: make mpls_label_table_lookup return a next_hop ptr
  * mpls: make mpls_unlabeled_input return a struct next_hop *
  * mpls: modify mpls_oam_v4_lookup to use a next_hop instead of a union
  * mpls: change mpls_label_table_ins_lbl_internal to take a next_hop ptr
  * mpls: change mpls_label_table_insert_label to take a next_hop ptr
  * mpls: change mpls_label_table_add_reserved_labels to use a next_hop ptr
  * mpls: nh_fwd_mpls should take a struct next_hop ptr
  * mpls: change nh_eth_output_mpls to take a struct next_hop ptr
  * mpls: change nh_mpls_ip_fragment to take a struct next_hop ptr
  * mpls: change nh_mpls_forward to take a struct next_hop ptr
  * mpls: change mpls_labeled_forward to use a struct next_hop ptr
  * mpls: change mpls_unlabeled_forward to use a struct next_hop ptr
  * ecmp: change ecmp_mpls_create to return a struct next_hop ptr
  * mpls: change mpls_route_change to use a struct next_hop ptr
  * crypto: make crypto_policy_check_outbound take a struct next_hop **
  * l3_v4_ipsec: use struct next_hop instead of the nh union
  * l3_v6_ipsec: use struct next_hop instead of the nh union
  * shadow: use struct next_hop instead of the nh union nin spath_reader
  * nh: remove union next_hop_v4_or_v6_ptr as it is no longer used
  * crypto: tidy up code in crypto_policy_check_outbound
  * crypto: remove common code in crypto_policy_feat_attach_by_reqid
  * crypto: remove  common code in policy_bind_feat_attach
  * crypto: remove common code in policy_rule_to_json
  * shadow: commonise next_hop code in spath_reader
  * nh_common: make some of the nexthop functions static
  * nh: move the final funcs from nh.c and delete the file
  * mpls: move nh_fwd_ret into mpls_forward.c as that is the only user
  * nh: remove definition of NH_STRING_MAX as it is unused
  * mpls: remove duplicate code in mpls_route_change
  * nh_common: move enum nh_type into nh_common.h
  * nh_common: include mpls.h as it uses the outlabels defined there
  * nh_common: include ip_addr.h as it uses the ip_addr defined there
  * route: include if_llatbl.h as it use symbols defined there
  * l3_v4_encap: include if_llatbl.h as it use symbols defined there
  * nh: move enum nh_type to nh_common.h and remove nh.h
  * nh_common: rename next_hop_u to next_hop_list

 -- Paul Atkins <paul.atkins@intl.att.com>  Fri, 01 May 2020 10:11:41 +0100

vyatta-dataplane (3.10.7) unstable; urgency=medium

  [ Nicholas Brown ]
  * Git Ignore generated library files

  [ Robert Shearman ]
  * vlan_modify: fix json writing unwinding for no interfaces
    (Fixes: VRVDR-50839)
  * fal: add FAL next-hop attributes for PIC Edge (Closes: VRVDR-50739)
  * fal: add memory management functions
  * if: use RCU for interface fal_l3 field
  * storm_control: use RCU for instance sci_fal_obj array
  * tests: use FAL memory helpers in test plugin

  [ Paul Atkins ]

 -- Paul Atkins <paul.atkins@intl.att.com>  Fri, 01 May 2020 08:19:56 +0100

vyatta-dataplane (3.10.6) unstable; urgency=medium

  [ Paul Atkins ]
  * ut: change the size of the rings on the tx/rx interfaces
  * ut: provide apis for injecting and getting tx'ed packets
  * ut: add a new test for qos bursts

  [ Robert Shearman ]
  * vlan_modify: don't create filter chain unless there's an action we handle
    (Fixes: VRVDR-50709)
  * vlan_modify: remove some noisy log messages (Fixes: VRVDR-50711)

  [ Mike Larson ]
  * Protobuf support files need to be exported for plug-in
  * Move install location for protobuf generated files
  * Export more UT functions/headers
  * Update pkg-config path for dev
  * Set up dependency correctly for proto projects

  [ Paul Atkins ]
  * route: make the gateway in a next hop a union of v4/v6
  * route: change order of fields in struct next_hop_u
  * mpls: include stdbool.h as the header file uses bool
  * nh_common: add a new nh_common file to contain core nh code
  * route6: make the v6 route code use the common 'struct next_hop'
  * nh_common: move struct next_hop_u into nh_common.h
  * nh_common: remove struct next_hop_v6_u, use the v4/v6 version
  * nh_common: move the struct nexthop_hash_key to nh_common header file
  * route6: use the common nexthop_hash_key structure
  * nh_common: move struct nexthop_table into nh_common.h
  * route6: use the common nexthop table definition
  * nh_common: add code to allow registration per AF
  * nh_common: add common funcs to get/set ifp from nh
  * route6: move route_v6_init and route_v6_uninit lower in file
  * route: register hash functions with nh_common
  * route6: register hash functions with nh_common
  * route: don't use global nh_tbl var from nexthop_new
  * route: modify the debug in nexthop_reuse to add the af
  * nh_common: make the nexthop_lookup function common
  * route6: use the common nexthop_lookup function
  * fal: use a common version of next_hop_to_packet_action
  * fal: use a common version of next_hop_group_packet_action
  * fal: use a common version of next_hop_to_attr_list
  * fal: use a common version of fal_ip_new_next_hops
  * nh_common: use a common version of nexthop_reuse
  * nh_common: use a common version of nexthop_hash_insert
  * route6: pass an address family into nexthop6_new
  * route6: use NEXTHOP_HASH_TBL_SIZE instead of the v6 specific version
  * nh_common: use a common version of nexthop_alloc
  * nh_common: use a common version of nexthop_destroy
  * route6: change nexthop6_new to take a proto field
  * nh_common: use a common version of nexthop_new
  * route: modify nexthop_create to take a struct ip_addr for the gateway
  * route6: modify nexthop6_create to take a struct ip_addr for the gateway
  * nh_common: use a common version of nexthop_create
  * fal: use a common version of fal_ip_del_next_hops
  * nh_common: use a common version of nh_is_neigh_present
  * nh_common: use a common version of nh_is_neigh_created
  * nh_common: use a common version of nh_get_lle
  * route: add a family parameter to nexthop_put
  * route6: add a family parameter to nexthop6_put
  * nh_common: use a common version of nexthop_put
  * nh_common: use a common version of nexthop_create_copy
  * route: add a family parameter to nexthop_hash_del_add
  * route6: add a family parameter to nexthop6_hash_del_add
  * nh_common: use a common version of nexthop_hash_del_add
  * nh_common: use a common version of nh_is_connected
  * nh_common: use a common version of nh_is_local
  * nh_common: use a common version of nh_is_gw
  * route: add a family parameter to nh4_set_neigh_present
  * route6: add a family parameter to nh6_set_neigh_present
  * nh_common: use a common version of nh_set_neigh_present
  * route: add a family parameter to nh4_clear_neigh_present
  * route6: add a family parameter to nh6_clear_neigh_present
  * nh_common: use a common version of nh_clear_neigh_present
  * route: add a family parameter to nh4_set_neigh_created
  * route6: add a family parameter to nh6_set_neigh_created
  * nh_common: use a common version of nh_set_neigh_created
  * route: add a family parameter to nh4_clear_neigh_created
  * route6: add a family parameter to nh6_clear_neigh_created
  * nh_common: use a common version of nh_clear_neigh_created
  * nh_common: use a common version of nextu_nc_count
  * nh_common: use a common version of nextu_find_path_using_ifp
  * nh_common: use a common version of nextu_is_any_connected
  * route: add a family parameter to route_nh_replace
  * route: add a family parameter to route6_nh_replace
  * fal: move next_hop_group_packet_action higher in file
  * fal: use next_hop_group_packet_action when creating new ip nhs

 -- Paul Atkins <paul.atkins@intl.att.com>  Wed, 29 Apr 2020 08:42:25 +0100

vyatta-dataplane (3.10.5) unstable; urgency=medium

  [ Srinivas Narayan ]
  * Refactor use of grouper2 functions into separate module
  * rte-acl: determine ruleset size at creation time
  * rte-acl: Add packet matching abstraction
  * rte-acl: migrate ruleset to packet match abstraction API
  * rte-acl: Rename npf_grouper_cb_data and make it public
  * rte-acl: Add rte-acl based implementation of packet matching callbacks
  * rte-acl: Set up crypto callbacks for using rte-acl
  * rte-acl: Pass rule group as part of the context to match function
  * rte-acl: Add API to find rule in a group
  * rte-acl: Add API to determine if ruleset uses cache
  * rte-acl: Update crypto callback for match API
  * rte-acl: Use NPF cache only if ruleset requires it
  * rte-acl: skip using npf-cache if ruleset doesn't rely on it
  * rte-acl: Only invoke classifier for non-empty rulesets
  * rte-acl: Streamline call flow in npf_ruleset_inspect

  [ Paul Atkins ]

 -- Paul Atkins <paul.atkins@intl.att.com>  Mon, 27 Apr 2020 08:09:24 +0100

vyatta-dataplane (3.10.4) unstable; urgency=medium

  * Revert "Protobuf support files need to be exported for plug-in"
  * Revert "Move install location for protobuf generated files"
  * Revert "Export more UT functions/headers"
  * Revert "Update pkg-config path for dev"

 -- Paul Atkins <paul.atkins@intl.att.com>  Fri, 24 Apr 2020 09:18:28 +0100

vyatta-dataplane (3.10.3) unstable; urgency=medium

  [ Paul Atkins ]
  * ut: mark dp_test_crypto_perf_scale tests as DONT_RUN

  [ Mike Larson ]
  * Protobuf support files need to be exported for plug-in
  * Move install location for protobuf generated files
  * Export more UT functions/headers
  * Update pkg-config path for dev

  [ Paul Atkins ]

 -- Paul Atkins <paul.atkins@intl.att.com>  Fri, 24 Apr 2020 08:21:26 +0100

vyatta-dataplane (3.10.2) unstable; urgency=medium

  [ Mark Gillott ]
  * pcap: run FAL updates on master thread (Fixes: VRVDR-50581)

  [ Paul Atkins ]
  * 3.9.105

  [ Nicholas Brown ]
  * master branch is targeting 2005 release
  * Restore .gitlint file
  * Identify hidden files that should not be ignored

  [ Gavin Shearer ]
  * l3acl: don't commit rules to HW on event IF_FEAT_MODE_EVENT_L3_ENABLED

  [ Ian Wilson ]
  * cgnat: Obsolete some error counts, and add echo-req count to summary

  [ Nicholas Brown ]
  * Remove copyright and license assertion output

  [ Paul Atkins ]
  * ipv4_rsmbl: If we detect duplicate fragments then clean up properly
  * ipv4_rsmbl: check all previous frags to determine duplicates

  [ Srinivas Narayan ]
  * ipsec-ut: Update crypto UTs to support policy count verification
  * ipsec-ut: Force NPF cleanup at the end of s2s suites
  * ipsec-ut: Add NPF cleanup calls to multi-tunnel tests
  * ipsec-ut: Add a test to measure time to setup/teardown 500 tunnels
  * ipsec-ut: Increase poll interval for crypto policy display
  * crypto: Add 'brief' option to 'ipsec spd' command
  * crypto: Add total and live policy counts
  * ipsec-ut: Update UT to use 'brief' cmd and live policy count
  * UT: Add API to specify polling interval for json state
  * ipsec-ut: Update polling interval and count based on new API

  [ Paul Atkins ]
  * ipv4_rsmbl: drop fragment if it includes previously rx'ed bytes
  * ut: enhance the ipv4 duplicate fragment tests
  * ipv6_rsmbl: If we detect duplicate fragments then clean up properly
  * ipv6_rsmbl: check all previous frags to determine duplicates
  * ipv6_rsmbl: drop fragment if it includes previously rx'ed bytes
  * if: make if_output_features always inline
  * l2_vlan_mod: rename the vlan_mod pipline feature file
  * l2_vlan_mod: add a new pipeline node for egress vlan modify
  * portmonitor: add a new pipeline node for output portmonitor
  * capture: add a new pipeline node for output capture
  * if: split if_output into an internal and external version
  * if: remove if_output_features and call the feat point directly
  * if: make the pipeline call if_output_internal
  * 3.9.106

  [ Ian Wilson ]
  * npf: Optimal address-group show output including host addresses

  [ Robert Shearman ]
  * pipeline: use correct ifp for egress vlan modify feature
    (Fixes: VRVDR-50708)

  [ Paul Atkins ]
  * 3.9.107

 -- Paul Atkins <paul.atkins@intl.att.com>  Tue, 21 Apr 2020 09:40:00 +0100

vyatta-dataplane (3.10.1) unstable; urgency=medium

  [ Nicholas Brown ]
  * master-next branch is targeting danos project

  [ Srinivas Narayan ]
  * crypto: Increase force commit count to 2000

  [ Paul Atkins ]

 -- Paul Atkins <paul.atkins@intl.att.com>  Wed, 08 Apr 2020 13:36:41 +0100

vyatta-dataplane (3.9.112) unstable; urgency=medium

  [ Nicholas Brown ]
  * Add new public API dp_pipeline_is_feature_enabled_by_inst()

  [ Paul Atkins ]

 -- Paul Atkins <paul.atkins@intl.att.com>  Wed, 06 May 2020 09:18:57 +0100

vyatta-dataplane (3.9.111) unstable; urgency=medium

  [ Charles (Chas) Williams ]
  * vhost: fix QMP communication (Bugfix: VRVDR-50745)

  [ Paul Atkins ]

 -- Paul Atkins <paul.atkins@intl.att.com>  Wed, 22 Apr 2020 16:21:13 +0100

vyatta-dataplane (3.9.110) unstable; urgency=medium

  [ Mark Gillott ]
  * Register event operations only on first use (Fixes: VRVDR-50621)
  * Capture portmonitor replay errors (Fixes: VRVDR-50621)

  [ Paul Atkins ]

 -- Paul Atkins <paul.atkins@intl.att.com>  Tue, 21 Apr 2020 07:45:42 +0100

vyatta-dataplane (3.9.109) unstable; urgency=medium

  [ Charles (Chas) Williams ]
  * crypto: count burst buffer full as drops (Bugfix: VRVDR-50279)
  * crypto: count most errors as proto drops (Bugfix: VRVDR-50279)
  * crypto: eliminate macro usage (Bugfix: VRVDR-50279)
  * crypto: count packets against tunnel interface (Bugfix: VRVDR-50279)
  * crypto: do not count failed packets (Bugfix: VRVDR-50279)

  [ Paul Atkins ]

 -- Paul Atkins <paul.atkins@intl.att.com>  Tue, 21 Apr 2020 07:43:38 +0100

vyatta-dataplane (3.9.108) unstable; urgency=medium

  [ Gavin Shearer ]
  * alg: ensure parent session active before linking child

  [ Paul Atkins ]

 -- Paul Atkins <paul.atkins@intl.att.com>  Tue, 21 Apr 2020 07:42:23 +0100

vyatta-dataplane (3.9.107) unstable; urgency=medium

  [ Ian Wilson ]
  * npf: Optimal address-group show output including host addresses

  [ Robert Shearman ]
  * pipeline: use correct ifp for egress vlan modify feature
    (Fixes: VRVDR-50708)

  [ Paul Atkins ]

 -- Paul Atkins <paul.atkins@intl.att.com>  Fri, 17 Apr 2020 11:20:45 +0100

vyatta-dataplane (3.9.106) unstable; urgency=medium

  [ Nicholas Brown ]
  * master branch is targeting 2005 release
  * Restore .gitlint file
  * Identify hidden files that should not be ignored

  [ Gavin Shearer ]
  * l3acl: don't commit rules to HW on event IF_FEAT_MODE_EVENT_L3_ENABLED

  [ Ian Wilson ]
  * cgnat: Obsolete some error counts, and add echo-req count to summary

  [ Nicholas Brown ]
  * Remove copyright and license assertion output

  [ Paul Atkins ]
  * ipv4_rsmbl: If we detect duplicate fragments then clean up properly
  * ipv4_rsmbl: check all previous frags to determine duplicates
  * ipv4_rsmbl: drop fragment if it includes previously rx'ed bytes
  * ut: enhance the ipv4 duplicate fragment tests
  * ipv6_rsmbl: If we detect duplicate fragments then clean up properly
  * ipv6_rsmbl: check all previous frags to determine duplicates
  * ipv6_rsmbl: drop fragment if it includes previously rx'ed bytes
  * if: make if_output_features always inline
  * l2_vlan_mod: rename the vlan_mod pipline feature file
  * l2_vlan_mod: add a new pipeline node for egress vlan modify
  * portmonitor: add a new pipeline node for output portmonitor
  * capture: add a new pipeline node for output capture
  * if: split if_output into an internal and external version
  * if: remove if_output_features and call the feat point directly
  * if: make the pipeline call if_output_internal

 -- Paul Atkins <paul.atkins@intl.att.com>  Thu, 16 Apr 2020 12:34:30 +0100

vyatta-dataplane (3.9.105) unstable; urgency=medium

  [ Mark Gillott ]
  * pcap: run FAL updates on master thread (Fixes: VRVDR-50581)

  [ Paul Atkins ]

 -- Paul Atkins <paul.atkins@intl.att.com>  Wed, 08 Apr 2020 07:11:28 +0100

vyatta-dataplane (3.9.104) unstable; urgency=medium

  * DANOS Import master

 -- Nicholas Brown <nick.brown@att.com>  Tue, 07 Apr 2020 13:26:26 +0100

vyatta-dataplane (3.7.86.1.4) unstable; urgency=medium

  * DANOS Import

 -- Paul Atkins <paul.atkins@intl.att.com>  Fri, 08 Nov 2019 16:27:29 +0000<|MERGE_RESOLUTION|>--- conflicted
+++ resolved
@@ -1,4 +1,3 @@
-<<<<<<< HEAD
 vyatta-dataplane (3.12.3) unstable; urgency=medium
 
   [ Nicholas Brown ]
@@ -236,7 +235,7 @@
   [ Paul Atkins ]
 
  -- Paul Atkins <paul.atkins@intl.att.com>  Mon, 12 Oct 2020 09:20:52 +0100
-=======
+
 vyatta-dataplane (3.11.62) unstable; urgency=medium
 
   [ Nicholas Brown ]
@@ -280,7 +279,6 @@
   [ Paul Atkins ]
 
  -- Paul Atkins <paul.atkins@intl.att.com>  Tue, 03 Nov 2020 13:00:25 +0000
->>>>>>> b5c0557b
 
 vyatta-dataplane (3.11.59) unstable; urgency=medium
 
