<<<<<<< HEAD
vyatta-dataplane (3.12.5) unstable; urgency=medium

  [ Thomas Kiely ]
  * Originated traffic via l2tpv3/ipsec is dropped
  * Remove function which is no longer used

  [ Nicholas Brown ]
  * Install Go protobuf files in correct location

  [ Charles (Chas) Williams ]
  * ptp: allow ports to not exist (yet) (Bugfix: VRVDR-53511)
  * ptp: refactor ptp_find_peer (Bugfix: VRVDR-53511)

  [ Paul Atkins ]
  * 3.11.65

  [ Nicholas Brown ]
  * Removed 'unused-override' warnings
  * Static Analysis as last Jenkins step
  * Allow longer timeout for the slow tests
  * Update docs for meson instead of make

  [ Charles (Chas) Williams ]
  * ptp: rework the peer select logic (Bugfix: VRVDR-53538)
  * ptp: refactor cmd_ptp_op (Bugfix: VRVDR-53538)
  * ptp: add resolver op mode commands (Bugfix: VRVDR-53538)
  * ptp: basic resolver unit test (Bugfix: VRVDR-53538)
  * ptp: routed resolver unit test (Bugfix: VRVDR-53538)
  * ptp: test edge cases in resolver (Bugfix: VRVDR-53538)
  * ptp: ensure sufficient buffer space (Bugfix: VRVDR-53538)

  [ Paul Atkins ]
  * bpf_filter: add parentheses around macro arguments
  * lpm: add parentheses around macro arguments
  * portmonitor_cmds: don't use a macro to determine if a sess is erspan
  * dpi: add parentheses around macro arguments
  * ip6_icmp: add parentheses around macro arguments
  * alg_rpc: add parentheses around macro arguments
  * npf_cidr_util: add parentheses around macro arguments
  * npf_instr: add parentheses around macro arguments
  * npf_nat: add parentheses around macro arguments
  * ut:arp: add parentheses around macro arguments
  * ut:crypto: add parentheses around macro arguments
  * ut:ip6: add parentheses around macro arguments
  * ut:mstp_fwd: add parentheses around macro arguments
  * ut:npf: add parentheses around macro arguments
  * ut:fal_plugin_framer: add parentheses around macro arguments
  * ut:fal_plugin_test: add parentheses around macro arguments

  [ Nicholas Brown ]
  * Don't run clang-tidy on generated protobuf files
  * Add missing dependency on generated files
  * Increase UT timeout

  [ Paul Atkins ]
  * if: rename cmd_pause_show to show_eth_info
  * if: move the showing of the pause state into its own function
  * fal: add api to allow dumping of L2 port state
  * fal_plugin: add a new fal plugin API to dump bfd session state

  [ Daniel Gollub ]
  * l2tpeth: restore VLAN functionatliy on L2TPv3 interfaces

  [ Paul Atkins ]
  * 3.11.66
=======
vyatta-dataplane (3.11.68) unstable; urgency=medium

  [ aroberts ]
  * QOS: Don't drawback TC layer shape rate

  [ Paul Atkins ]

 -- Paul Atkins <paul.atkins@intl.att.com>  Fri, 20 Nov 2020 09:08:32 +0000

vyatta-dataplane (3.11.67) unstable; urgency=medium
>>>>>>> 4949298d

  [ Alan Dewar ]
  * QOS: period keyword changed to microseconds units (Fixes: VRVDR-53324)

<<<<<<< HEAD
  [ Nicholas Brown ]
  * Add more details on building the UT

  [ Robert Shearman ]
  * storm_ctl: add support for configuring on VLAN subinterfaces
    (Closes: VRVDR-53561)

  [ Charles (Chas) Williams ]
  * lag: add protobuf (Bugfix: VRVDR-52496)
  * lag: add min links support (Bugfix: VRVDR-52496)
  * lag: add events (Bugfix: VRVDR-52496)
  * event: expose if_create/if_delete events (Bugfix: VRVDR-52496)
  * lag: add IANA type (Bugfix: VRVDR-52496)

  [ Ethan Li ]
  * Define Micro BFD FAL attribute

  [ Gavin Shearer ]
  * gpc: add a Provides to ensure FAL builds against correct dataplane
  * fal qos: Add attributes to attach QoS IPv4/IPv6 GPC to i/f
  * fal policer: add support for trTCM policers
  * fal gpc: add actions to set designation, colour, and policer

  [ Paul Atkins ]

 -- Paul Atkins <paul.atkins@intl.att.com>  Fri, 20 Nov 2020 08:57:30 +0000

vyatta-dataplane (3.12.4) unstable; urgency=medium

  [ Charles (Chas) Williams ]
  * ptp: avoid dereferencing bad interface pointers (Bugfix: VRVDR-53517)

  [ Paul Atkins ]
  * 3.11.60

  [ Robert Shearman ]
  * nh_common: fix hash key during nexthop hash del & add
  * route_flags: ignore RTF_UNUSABLE for nexthop comparison (Fixes: VRVDR-53512)

  [ Derek Fawcus ]
  * NPF: Remove some stale code, to allow flexibility
  * pipeline: use 'out node' for IPv4 mcast ethernet
  * pipeline: use 'out node' for IPv6 mcast ethernet
  * multicast: Clean up punt handling for unsup tuns
  * multicast: Use 'out node' for IPv4/IPv6 VTI output
  * multicast: Use 'out node' for IPv4/IPv6 P2P GRE tx
  * multicast: Move TTL decrement during forward
  * multicast: Move OIL replication counts
  * multicast: Rename an interface variable
  * multicast: Do not replicate to a DOWN interface
  * multicast: Move pipeline walk logic

  [ Ian Wilson ]
  * ut: Test egress ACLs with IPv4 and IPv6 multicast forwarding

  [ Paul Atkins ]
  * 3.11.61

  [ Nicholas Brown ]
  * platform.conf can be static

  [ Paul Atkins ]
  * 3.11.62

  [ Ian Wilson ]
  * ut: Export functions to build and tear-down a GRE tunnel
  * ut: Test sw egress ACLs with GRE tunnels

  [ Robert Shearman ]
  * ecmp: remove unused "max-paths" option (Fixes: VRVDR-52393)

  [ Paul Atkins ]
  * 3.11.63

  [ Ian Wilson ]
  * ut: Add function to wait for multicast route

  [ Paul Atkins ]
  * 3.11.64

  [ Mike Manning ]
  * Dynamic entries in ND cache should not be deleted unless stale

  [ Nicholas Brown ]
  * Meson build support (Closes: VRVDR-52941)
  * Change hard-coded UT paths
  * Add clang-tidy Static Analysis support to Jenkinsfile
  * Remove autotools build support
  * Define individual meson tests for each CK test suite

  [ Paul Atkins ]

 -- Paul Atkins <paul.atkins@intl.att.com>  Mon, 09 Nov 2020 13:31:07 +0000

vyatta-dataplane (3.12.3) unstable; urgency=medium

  [ Nicholas Brown ]
  * Clarify UT path redirection code

  [ Ian Wilson ]
  * npf: Rename 'typedef enum TCP_STATES' to 'enum tcp_session state'
  * npf: Rename npf_tcpstate_t to struct npf_tcp_window
  * npf: Replace nst_tcpst with nst_tcp_win in npf_state_t
  * npf: Pack enum dp_session_state so that is used 1 byte instead of 2
  * npf: Add npf_state_tcp2gen to determine generic state from tcp state
  * npf: Pack enum npf_proto_idx.  Use the enum instead of a uint8_t
  * npf: Add separate log functions for TCP and everything else
  * npf: Add separate state change functions for TCP and everything else
  * npf: Add separate state pack update functions for TCP and other
  * npf: Add separate functions for connsync update/restore of session state
  * npf: Move spinlocks into npf_state_npf_pack_update_xxx fns
  * npf: Use separate state inspect functions for TCP, ICMP, and other
  * npf: Use separate connsync state update functions for TCP and other
  * npf: Add a union to npf_state_t for the different state types
  * npf: Add separate function for session close for TCP and other
  * npf: Rename npf_state_tcp_state_set and npf_state_generic_state_set
  * npf: Remove TCP session states that were outside the enum
  * npf: Change TCP sessions to use nst_tcp_state instead of nst_state
  * npf: Change TCP strict FSM to be a lookup table to return a boolean
  * npf: npf_state_update_session_state replaced
  * npf: npf_timeout_get replaced
  * npf: Session state stats defines replaced with inline functions
  * npf: npf_map_str_to_generic_state replaced with dp_session_name2state
  * npf: vrf creation moved from npf_timeout_set to cmd_npf_global_timeout
  * npf: non-TCP sessions changed to use nst_gen_state instead of nst_state
  * npf: union of nst_tcp_state and nst_gen_state removed from npf_state_t
  * npf: Changes to sess limit rproc to use generic session state
  * npf: Defines NPF_SET_SESSION_LOG_FLAG etc. replaced with functions
  * npf: Renamed functions that return session state name
  * npf: npf_pack_session_state changed to include union of state types
  * npf: 'struct session' pointer passed into npf_session_update_state
  * npf: npf_session_t pointer passed into npf_state_inspect
  * npf: npf_tcp_state_is_closed fn removed
  * npf: Changes to connsync functions to pack and update session state

  [ Nachiketa Prachanda ]
  * fix use after free on events unregistration
  * api: interface event notifications to plugins

  [ Paul Atkins ]
  * 3.11.44
  * portmonitor_cmds: remove the code to handle out of order cfg

  [ Charles (Chas) Williams ]
  * ptp: handle unavailable interface vlan mappings (Bugfix: VRVDR-53372)

  [ Paul Atkins ]
  * 3.11.45

  [ Gavin Shearer ]
  * fal acl: use rule number attr instead of priority in rules

  [ Paul Atkins ]
  * 3.11.46

  [ Srinivas Narayan ]
  * Include shadow ring in buffer count calculations
  * Increase slowpath receive ring size

  [ Paul Atkins ]
  * 3.11.46

  [ Srinivas Narayan ]
  * crypto: store out_ethertype in context
  * crypto: store out_hdr_len in context
  * crypto: re-order fields in crypto_pkt_ctx
  * crypto: store udp encap length in SA to simplify code
  * crypto: include DPDK driver stats in output
  * crypto: Pass packet burst to ESP
  * crypto: Move bad mbufs to end of context array
  * crypto: Pass a batch of packets to the PMD
  * crypto: Allocate crypto ops when crypto pkt buffer is set up
  * crypto: pass batches of packets to ESP encrypt functions
  * crypto: Pass batches of packets to ESP decrypt functions
  * crypto: Remove debug error messages in some places
  * crypto: pass errors from PMD operations to higher layers
  * crypto: remove unnecessary check & error
  * crypto: Add error counters for failures
  * crypto: Set action to drop if packet has not been processed
  * crypto: Prefetch batches of context pointers for processing
  * crypto: Fetch data in first mbuf into L2 cache
  * crypto: Prefetch contexts into L2 cache
  * crypto: add inline implementation to grow buffer
  * crypto: Invoke rte_pktmbuf_lastseg only for multi-seg pkts

  [ Paul Atkins ]
  * 3.11.47

  [ Ian Wilson ]
  * ut: Verify that ipv4-orig-feat feature is enabled
  * npf: NPF_RS_FLAG_FEAT_GBL renamed to NPF_RS_FLAG_FEAT_INTF_ALL
  * npf: Move check of NPF_RS_FLAG_FEAT_INTF_ALL from npf_gbl_rs_count_incr
  * npf: Enable feature on all interfaces for rulesets attached to global
  * npf: Separate enabling of defrag-out and defrag-out-spath

  [ Paul Atkins ]
  * 3.11.48

  [ Ian Wilson ]
  * ut: Tests egress ACL on a pppoe interface
  * ut: Tests egress ACL on a bridge interface

  [ Paul Atkins ]
  * 3.11.49

  [ Nicholas Brown ]
  * Move IGNORE_SANITIZER to compiler.h

  [ Paul Atkins ]
  * 3.11.50

  [ Thomas Kiely ]
  * Update S2S UT infra for multiple V4 policies
  * Add V4 test to ensure correct policy match for proto
  * ACL V4 rule setup does not handle discrete protocol
  * Update S2S UT infra for multiple V6 policies
  * Add V6 test to ensure correct policy match for proto
  * ACL V6 rule setup does not handle discrete protocol

  [ Paul Atkins ]
  * 3.11.51

  [ Srinivas Narayan ]
  * crypto: save bytes from each batch for use as IVs
  * crypto: add return value check for engine init
  * crypto: remove unused functions

  [ Paul Atkins ]
  * 3.11.52
  * lpm: change lpm walker to take a struct of params
  * lpm: allow the callers of lpm_walk to kick the trackers for a rule
  * route: call the route trackers after updating the fal l3 state
  * lpm6: change lpm6 walker to take a struct of params
  * lpm6: allow the callers of lpm6_walk to kick the trackers for a rule
  * route6: call the route trackers after updating the fal l3 state
  * 3.11.53

  [ Ian Wilson ]
  * ut: Add functions to enable multicast fwding and to add multicast route
  * ut: Add test for multicast forwarding in the dataplane

  [ Paul Atkins ]
  * 3.11.54

  [ Srinivas Narayan ]
  * crypto: tune op and session pool sizes

  [ Paul Atkins ]
  * 3.11.55

  [ Srinivas Narayan ]
  * crypto: prefetch fields in ctx in encrypt path
  * crypto: Include current index in prefetch
  * crypto: prefetch IVs to be used in encryption
  * crypto: prefetch ops

  [ Paul Atkins ]
  * 3.11.56

  [ Ian Wilson ]
  * ut: Add test for IPv6 multicast forwarding in the dataplane

  [ Paul Atkins ]
  * 3.11.57

  [ Derek Fawcus ]
  * NPF: Rename npc_next_proto to npc_proto_final
  * NPF: Rename 'PROTO' opcode to 'PROTO_FINAL'
  * NPF: Add matching against IP header protocol field
  * NPF: Report proto-final in rule output

  [ Nicholas Brown ]
  * Depend on librte-meta-allpmds

  [ Paul Atkins ]
  * 3.11.58

  [ Ian Wilson ]
  * npf: Local traffic, including IPv6 ND/NA, may be dropped by zone fw
  * ut: Test IPv6 nbr egress in the presence of zones firewall

  [ Paul Atkins ]
  * 3.11.59

 -- Paul Atkins <paul.atkins@intl.att.com>  Tue, 03 Nov 2020 11:51:01 +0000

vyatta-dataplane (3.12.2) unstable; urgency=medium

  [ Nicholas Brown ]
  * Remove no_extra_tests DEB_BUILD_OPTIONS
  * Add debian packaging directory to .gitignore
  * More specific include path libvyattafal pkgconfig

  [ Charles (Chas) Williams ]
  * ptp: refactor into ptp_peer_dst_lookup (Bugfix: VRVDR-53302)
  * ptp: refactor into ptp_peer_dst_resolve (Bugfix: VRVDR-53302)
  * ptp: group peers by IP address (Bugfix: VRVDR-53302)
  * ptp: refactor into ptp_peer_find_nexthop (Bugfix: VRVDR-53302)
  * ptp: select best route for peer (Bugfix: VRVDR-53302)

  [ Paul Atkins ]
  * 3.11.40
  * vhost: remove the code to handle out of order cfg for vhost
  * 3.11.41

  [ Ian Wilson ]
  * npf: Check ingress and egress features when deciding to return ACL stats
  * acl: Egress ACL in s/w path will not match dp originated IPv6 ND traffic
  * ipv6_originate_filter made static

  [ Paul Atkins ]
  * 3.11.42

  [ Charles (Chas) Williams ]
  * ptp: get sibling ifp and nexthop during iteration (Bugfix: VRVDR-53302)
  * ptp: prefer peers with reachability (Bugfix: VRVDR-53302)

  [ Paul Atkins ]
  * commands: remove the code to handle out of order cfg for poe
  * 3.11.43

 -- Paul Atkins <paul.atkins@intl.att.com>  Wed, 14 Oct 2020 10:02:17 +0100

vyatta-dataplane (3.12.1) unstable; urgency=medium

  [ Robert Shearman ]
  * protobuf: add Path message fields for recursive labels

  [ Paul Atkins ]

 -- Paul Atkins <paul.atkins@intl.att.com>  Mon, 12 Oct 2020 09:20:52 +0100
=======
  [ Paul Atkins ]

 -- Paul Atkins <paul.atkins@intl.att.com>  Tue, 17 Nov 2020 10:16:43 +0000
>>>>>>> 4949298d

vyatta-dataplane (3.11.66) unstable; urgency=medium

  [ Daniel Gollub ]
  * l2tpeth: restore VLAN functionatliy on L2TPv3 interfaces

  [ Paul Atkins ]

 -- Paul Atkins <paul.atkins@intl.att.com>  Tue, 17 Nov 2020 09:20:52 +0000

vyatta-dataplane (3.11.65) unstable; urgency=medium

  [ Thomas Kiely ]
  * Originated traffic via l2tpv3/ipsec is dropped
  * Remove function which is no longer used

  [ Charles (Chas) Williams ]
  * ptp: allow ports to not exist (yet) (Bugfix: VRVDR-53511)
  * ptp: refactor ptp_find_peer (Bugfix: VRVDR-53511)

  [ Paul Atkins ]

 -- Paul Atkins <paul.atkins@intl.att.com>  Tue, 10 Nov 2020 09:03:48 +0000

vyatta-dataplane (3.11.64) unstable; urgency=medium

  [ Ian Wilson ]
  * ut: Add function to wait for multicast route

  [ Paul Atkins ]

 -- Paul Atkins <paul.atkins@intl.att.com>  Thu, 05 Nov 2020 13:56:12 +0000

vyatta-dataplane (3.11.63) unstable; urgency=medium

  [ Ian Wilson ]
  * ut: Export functions to build and tear-down a GRE tunnel
  * ut: Test sw egress ACLs with GRE tunnels

  [ Paul Atkins ]

 -- Paul Atkins <paul.atkins@intl.att.com>  Thu, 05 Nov 2020 13:29:08 +0000

vyatta-dataplane (3.11.62) unstable; urgency=medium

  [ Nicholas Brown ]
  * platform.conf can be static

  [ Paul Atkins ]

 -- Paul Atkins <paul.atkins@intl.att.com>  Wed, 04 Nov 2020 12:39:24 +0000

vyatta-dataplane (3.11.61) unstable; urgency=medium

  [ Robert Shearman ]
  * nh_common: fix hash key during nexthop hash del & add
  * route_flags: ignore RTF_UNUSABLE for nexthop comparison (Fixes: VRVDR-53512)

  [ Derek Fawcus ]
  * NPF: Remove some stale code, to allow flexibility
  * pipeline: use 'out node' for IPv4 mcast ethernet
  * pipeline: use 'out node' for IPv6 mcast ethernet
  * multicast: Clean up punt handling for unsup tuns
  * multicast: Use 'out node' for IPv4/IPv6 VTI output
  * multicast: Use 'out node' for IPv4/IPv6 P2P GRE tx
  * multicast: Move TTL decrement during forward
  * multicast: Move OIL replication counts
  * multicast: Rename an interface variable
  * multicast: Do not replicate to a DOWN interface
  * multicast: Move pipeline walk logic

  [ Ian Wilson ]
  * ut: Test egress ACLs with IPv4 and IPv6 multicast forwarding

  [ Paul Atkins ]

 -- Paul Atkins <paul.atkins@intl.att.com>  Wed, 04 Nov 2020 12:37:28 +0000

vyatta-dataplane (3.11.60) unstable; urgency=medium

  [ Charles (Chas) Williams ]
  * ptp: avoid dereferencing bad interface pointers (Bugfix: VRVDR-53517)

  [ Paul Atkins ]

 -- Paul Atkins <paul.atkins@intl.att.com>  Tue, 03 Nov 2020 13:00:25 +0000

vyatta-dataplane (3.11.59) unstable; urgency=medium

  [ Ian Wilson ]
  * npf: Local traffic, including IPv6 ND/NA, may be dropped by zone fw
  * ut: Test IPv6 nbr egress in the presence of zones firewall

  [ Paul Atkins ]

 -- Paul Atkins <paul.atkins@intl.att.com>  Tue, 03 Nov 2020 09:06:14 +0000

vyatta-dataplane (3.11.58) unstable; urgency=medium

  [ Derek Fawcus ]
  * NPF: Rename npc_next_proto to npc_proto_final
  * NPF: Rename 'PROTO' opcode to 'PROTO_FINAL'
  * NPF: Add matching against IP header protocol field
  * NPF: Report proto-final in rule output

  [ Nicholas Brown ]
  * Depend on librte-meta-allpmds

  [ Paul Atkins ]

 -- Paul Atkins <paul.atkins@intl.att.com>  Mon, 02 Nov 2020 15:41:08 +0000

vyatta-dataplane (3.11.57) unstable; urgency=medium

  [ Ian Wilson ]
  * ut: Add test for IPv6 multicast forwarding in the dataplane

  [ Paul Atkins ]

 -- Paul Atkins <paul.atkins@intl.att.com>  Thu, 29 Oct 2020 08:54:47 +0000

vyatta-dataplane (3.11.56) unstable; urgency=medium

  [ Srinivas Narayan ]
  * crypto: prefetch fields in ctx in encrypt path
  * crypto: Include current index in prefetch
  * crypto: prefetch IVs to be used in encryption
  * crypto: prefetch ops

  [ Paul Atkins ]

 -- Paul Atkins <paul.atkins@intl.att.com>  Wed, 28 Oct 2020 11:51:25 +0000

vyatta-dataplane (3.11.55) unstable; urgency=medium

  [ Srinivas Narayan ]
  * crypto: tune op and session pool sizes

  [ Paul Atkins ]

 -- Paul Atkins <paul.atkins@intl.att.com>  Wed, 28 Oct 2020 08:11:57 +0000

vyatta-dataplane (3.11.54) unstable; urgency=medium

  [ Ian Wilson ]
  * ut: Add functions to enable multicast fwding and to add multicast route
  * ut: Add test for multicast forwarding in the dataplane

  [ Paul Atkins ]

 -- Paul Atkins <paul.atkins@intl.att.com>  Tue, 27 Oct 2020 08:35:24 +0000

vyatta-dataplane (3.11.53) unstable; urgency=medium

  * lpm: change lpm walker to take a struct of params
  * lpm: allow the callers of lpm_walk to kick the trackers for a rule
  * route: call the route trackers after updating the fal l3 state
  * lpm6: change lpm6 walker to take a struct of params
  * lpm6: allow the callers of lpm6_walk to kick the trackers for a rule
  * route6: call the route trackers after updating the fal l3 state

 -- Paul Atkins <paul.atkins@intl.att.com>  Mon, 26 Oct 2020 13:21:18 +0000

vyatta-dataplane (3.11.52) unstable; urgency=medium

  [ Srinivas Narayan ]
  * crypto: save bytes from each batch for use as IVs
  * crypto: add return value check for engine init
  * crypto: remove unused functions

  [ Paul Atkins ]

 -- Paul Atkins <paul.atkins@intl.att.com>  Mon, 26 Oct 2020 09:45:57 +0000

vyatta-dataplane (3.11.51) unstable; urgency=medium

  [ Thomas Kiely ]
  * Update S2S UT infra for multiple V4 policies
  * Add V4 test to ensure correct policy match for proto
  * ACL V4 rule setup does not handle discrete protocol
  * Update S2S UT infra for multiple V6 policies
  * Add V6 test to ensure correct policy match for proto
  * ACL V6 rule setup does not handle discrete protocol

  [ Paul Atkins ]

 -- Paul Atkins <paul.atkins@intl.att.com>  Fri, 23 Oct 2020 10:09:01 +0100

vyatta-dataplane (3.11.50) unstable; urgency=medium

  [ Nicholas Brown ]
  * Move IGNORE_SANITIZER to compiler.h

  [ Paul Atkins ]

 -- Paul Atkins <paul.atkins@intl.att.com>  Fri, 23 Oct 2020 09:05:58 +0100

vyatta-dataplane (3.11.49) unstable; urgency=medium

  [ Ian Wilson ]
  * ut: Tests egress ACL on a pppoe interface
  * ut: Tests egress ACL on a bridge interface

  [ Paul Atkins ]

 -- Paul Atkins <paul.atkins@intl.att.com>  Thu, 22 Oct 2020 08:18:20 +0100

vyatta-dataplane (3.11.48) unstable; urgency=medium

  [ Ian Wilson ]
  * ut: Verify that ipv4-orig-feat feature is enabled
  * npf: NPF_RS_FLAG_FEAT_GBL renamed to NPF_RS_FLAG_FEAT_INTF_ALL
  * npf: Move check of NPF_RS_FLAG_FEAT_INTF_ALL from npf_gbl_rs_count_incr
  * npf: Enable feature on all interfaces for rulesets attached to global
  * npf: Separate enabling of defrag-out and defrag-out-spath

  [ Paul Atkins ]

 -- Paul Atkins <paul.atkins@intl.att.com>  Wed, 21 Oct 2020 16:34:35 +0100

vyatta-dataplane (3.11.47) unstable; urgency=medium

  [ Srinivas Narayan ]
  * crypto: store out_ethertype in context
  * crypto: store out_hdr_len in context
  * crypto: re-order fields in crypto_pkt_ctx
  * crypto: store udp encap length in SA to simplify code
  * crypto: include DPDK driver stats in output
  * crypto: Pass packet burst to ESP
  * crypto: Move bad mbufs to end of context array
  * crypto: Pass a batch of packets to the PMD
  * crypto: Allocate crypto ops when crypto pkt buffer is set up
  * crypto: pass batches of packets to ESP encrypt functions
  * crypto: Pass batches of packets to ESP decrypt functions
  * crypto: Remove debug error messages in some places
  * crypto: pass errors from PMD operations to higher layers
  * crypto: remove unnecessary check & error
  * crypto: Add error counters for failures
  * crypto: Set action to drop if packet has not been processed
  * crypto: Prefetch batches of context pointers for processing
  * crypto: Fetch data in first mbuf into L2 cache
  * crypto: Prefetch contexts into L2 cache
  * crypto: add inline implementation to grow buffer
  * crypto: Invoke rte_pktmbuf_lastseg only for multi-seg pkts

  [ Paul Atkins ]

 -- Paul Atkins <paul.atkins@intl.att.com>  Wed, 21 Oct 2020 09:14:31 +0100

vyatta-dataplane (3.11.46) unstable; urgency=medium

  [ Gavin Shearer ]
  * fal acl: use rule number attr instead of priority in rules

  [ Paul Atkins ]
  * Include shadow ring in buffer count calculations
  * Increase slowpath receive ring size

  [ Paul Atkins ]

 -- Paul Atkins <paul.atkins@intl.att.com>  Tue, 20 Oct 2020 10:07:06 +0100

vyatta-dataplane (3.11.45) unstable; urgency=medium

  [ Paul Atkins ]
  * portmonitor_cmds: remove the code to handle out of order cfg

  [ Charles (Chas) Williams ]
  * ptp: handle unavailable interface vlan mappings (Bugfix: VRVDR-53372)

  [ Paul Atkins ]

 -- Paul Atkins <paul.atkins@intl.att.com>  Fri, 16 Oct 2020 09:52:15 +0100

vyatta-dataplane (3.11.44) unstable; urgency=medium

  [ Nicholas Brown ]
  * Clarify UT path redirection code

  [ Ian Wilson ]
  * npf: Rename 'typedef enum TCP_STATES' to 'enum tcp_session state'
  * npf: Rename npf_tcpstate_t to struct npf_tcp_window
  * npf: Replace nst_tcpst with nst_tcp_win in npf_state_t
  * npf: Pack enum dp_session_state so that is used 1 byte instead of 2
  * npf: Add npf_state_tcp2gen to determine generic state from tcp state
  * npf: Pack enum npf_proto_idx.  Use the enum instead of a uint8_t
  * npf: Add separate log functions for TCP and everything else
  * npf: Add separate state change functions for TCP and everything else
  * npf: Add separate state pack update functions for TCP and other
  * npf: Add separate functions for connsync update/restore of session state
  * npf: Move spinlocks into npf_state_npf_pack_update_xxx fns
  * npf: Use separate state inspect functions for TCP, ICMP, and other
  * npf: Use separate connsync state update functions for TCP and other
  * npf: Add a union to npf_state_t for the different state types
  * npf: Add separate function for session close for TCP and other
  * npf: Rename npf_state_tcp_state_set and npf_state_generic_state_set
  * npf: Remove TCP session states that were outside the enum
  * npf: Change TCP sessions to use nst_tcp_state instead of nst_state
  * npf: Change TCP strict FSM to be a lookup table to return a boolean
  * npf: npf_state_update_session_state replaced
  * npf: npf_timeout_get replaced
  * npf: Session state stats defines replaced with inline functions
  * npf: npf_map_str_to_generic_state replaced with dp_session_name2state
  * npf: vrf creation moved from npf_timeout_set to cmd_npf_global_timeout
  * npf: non-TCP sessions changed to use nst_gen_state instead of nst_state
  * npf: union of nst_tcp_state and nst_gen_state removed from npf_state_t
  * npf: Changes to sess limit rproc to use generic session state
  * npf: Defines NPF_SET_SESSION_LOG_FLAG etc. replaced with functions
  * npf: Renamed functions that return session state name
  * npf: npf_pack_session_state changed to include union of state types
  * npf: 'struct session' pointer passed into npf_session_update_state
  * npf: npf_session_t pointer passed into npf_state_inspect
  * npf: npf_tcp_state_is_closed fn removed
  * npf: Changes to connsync functions to pack and update session state

  [ Nachiketa Prachanda ]
  * fix use after free on events unregistration
  * api: interface event notifications to plugins

  [ Paul Atkins ]

 -- Paul Atkins <paul.atkins@intl.att.com>  Wed, 14 Oct 2020 15:50:34 +0100

vyatta-dataplane (3.11.43) unstable; urgency=medium

  [ Charles (Chas) Williams ]
  * ptp: get sibling ifp and nexthop during iteration (Bugfix: VRVDR-53302)
  * ptp: prefer peers with reachability (Bugfix: VRVDR-53302)

  [ Paul Atkins ]
  * commands: remove the code to handle out of order cfg for poe

 -- Paul Atkins <paul.atkins@intl.att.com>  Wed, 14 Oct 2020 08:31:05 +0100

vyatta-dataplane (3.11.42) unstable; urgency=medium

  [ Ian Wilson ]
  * npf: Check ingress and egress features when deciding to return ACL stats
  * acl: Egress ACL in s/w path will not match dp originated IPv6 ND traffic
  * ipv6_originate_filter made static

  [ Paul Atkins ]

 -- Paul Atkins <paul.atkins@intl.att.com>  Tue, 13 Oct 2020 14:12:35 +0100

vyatta-dataplane (3.11.41) unstable; urgency=medium

  * vhost: remove the code to handle out of order cfg for vhost

 -- Paul Atkins <paul.atkins@intl.att.com>  Tue, 13 Oct 2020 10:34:16 +0100

vyatta-dataplane (3.11.40) unstable; urgency=medium

  [ Nicholas Brown ]
  * Remove no_extra_tests DEB_BUILD_OPTIONS
  * Add debian packaging directory to .gitignore
  * More specific include path libvyattafal pkgconfig

  [ Charles (Chas) Williams ]
  * ptp: refactor into ptp_peer_dst_lookup (Bugfix: VRVDR-53302)
  * ptp: refactor into ptp_peer_dst_resolve (Bugfix: VRVDR-53302)
  * ptp: group peers by IP address (Bugfix: VRVDR-53302)
  * ptp: refactor into ptp_peer_find_nexthop (Bugfix: VRVDR-53302)
  * ptp: select best route for peer (Bugfix: VRVDR-53302)

  [ Paul Atkins ]

 -- Paul Atkins <paul.atkins@intl.att.com>  Tue, 13 Oct 2020 09:56:41 +0100

vyatta-dataplane (3.11.39) unstable; urgency=medium

  [ Ramesh Devarajan ]
  * capture: Print dropped frames count

  [ Paul Atkins ]
  * capture: compare fal obj against FAL_NULL_OBJECT_ID instead of NULL

 -- Paul Atkins <paul.atkins@intl.att.com>  Thu, 08 Oct 2020 11:30:41 +0100

vyatta-dataplane (3.11.38) unstable; urgency=medium

  [ Charles (Chas) Williams ]
  * dpdk: add ConnectX-6 support to vplane-uio

  [ Paul Atkins ]
  * backplane: add comment about why command replay is needed
  * backplane: check that the FILE ptr is set in the command handler
  * rt_commands: remove the code to handle out of order cfg for garp
  * commands: remove the code to handle out of order cfg for switchport

 -- Paul Atkins <paul.atkins@intl.att.com>  Wed, 07 Oct 2020 08:54:45 +0100

vyatta-dataplane (3.11.37) unstable; urgency=medium

  [ Nicholas Brown ]
  * Update exported symbols from fal test plugin
  * Use visibility attribute for symbols
  * Use __FOR_EXPORT instead of __externally_visible

  [ Robert Shearman ]
  * mpls: fix crash when displaying PD subset data
  * pd_show: allow showing objects in state full as well
  * mpls: fix output of PD subset state (Fixes: VRVDR-53208)

  [ Ian Wilson ]
  * ut: Add test for sw acl with fragmented IPv4 pkt on output
  * ut: Add test for sw acl with fragmented IPv6 pkt on output
  * npf: Set address family in ruleset when grouper is not initialized

  [ Paul Atkins ]

 -- Paul Atkins <paul.atkins@intl.att.com>  Fri, 02 Oct 2020 14:54:03 +0100

vyatta-dataplane (3.11.36) unstable; urgency=medium

  [ Ian Wilson ]
  * ut: dpt_udp and dpt_tcp enhanced to support IPv6
  * ut: Basic ingress software ACL tests enhanced to include TCP and UDP
  * ut: Add egress software ACL tests
  * ut: Add tests for sw ACLs on the ip_lookup_and_originate output path
  * ut: Add tests for sw ACLs for pkts originated from the router (spath)
  * Create ipv4-out-spath pipeline node
  * Create ipv6-out-spath pipeline node

  [ Paul Atkins ]

 -- Paul Atkins <paul.atkins@intl.att.com>  Thu, 01 Oct 2020 08:34:29 +0100

vyatta-dataplane (3.11.35) unstable; urgency=medium

  * Revert "dp_test: remove undefined functions from headers"
  * Revert "ut: remove unused code in dp_test_npf_sess_lib"

 -- Paul Atkins <paul.atkins@intl.att.com>  Tue, 29 Sep 2020 11:28:22 +0100

vyatta-dataplane (3.11.34) unstable; urgency=medium

  [ Nicholas Brown ]
  * Treat ndpi dependency like other dependencies
  * Use pkgconfig macro variables for protobuf
  * Move all test code to single directory

  [ Nachiketa Prachanda ]
  * dp_test: remove undefined functions from headers
  * rename dpt_session_counters
  * dp_test: export dpt_session_counters function

  [ Paul Atkins ]
  * npf: remove unused code from alg/alg_apt.c
  * npf: remove unused code from cgnat/cgn_session.c
  * npf: remove unused code from cgnat/cgn_sess_state.c
  * npf: remove unused code from cgnat/cgn_log.c
  * npf: remove unused code from cgnat/cgn_policy.c
  * npf: remove unused code from config/npf_attach_point.c
  * npf: remove unused code from config/pmf_att_rlgrp.c
  * npf: remove unused code from config/pmf_parse.c
  * npf: remove unused code from dpi/npf_typedb.c
  * npf: remove unused code from nat/nat_pool_event.c
  * npf: remove unused code from zones/npf_zone_private.c
  * npf: remove unused code from npf_vrf.c
  * npf: remove unused code from npf_tblset.c
  * npf: remove unused code from npf_cache.c
  * npf: remove unused code from npf_nat.c
  * npf: remove unused code from npf_nat64.c
  * npf: remove unused code from npf_processor.c
  * npf: remove unused code from npf_state_tcp.c
  * npf: remove unused code from npf_disassemble.c
  * npf: remove unused code from npf_session.c

 -- Paul Atkins <paul.atkins@intl.att.com>  Tue, 29 Sep 2020 09:07:41 +0100

vyatta-dataplane (3.11.33) unstable; urgency=medium

  [ Nicholas Brown ]
  * remove config for cpputest
  * Don't check DPDK port size
  * Require a recent openssl version
  * Don't set cpu arch in attempt to match DPDK
  * PACKAGE_VERSION is already defined in build_config.h

  [ Paul Atkins ]

 -- Paul Atkins <paul.atkins@intl.att.com>  Mon, 28 Sep 2020 10:12:48 +0100

vyatta-dataplane (3.11.32) unstable; urgency=medium

  [ Charles (Chas) Williams ]
  * debian: cleanup .postinst script (Bugfix: VRVDR-53193)

  [ Paul Atkins ]

 -- Paul Atkins <paul.atkins@intl.att.com>  Fri, 25 Sep 2020 08:14:15 +0100

vyatta-dataplane (3.11.31) unstable; urgency=medium

  [ Robert Shearman ]
  * if: remove unnecessary name hash insert during hwport init
  * if: move allocation of DPDK ethernet interfaces to dpdk_eth_if.c
    (Closes: VRVDR-53058)

  [ Paul Atkins ]

 -- Paul Atkins <paul.atkins@intl.att.com>  Thu, 24 Sep 2020 15:29:41 +0100

vyatta-dataplane (3.11.30) unstable; urgency=medium

  [ Srinivas Narayan ]
  * crypto: set ICV offset correctly for multi-segment packets
  * crypto: Initialize status to avoid spurious drops

  [ Paul Atkins ]

 -- Paul Atkins <paul.atkins@intl.att.com>  Thu, 24 Sep 2020 15:05:14 +0100

vyatta-dataplane (3.11.29) unstable; urgency=medium

  [ Paul Aitken ]
  * DPI: fix appFW "ten packets" functionality
  * DPI: make appFW cognisant of engine ID

  [ Ian Wilson ]
  * npf: Initialisation of config ht moved out of npf_make_rule
  * npf: Parse special ACL group-attribute rule if present
  * npf: Skip ruleset inspection for address-family if not enabled on group
  * ut: Add simple software ACL tests

  [ Paul Atkins ]

 -- Paul Atkins <paul.atkins@intl.att.com>  Mon, 21 Sep 2020 07:55:22 +0100

vyatta-dataplane (3.11.28) unstable; urgency=medium

  [ Paul Atkins ]
  * ipv6: remove unused code from nd6_nbr.c
  * if: remove unused code from if.c
  * if: remove unused code from bridge/bridge_port.c
  * crypto: remove unused code from crypto_policy.c
  * crypto: remove unused code from crypto_engine.c
  * commands: remove unused code from commands.c
  * arp: remove unused code from arp.c

  [ Ian Wilson ]
  * npf: Filter and sort sessions by NAT translation address or port

  [ Paul Atkins ]

 -- Paul Atkins <paul.atkins@intl.att.com>  Fri, 18 Sep 2020 16:43:48 +0100

vyatta-dataplane (3.11.27) unstable; urgency=medium

  * commands: remove the code to handle out of order cfg for speed
  * storm_ctl: remove the code to handle out of order cfg

 -- Paul Atkins <paul.atkins@intl.att.com>  Thu, 17 Sep 2020 13:11:51 +0100

vyatta-dataplane (3.11.26) unstable; urgency=medium

  * ut: remove dp_test_lib_cmd as the code in it is not used
  * ut: remove unused code in dp_test_netlink_state.c
  * ut: remove unused code in dp_test_qos_lib.c
  * ut: remove unused code in dp_test_str.c
  * ut: remove unused code in dp_test_console.c
  * ut: remove unused code in dp_test_lib.c
  * ut: remove unused code in dp_test_lib_intf.c

 -- Paul Atkins <paul.atkins@intl.att.com>  Wed, 16 Sep 2020 09:40:24 +0100

vyatta-dataplane (3.11.25) unstable; urgency=medium

  * npf: remove the code in src/npf/alg/apt as it is not used
  * ut: remove unused code in dp_test_npf_alg_sip_lib
  * ut: remove unused code in dp_test_npf_alg_sip_call
  * ut: remove unused code in dp_test_npf_alg_sip_parse
  * ut: remove unused code in dp_test_npf_alg_lib
  * ut: remove unused code in dp_test_npf_lib
  * ut: remove unused code in dp_test_npf_sess_lib
  * ut: remove unused code in dp_test_session_internal_lib
  * ut: remove unused code in dp_test_npf_nat_lib
  * ut: remove unused code in dp_test_npf_fw_lib
  * ut: remove unused code in dp_test_npf_portmap_lib

 -- Paul Atkins <paul.atkins@intl.att.com>  Tue, 15 Sep 2020 13:41:22 +0100

vyatta-dataplane (3.11.24) unstable; urgency=medium

  [ Paul Aitken ]
  * NPF: prevent possible null deref

  [ Gavin Shearer ]
  * cgn: add locking when sending logs ZMQ

  [ Paul Atkins ]

 -- Paul Atkins <paul.atkins@intl.att.com>  Tue, 15 Sep 2020 13:37:16 +0100

vyatta-dataplane (3.11.23) unstable; urgency=medium

  * zmq_dp: remove unused code
  * dealer: remove unused code
  * ut: remove unused code in dp_test_crypto_utils
  * ut: remove unused code in dp_test_lib_intf
  * ut: remove unused code in dp_test_netlink_state
  * ut: remove unused code in dp_test_qos_lib
  * vxlan: remove unused code
  * vti: remove unused code
  * qos_sched: remove unused code
  * nsh: remove unused code

 -- Paul Atkins <paul.atkins@intl.att.com>  Mon, 14 Sep 2020 14:14:45 +0100

vyatta-dataplane (3.11.22) unstable; urgency=medium

  [ Gavin Shearer ]
  * npf: ensure cache ptr set if grouper/rule processing
  * npf: check IPv4/v6 proto before accessing cached protocol
  * npf: add check to npf_remark_dscp for non-IP packets
  * npf: update npf_cache_all() to not convert failures to success
  * npf: init cache IP addresses pointer to NULL for embedded pkts
  * npf: enable test for a bad embedded ICMP error packet
  * npf: remove double space from "from  npf"

  [ Philip Downey ]
  * MCAST Avoid deferencing unitialised fal RFP object (Fixes: VRVDR-46304)

  [ Thomas Kiely ]
  * Debug keyword "flow-cache" missing
  * Make MAC limit debugs conditional

  [ Paul Atkins ]
  * mpls: track pd state when updating label table entry update
  * ut: add mpls test for sending existing route update

 -- Paul Atkins <paul.atkins@intl.att.com>  Mon, 14 Sep 2020 13:42:54 +0100

vyatta-dataplane (3.11.21) unstable; urgency=medium

  [ Paul Atkins ]
  * netlink: vrf_link_create should return NULL not false on failure

  [ Robert Shearman ]
  * fal: fix generation of next-hop router interface attribute
    (Fixes: VRVDR-52948)

  [ Ian Wilson ]
  * npf: Unused function npf_json_nat_session removed
  * npf: Return rule details in firewall and NAT session json

  [ Paul Atkins ]

 -- Paul Atkins <paul.atkins@intl.att.com>  Fri, 11 Sep 2020 08:37:49 +0100

vyatta-dataplane (3.11.20) unstable; urgency=medium

  [ Paul Atkins ]
  * crypto: policy_rule_find_by_tag should return NULL not false

  [ Gavin Shearer ]
  * cpp: request that the burst rate is set to 100ms

  [ Manohar Rapeti ]
  * qos: enhanced "qos show platform" (Bugfix: VRVDR-52788)
  * qos: possible accessing of freed pointer (Bugfix: VRVDR-52788)
  * qos: Indentation fix (Bugfix: VRVDR-52788)

  [ Ian Wilson ]
  * ut: Renamed npf ICMP tests
  * ut: Added test for ICMP pkts with corrupted embedded packet

  [ Paul Atkins ]

 -- Paul Atkins <paul.atkins@intl.att.com>  Thu, 10 Sep 2020 09:36:33 +0100

vyatta-dataplane (3.11.19) unstable; urgency=medium

  * 3.10.70
  * ut: remove mac limit tests that removes profile while in use
  * ut: dp_test_npf_json_get_portmap_port leaking json array
  * controller: cleanup all requests on shutdown
  * ut: fix mem leak in the qos class tests
  * ut: free the packet descriptors in the session tests
  * ut: cleanup json array after use in sess lib

 -- Paul Atkins <paul.atkins@intl.att.com>  Wed, 09 Sep 2020 08:43:39 +0100

vyatta-dataplane (3.11.18) unstable; urgency=medium

  [ aroberts ]
  * Don't allow a child shaper to exceed 99.6% of parent rate

  [ Manohar Rapeti ]
  * qos: mem leak in dataplane UT (Bugfix: VRVDR-49730)
  * qos: uninitialised value (Bugfix: VRVDR-49730)

  [ Paul Atkins ]

 -- Paul Atkins <paul.atkins@intl.att.com>  Tue, 08 Sep 2020 08:38:25 +0100

vyatta-dataplane (3.11.17) unstable; urgency=medium

  [ aroberts ]
  * Add 100G support for Qos shaper commands
  * Add dependency with 64bit qos structure in dpdk

  [ Paul Atkins ]

 -- Paul Atkins <paul.atkins@intl.att.com>  Fri, 04 Sep 2020 09:54:23 +0100

vyatta-dataplane (3.11.16) unstable; urgency=medium

  [ Robert Shearman ]
  * dpdk-eth: avoid duplicate link up/link down logs (Fixes: VRVDR-52606)

  [ Paul Atkins ]

 -- Paul Atkins <paul.atkins@intl.att.com>  Thu, 03 Sep 2020 16:15:43 +0100

vyatta-dataplane (3.11.15) unstable; urgency=medium

  [ Shweta Choudaha ]
  * portmonitor: add and replay multiple cfg command

  [ Ian Wilson ]
  * npf: Rename npf_pack_npf_state to npf_pack_session_state
  * npf: Rename npf_pack_session_stats to npf_pack_dp_sess_stats

  [ Charles (Chas) Williams ]
  * ptp: add additional-path support (Bugfix: VRVDR-48480)

  [ Ian Wilson ]
  * npf: Rename struct npf_pack_npf_nat to struct npf_pack_nat
  * npf: Change prefix in npf_pack_dp_session from 'dps_' to 'pds_'
  * npf: Rename npf_pack_sentry to npf_pack_sentry_packet
  * npf: Use 'pns' for prefix and pointer variable for npf_pack_npf_session
  * npf: Naturally align npf_tcpstate_t and npf_state_t
  * npf: Rename npf_pack_npf_nat64 to npf_pack_nat64
  * npf: Prefix npf_pack_message_hdr objects with 'pmh_'
  * npf: Add packed attribute to 'enum session_pack_type'
  * npf: Prefix npf_pack_session_hdr objects with 'psh_'
  * session: Pack enum session_feature_type and re-arrange session_feature
  * ut: Add function to fetch session counters
  * ut: Tests connsync for a firewall UDP session
  * ut: Tests connsync for a firewall TCP session with TCP strict enabled

  [ Robert Shearman ]
  * 3.10.69

  [ Paul Atkins ]
  * flow_cache: initialise the flow_cache_hash_key to 0
  * ut: modify the stack trace for the urcu resize valgrind suppression
  * ut: return -EOPNOTSUPP in the test fal code in ...l2_get_attrs
  * rte_acl: free the name when calling npf_rte_acl_destroy
  * ut: add a valgrind suppression for rte_cpu_get_flag_enabled
  * ut: add more wildcards to the grouper suppression to catch all calls
  * ut: free the contexts created in the npf_apt tests

  [ Robert Shearman ]
  * include: standardise FAL interface index parameter naming
  * include: standardise FAL object parameter naming (Fixes: VRVDR-52849)

  [ Paul Atkins ]

 -- Paul Atkins <paul.atkins@intl.att.com>  Thu, 03 Sep 2020 13:36:47 +0100

vyatta-dataplane (3.11.14) unstable; urgency=medium

  [ Mandeep Rohilla ]
  * BFD: Switch attribute to get Local Discriminator shift

  [ Srinivas Narayan ]
  * crypto: cut over non-combined ciphers to rte infra
  * crypto: Handle failures in session setup gracefully
  * crypto: set up correct default for aead_algo
  * crypto: remove references to cipher_name
  * crypto: remove references to md_name
  * crypto: Remove unnecessary storage of auth alg name
  * crypto: Define separate structure for openssl info
  * crypto: pass openssl setup decision to SA setup function
  * crypto: Remove openssl implementation for aes-gcm
  * crypto: define block sizes
  * crypto: Make iv generation and storage common operations
  * crypto: Move openssl fields to separate structure
  * crypto: include dpdk device id and name in vplsh output
  * crypto: Add error messages in failure path
  * crypto: reset pmd id in array of ids by dev type
  * crypto: Make dev-id value check specific
  * crypto: separate definitions for cipher & digest key sizes

  [ Karthik Murugesan ]
  * vxlan: Added null check to avoid null-pointer dereference

  [ Charles (Chas) Williams ]
  * Fix potentially offensive language
  * Fix potentially offensive language in CGNAT

 -- Robert Shearman <robert.shearman@att.com>  Mon, 24 Aug 2020 17:46:44 +0100

vyatta-dataplane (3.11.13) unstable; urgency=medium

  [ Vinicius Soares ]
  * npf: Moved parser auxiliary static functions to the top of the file
  * npf: Added argument to auxiliary parser function that specifies a delimiter
  * npf: Added support for 'auto-per-action' counter type for ACL rules.
  * npf: Added support for 'auto-per-action' counter type for ACL rules.

  [ Paul Atkins ]

 -- Paul Atkins <paul.atkins@intl.att.com>  Fri, 21 Aug 2020 18:13:12 +0100

vyatta-dataplane (3.11.12) unstable; urgency=medium

  [ Paul Atkins ]
  * 3.10.67

  [ Paul Aitken ]
  * DPI: app groups: avoid null deref

  [ Paul Atkins ]
  * 3.10.68

  [ Robert Shearman ]
  * route_v6: fix nexthop retrieval for promotion during route delete
  * route: fix nexthop retrieval for promotion during route delete
    (Fixes: VRVDR-52609)

  [ Srinivas Narayan ]
  * crypto: store crypto device id in SA for faster access
  * crypto: create session pools and queue pairs for PMD
  * crypto: set up session in driver
  * crypto: Pass crypto op using packet metadata
  * crypto: Make openssl encrypt/decrypt function public
  * crypto: set up infrastructure to invoke PMD
  * crypto: cut over to rte PMD infra
  * crypto: set up crypto op for AES-GCM

  [ Paul Atkins ]
  * debian: fix wording in changelog

  [ Srinivas Narayan ]
  * crypto: minimize dependency on SA
  * crypto: set session direction at the time of SA creation
  * crypto: Make crypto_pkt_ctx visible to other crypto modules
  * crypto: Add packet metadata fields to crypto_pkt_ctx
  * crypto: store SA in crypto packet context
  * crypto: store bytes processed in crypto packet context
  * crypto: refactor esp_input_inner
  * crypto: re-factor esp_output_inner
  * crypto: consolidate esp input functions
  * crypto: consolidate esp_output functions
  * crypto: increment output error only on encrypt op
  * crypto: streamline post-decrypt processing
  * crypto: Refactor post-decrypt VTI handling
  * crypto: re-factor post-decrypt VFP handling
  * crypto: refactor post-decrypt overlay VRF handling
  * crypto: refactor all post-decrypt handling
  * crypto: enable burst processing for esp_input
  * crypto: Enable burst processing for esp_output

  [ Paul Atkins ]

 -- Paul Atkins <paul.atkins@intl.att.com>  Fri, 21 Aug 2020 17:51:18 +0100

vyatta-dataplane (3.11.11) unstable; urgency=medium

  [ Paul Atkins ]
  * gre: don't double free mbuf if using a gre tunnel to ourself

  [ Ian Wilson ]
  * npf: Change npf to use dataplane session states for UDP etc.
  * npf: Store generic session state in the session
  * npf: Set the alg bit in ALG parent sessions
  * npf: Add the se_alg feature boolean to the connsync structure
  * npf: Change the feature uint8_ts to bits in npf_pack_dp_session
  * npf: Replace se_nat bit with se_snat and se_dnat bits in the session
  * npf: Add se_in and se_out bits to the session
  * npf: Add se_app bit to the session to mark dpi sessions
  * npf: Add function to calculate session time-to-expire for json
  * npf: Return generic ALG json for each session
  * npf: Return specific ALG json for each session
  * npf: Naturally align struct npf_pack_dp_session
  * npf: Remove se_etime from connsync session structure
  * ut: Add test functions to create and send udp, tcp, or icmp NATd pkts
  * session: Add command to return list of items from the dataplane sessions
  * npf: Add address family filter to session list command
  * npf: Add filters to session list command for ID, proto, intf and direction
  * npf: Add filters to session list cmd for src and dest addr and port
  * npf: Add filters to session list cmd for features
  * npf: Separate the existing session show filter from the json
  * npf: Add handler for "show dataplane sessions" command
  * npf: Add handler for "show dataplane sessions summary" command
  * npf: Add handler for "clear dataplane sessions" command
  * ut: Rename the npf snat test cases
  * npf: Add a flag to the session to denote that is being used as a fw session

  [ Paul Atkins ]
  * flow_cache: move flow_cache_empty_table higher in file
  * flow_cache: teardown the flow cache on shutdown
  * flow_cache: don't init the flow cache multiple times per core
  * ut: don't leak the ifname in the addport_request

  [ aroberts ]
  * Reinstall a mark-map if a resource group changes

  [ Paul Atkins ]

 -- Paul Atkins <paul.atkins@intl.att.com>  Wed, 19 Aug 2020 09:54:14 +0100

vyatta-dataplane (3.11.10) unstable; urgency=medium

  [ Srinivas Narayan ]
  * crypto: Convert lengths to uint8_t in preparation for move
  * crypto: Avoid dependency on openssl definitions
  * crypto: Re-arrange fields for better performance
  * crypto: create DPDK infrastructure pools
  * crypto: Add DPDK versions of encryption & auth algorithms
  * crypto: clean up openssl functions
  * crypto: determine PMD type based on algorithms
  * crypto: provide function to determine next crypto core
  * crypto: Create DPDK crypto PMD

  [ Paul Atkins ]

 -- Paul Atkins <paul.atkins@intl.att.com>  Tue, 18 Aug 2020 08:29:42 +0100

vyatta-dataplane (3.11.9) unstable; urgency=medium

  [ aroberts ]
  * Don't allow a child shaper to exceed 99.6% of parent rate

  [ Paul Atkins ]
  * 3.10.63

  [ Ian Wilson ]
  * npf: Increment session stats if session matched, and the pkt is not dropped

  [ Paul Atkins ]
  * 3.10.64

  [ Gavin Shearer ]
  * ippf: fix issue of corrupted first byte of IPv6 address to match

  [ Paul Atkins ]
  * 3.10.65

  [ Robert Shearman ]
  * if: move vlan_if_get_stats to common interface code
  * gre: add support for retrieving FAL stats

  [ Paul Atkins ]
  * 3.10.66

  [ Brian Russell ]
  * qos: specify designator for the priority local queue
  * qos: uprev protocol versions

  [ Paul Atkins ]

 -- Paul Atkins <paul.atkins@intl.att.com>  Mon, 17 Aug 2020 15:44:18 +0100

vyatta-dataplane (3.11.8) unstable; urgency=medium

  [ Robert Shearman ]
  * fal_plugin: add object model for MPLS
  * fal_plugin: add FAL object for VRFs
  * fal_plugin: add attributes for MPLS TTL mode (Closes: VRVDR-52435)
  * fal: add next hop label attributes
  * nh_common: add FAL programming helpers
  * route: make use of FAL nh_common helpers
  * route_v6: make use of FAL nh_common helpers
  * mpls: signal FAL create/update/delete of MPLS routes
  * fal: signal use of next hop groups
  * fal: translate IPv6 nexthops with IPv4 mapped addresses to IPv4 nexthop
  * tests: test IPv6 labeled routes via attached IPv4 nexthops
  * vrf: create and use FAL VRF object
  * fal: support MPLS deagg routes
  * mpls: add support for dumping one MPLS route
  * mpls: add support for signalling change to TTL mode to FAL
    (Closes: VRVDR-52436)

  [ Paul Atkins ]

 -- Paul Atkins <paul.atkins@intl.att.com>  Thu, 13 Aug 2020 15:09:49 +0100

vyatta-dataplane (3.11.7) unstable; urgency=medium

  [ Robert Shearman ]
  * controller: extend timeout for adding a port (Fixes: VRVDR-52458)

  [ Paul Atkins ]
  * 3.10.58

  [ Karthik Murugesan ]
  * vxlan: Added null check to avoid null-pointer dereference

  [ Paul Atkins ]
  * 3.10.59

  [ Paul Aitken ]
  * DPI: add application group database
  * DPI: application resource groups
  * DPI: application resource group parsing
  * DPI: new APIs for application resource groups
  * DPI: add application resource groups to app firewall
  * DPI: add application resource groups to Makefile

  [ Paul Atkins ]
  * 3.10.60

  [ Karthik Murugesan ]
  * ptp: Added support for G.8275.1 profiles

  [ Shweta Choudaha ]
  * Mirror: Add support for source vlan config
  * Mirror: Add support to show vlan info for src intf

  [ Manohar Rapeti ]
  * if: Spurious error logs messages (Bugfix: VRVDR-52346)

  [ Brian Russell ]
  * qos: don't enable dscp mapping if designation in use
  * qos: allocate a priority local designation

  [ Paul Atkins ]
  * 3.10.61

  [ Brian Russell ]
  * qos: extend mark-map to include dp

  [ Paul Atkins ]
  * 3.10.62

 -- Paul Atkins <paul.atkins@intl.att.com>  Thu, 13 Aug 2020 14:29:20 +0100

vyatta-dataplane (3.11.6) unstable; urgency=medium

  [ Gavin Shearer ]
  * cpp: add support for PIM and IP multicast

  [ Paul Atkins ]

 -- Paul Atkins <paul.atkins@intl.att.com>  Wed, 05 Aug 2020 16:23:14 +0100

vyatta-dataplane (3.11.5) unstable; urgency=medium

  [ Brian Russell ]
  * qos: restore protocol version 10

  [ Rishi Narain ]
  * SyncE: Allowing ESMC frame flow from vyatta-dataplane
  * SyncE: New feature support

  [ Ramkumar Ganapathysubramanian ]
  * Removed unnecessary error logs in L3 Interface attribute set

  [ Paul Atkins ]
  * dp_event: reorder some of the dp_events in the enum
  * event: add a public event notifier for vrf create/delete events
  * 3.10.56

  [ Charles (Chas) Williams ]
  * netvsc: increase driver limits (Bugfix: VRVDR-52360)
  * ptp: check switch nexthop interface is reachable (Bugfix: VRVDR-52447)

  [ Paul Atkins ]
  * 3.10.57

 -- Paul Atkins <paul.atkins@intl.att.com>  Wed, 05 Aug 2020 10:01:32 +0100

vyatta-dataplane (3.11.4) unstable; urgency=medium

  [ Paul Atkins ]
  * 3.10.54
  * Jenkins: change master branch target to be DANOS:Glasgow

  [ Simon Barber ]
  * Convert return string of vplsh led blink cmd to json

  [ Paul Aitken ]
  * dataplane abort due to short string in rte_jhash

  [ Ramkumar Ganapathysubramanian ]
  * Adding support for DSCP or PCP value in QoS egress-map

  [ Paul Aitken ]
  * DPI: Inconsistent use of protocol in DPI output
  * Avoid buffer overrun in sip_alg_hash

  [ Robert Shearman ]
  * 3.10.55

 -- Robert Shearman <robert.shearman@att.com>  Tue, 28 Jul 2020 09:43:59 +0100

vyatta-dataplane (3.11.3) unstable; urgency=medium

  [ Robert Shearman ]
  * fal: check for conditions that violate FAL route API contract
  * lpm: pass pd_state by reference in walk callback
  * route: update dependent routes when interface FAL L3 state changes
  * route6: update dependent routes when interface FAL L3 state changes
    (Fixes: VRVDR-50303)

  [ Paul Atkins ]
  * 3.10.52

  [ Robert Shearman ]
  * nh_common: skip over backup next-hops when fixing up protected tracking
    (Fixes: VRVDR-52257)
  * ut: add symbols for router-interface FAL object in test FAL
  * ut: test PIC edge with a gateway being used by both primary & backup

  [ Ian Wilson ]
  * npf: Add npf return code counters
  * npf: Add commands to show return code counters
  * npf: Add mechanism to filter return code show output dependent on type
  * npf: Add commands to clear return code counters
  * ut: Add function to fetch and print npf return code counts
  * npf: Change nat64 to use nat64_decision_t instead of npf_decision_t
  * npf: Increment return code counters in npf_hook_track
  * npf: Change npf_cache_all to return either a 0 or a negative return code
  * npf: Change the function used by npf_cache_all to return a return code
  * npf: Add return codes to npf_cache_all
  * npf: Add param to npf_get_cache to allow return code to be returned
  * npf: Add return codes to npf state functions
  * npf: Add return codes to npf_hook_track calls to session functions
  * npf: Add return codes to the function to rewrite l3 and l4 fields
  * npf: Add return code to npf_icmpv4_err_nat
  * npf: Change nat64 common functions to have a single return point
  * npf: Add return codes to the nat64 map and convert functions
  * npf: Add return codes to nat64
  * npf: Add optional pointer, rcp, to npf_hook_notrack parameters
  * npf: Increment l2 return code counters in bridging
  * npf: Add single return point in local firewall functions
  * npf: Increment return code counts for local firewall
  * npf: Increment return code counts for ACL firewall
  * npf: Return select detailed return code stats for nat64

  [ Paul Atkins ]
  * 3.10.53

  [ Robert Shearman ]
  * storm_ctl: fix write to heap after free when deleting an instance
    (Fixes: VRVDR-52115)
  * tests: add test for storm-control out of order profile delete
  * Makefile.am: reduce dependencies of fal_plugin_test_la

  [ Charles (Chas) Williams ]
  * main: handle sparse port configurations (Bugfix: VRVDR-49805)
  * netvsc: set more reasonable queue lengths (Bugfix: VRVDR-49805)

  [ Paul Atkins ]

 -- Paul Atkins <paul.atkins@intl.att.com>  Fri, 24 Jul 2020 16:13:59 +0100

vyatta-dataplane (3.11.2) unstable; urgency=medium

  [ bs775m ]
  * fal_plugin :add attributes for enb/dis pause frame
  * vyatta-datapath:add support for enb/dis pauseframe

  [ Charles (Chas) Williams ]
  * Correct enumeration declaration

  [ Paul Atkins ]

 -- Paul Atkins <paul.atkins@intl.att.com>  Fri, 24 Jul 2020 09:12:29 +0100

vyatta-dataplane (3.11.1) unstable; urgency=medium

  [ Mandeep Rohilla ]
  * BFD: Add support for querying max interval values supported

  [ Paul Atkins ]

 -- Paul Atkins <paul.atkins@intl.att.com>  Mon, 20 Jul 2020 21:45:59 +0100

vyatta-dataplane (3.10.70) unstable; urgency=medium

  [ aroberts ]
  * Don't allow a child shaper to exceed 99.6% of parent rate

  [ Paul Atkins ]

 -- Paul Atkins <paul.atkins@intl.att.com>  Fri, 04 Sep 2020 10:15:04 +0100

vyatta-dataplane (3.10.69) unstable; urgency=medium

  [ Charles (Chas) Williams ]
  * ptp: add additional-path support (Bugfix: VRVDR-48480)

 -- Robert Shearman <robert.shearman@att.com>  Tue, 01 Sep 2020 11:42:50 +0100

vyatta-dataplane (3.10.68) unstable; urgency=medium

  [ Paul Aitken ]
  * DPI: app groups: avoid null deref

  [ Paul Atkins ]

 -- Paul Atkins <paul.atkins@intl.att.com>  Wed, 19 Aug 2020 11:43:55 +0100

vyatta-dataplane (3.10.67) unstable; urgency=medium

  * gre: don't double free mbuf if using a gre tunnel to ourself

 -- Paul Atkins <paul.atkins@intl.att.com>  Wed, 19 Aug 2020 08:37:29 +0100

vyatta-dataplane (3.10.66) unstable; urgency=medium

  [ Robert Shearman ]
  * if: move vlan_if_get_stats to common interface code
  * gre: add support for retrieving FAL stats

  [ Paul Atkins ]

 -- Paul Atkins <paul.atkins@intl.att.com>  Mon, 17 Aug 2020 10:14:51 +0100

vyatta-dataplane (3.10.65) unstable; urgency=medium

  [ Gavin Shearer ]
  * ippf: fix issue of corrupted first byte of IPv6 address to match

  [ Paul Atkins ]

 -- Paul Atkins <paul.atkins@intl.att.com>  Mon, 17 Aug 2020 09:44:06 +0100

vyatta-dataplane (3.10.64) unstable; urgency=medium

  [ Ian Wilson ]
  * npf: Increment session stats if session matched, and the pkt is not dropped

  [ Paul Atkins ]

 -- Paul Atkins <paul.atkins@intl.att.com>  Fri, 14 Aug 2020 10:29:11 +0100

vyatta-dataplane (3.10.63) unstable; urgency=medium

  [ aroberts ]
  * Don't allow a child shaper to exceed 99.6% of parent rate

  [ Paul Atkins ]

 -- Paul Atkins <paul.atkins@intl.att.com>  Fri, 14 Aug 2020 10:26:41 +0100

vyatta-dataplane (3.10.62) unstable; urgency=medium

  [ Brian Russell ]
  * qos: extend mark-map to include dp

  [ Paul Atkins ]

 -- Paul Atkins <paul.atkins@intl.att.com>  Thu, 13 Aug 2020 10:17:11 +0100

vyatta-dataplane (3.10.61) unstable; urgency=medium

  [ Brian Russell ]
  * qos: don't enable dscp mapping if designation in use
  * qos: allocate a priority local designation

  [ Paul Atkins ]

 -- Paul Atkins <paul.atkins@intl.att.com>  Mon, 10 Aug 2020 14:46:43 +0100

vyatta-dataplane (3.10.60) unstable; urgency=medium

  [ Paul Aitken ]
  * DPI: add application group database
  * DPI: application resource groups
  * DPI: application resource group parsing
  * DPI: new APIs for application resource groups
  * DPI: add application resource groups to app firewall
  * DPI: add application resource groups to Makefile

  [ Paul Atkins ]

 -- Paul Atkins <paul.atkins@intl.att.com>  Thu, 06 Aug 2020 13:15:51 +0100

vyatta-dataplane (3.10.59) unstable; urgency=medium

  [ Karthik Murugesan ]
  * vxlan: Added null check to avoid null-pointer dereference

  [ Paul Atkins ]

 -- Paul Atkins <paul.atkins@intl.att.com>  Thu, 06 Aug 2020 08:46:48 +0100

vyatta-dataplane (3.10.58) unstable; urgency=medium

  [ Robert Shearman ]
  * controller: extend timeout for adding a port (Fixes: VRVDR-52458)

  [ Paul Atkins ]

 -- Paul Atkins <paul.atkins@intl.att.com>  Wed, 05 Aug 2020 16:25:22 +0100

vyatta-dataplane (3.10.57) unstable; urgency=medium

  [ Charles (Chas) Williams ]
  * ptp: check switch nexthop interface is reachable (Bugfix: VRVDR-52447)

  [ Paul Atkins ]

 -- Paul Atkins <paul.atkins@intl.att.com>  Wed, 05 Aug 2020 09:26:54 +0100

vyatta-dataplane (3.10.56) unstable; urgency=medium

  * dp_event: reorder some of the dp_events in the enum
  * event: add a public event notifier for vrf create/delete events

 -- Paul Atkins <paul.atkins@intl.att.com>  Tue, 04 Aug 2020 15:41:08 +0100

vyatta-dataplane (3.10.55) unstable; urgency=medium

  [ Paul Atkins ]
  * Jenkins: change master branch target to be DANOS:Glasgow

  [ Simon Barber ]
  * Convert return string of vplsh led blink cmd to json

  [ Paul Aitken ]
  * dataplane abort due to short string in rte_jhash
  * DPI: Inconsistent use of protocol in DPI output
  * Avoid buffer overrun in sip_alg_hash

 -- Robert Shearman <robert.shearman@att.com>  Tue, 28 Jul 2020 09:31:32 +0100

vyatta-dataplane (3.10.54) unstable; urgency=medium

  [ Robert Shearman ]
  * storm_ctl: fix write to heap after free when deleting an instance
    (Fixes: VRVDR-52115)
  * tests: add test for storm-control out of order profile delete
  * Makefile.am: reduce dependencies of fal_plugin_test_la

  [ Paul Atkins ]

 -- Paul Atkins <paul.atkins@intl.att.com>  Fri, 24 Jul 2020 09:51:57 +0100

vyatta-dataplane (3.10.53) unstable; urgency=medium

  [ Robert Shearman ]
  * nh_common: skip over backup next-hops when fixing up protected tracking
    (Fixes: VRVDR-52257)
  * ut: add symbols for router-interface FAL object in test FAL
  * ut: test PIC edge with a gateway being used by both primary & backup

  [ Ian Wilson ]
  * npf: Add npf return code counters
  * npf: Add commands to show return code counters
  * npf: Add mechanism to filter return code show output dependent on type
  * npf: Add commands to clear return code counters
  * ut: Add function to fetch and print npf return code counts
  * npf: Change nat64 to use nat64_decision_t instead of npf_decision_t
  * npf: Increment return code counters in npf_hook_track
  * npf: Change npf_cache_all to return either a 0 or a negative return code
  * npf: Change the function used by npf_cache_all to return a return code
  * npf: Add return codes to npf_cache_all
  * npf: Add param to npf_get_cache to allow return code to be returned
  * npf: Add return codes to npf state functions
  * npf: Add return codes to npf_hook_track calls to session functions
  * npf: Add return codes to the function to rewrite l3 and l4 fields
  * npf: Add return code to npf_icmpv4_err_nat
  * npf: Change nat64 common functions to have a single return point
  * npf: Add return codes to the nat64 map and convert functions
  * npf: Add return codes to nat64
  * npf: Add optional pointer, rcp, to npf_hook_notrack parameters
  * npf: Increment l2 return code counters in bridging
  * npf: Add single return point in local firewall functions
  * npf: Increment return code counts for local firewall
  * npf: Increment return code counts for ACL firewall
  * npf: Return select detailed return code stats for nat64

  [ Paul Atkins ]

 -- Paul Atkins <paul.atkins@intl.att.com>  Wed, 22 Jul 2020 10:10:23 +0100

vyatta-dataplane (3.10.52) unstable; urgency=medium

  [ Robert Shearman ]
  * fal: check for conditions that violate FAL route API contract
  * lpm: pass pd_state by reference in walk callback
  * route: update dependent routes when interface FAL L3 state changes
  * route6: update dependent routes when interface FAL L3 state changes
    (Fixes: VRVDR-50303)

  [ Paul Atkins ]

 -- Paul Atkins <paul.atkins@intl.att.com>  Tue, 21 Jul 2020 07:47:56 +0100

vyatta-dataplane (3.10.51) unstable; urgency=medium

  [ Mandeep Rohilla ]
  * BFD: Add support for querying max interval values supported

  [ Paul Atkins ]

 -- Paul Atkins <paul.atkins@intl.att.com>  Mon, 20 Jul 2020 21:23:09 +0100

vyatta-dataplane (3.10.50) unstable; urgency=medium

  * sanitizer: set ASAN_OPTIONS when sanitizer is used

 -- Paul Atkins <paul.atkins@intl.att.com>  Mon, 20 Jul 2020 13:36:11 +0100

vyatta-dataplane (3.10.49) unstable; urgency=medium

  [ Robert Shearman ]
  * shadow: remove the shadow port handler when an interface is freed
    (Fixes: VRVDR-52193)
  * shadow: use events for init/destroy
  * sample: fix the visit_after node declaration

  [ Paul Atkins ]

 -- Paul Atkins <paul.atkins@intl.att.com>  Mon, 20 Jul 2020 13:18:35 +0100

vyatta-dataplane (3.10.48) unstable; urgency=medium

  [ Robert Shearman ]
  * config: factor out and simplify PCI address parsing for backplane ports
  * config: parse management_port platform.conf attribute
  * dpdk-eth: add management port attribute to interface information

  [ Paul Atkins ]

 -- Paul Atkins <paul.atkins@intl.att.com>  Mon, 20 Jul 2020 08:46:22 +0100

vyatta-dataplane (3.10.47) unstable; urgency=medium

  [ Thomas Kiely ]
  * mac_limit: Remove temporary show keyword

  [ Charles (Chas) Williams ]
  * coverity: fix handling when an error is returned (Bugfix: VRVDR-52191)

  [ Robert Shearman ]
  * dpdk-eth: only remove a LAG port after the ifp using it has been freed
  * main: only close the ports after cleaning up interfaces (Fixes: VRVDR-52220)

  [ Paul Atkins ]
  * fal: provide alternate name for FAL_BFD_HW_MODE_CP_INDEPENDENT

 -- Paul Atkins <paul.atkins@intl.att.com>  Thu, 16 Jul 2020 12:02:27 +0100

vyatta-dataplane (3.10.46) unstable; urgency=medium

  [ Mike Manning ]
  * L2TPv3: Fails to be ping across tunnel using L2TPv3

  [ Robert Shearman ]
  * if: fix cleanup of DPDK ethernet interfaces (Fixes: VRVDR-52145)

  [ Paul Atkins ]
  * ut: add vars that tests can use to pass state to the fal

 -- Paul Atkins <paul.atkins@intl.att.com>  Fri, 10 Jul 2020 13:59:35 +0100

vyatta-dataplane (3.10.45) unstable; urgency=medium

  [ Nicholas Brown ]
  * Add a CODEOWNERS file

  [ Charles (Chas) Williams ]
  * vhost: fix netlink races with hotplug (Bugfix: VRVDR-50960)

  [ Paul Atkins ]

 -- Paul Atkins <paul.atkins@intl.att.com>  Wed, 08 Jul 2020 15:21:32 +0100

vyatta-dataplane (3.10.44) unstable; urgency=medium

  * main: allow the user to specify the platform_file location
  * ut: allow user to specify platform conf file

 -- Paul Atkins <paul.atkins@intl.att.com>  Tue, 07 Jul 2020 13:02:45 +0100

vyatta-dataplane (3.10.43) unstable; urgency=medium

  [ Nicholas Brown ]
  * Remove last mentions of valgrind build
  * Enable the address sanitizer as part of the jenkins build
  * use .checkpatch.conf

  [ Robert Shearman ]
  * dpdk-eth: check that ifp exists in linkwatch_change_mark_state
  * dpdk-eth: don't require ifp for updating queue state (Fixes: VRVDR-52109)

  [ Paul Atkins ]

 -- Paul Atkins <paul.atkins@intl.att.com>  Mon, 06 Jul 2020 13:29:50 +0100

vyatta-dataplane (3.10.42) unstable; urgency=medium

  [ Charles (Chas) Williams ]
  * lag: remove potentially offensive language (Bugfix: VRVDR-51820)
  * main: remove potentially offensive language (Bugfix: VRVDR-51820)
  * vrf: remove potentially offensive language (Bugfix: VRVDR-51820)
  * bridge: remove potentially offensive language (Bugfix: VRVDR-51820)
  * tests: remove potentially offensive language (Bugfix: VRVDR-51820)
  * session: remove potentially offensive language (Bugfix: VRVDR-51820)

  [ Paul Atkins ]

 -- Paul Atkins <paul.atkins@intl.att.com>  Fri, 03 Jul 2020 15:49:00 +0100

vyatta-dataplane (3.10.41) unstable; urgency=medium

  [ Robert Shearman ]
  * if: issue feature event for interface being created
  * mstp: defer creation of STP object until after bridge created in FAL
    (Fixes: VRVDR-52083)
  * bridge: fix duplicate FAL br_new_port notification (Fixes: VRVDR-52084)
  * ut: validate FAL contract for bridge-port objects

  [ Thomas Kiely ]
  * mac_limit: Rename "mac-count" command to "limit status"

  [ Brian Russell ]
  * qos: update fal global map when resource group changes

  [ Paul Atkins ]

 -- Paul Atkins <paul.atkins@intl.att.com>  Fri, 03 Jul 2020 14:22:05 +0100

vyatta-dataplane (3.10.40) unstable; urgency=medium

  [ harios ]
  * Fix done for nexthop as IPv4 mapped IPv6 address

  [ Robert Shearman ]
  * main: swap order of checks on closing ports (Fixes: VRVDR-52095)
  * if: make promiscuity apply to VLANs as well as MAC addresses
    (Fixes: VRVDR-52049)
  * capture: remove interface-type check for setting promiscuity

  [ Paul Atkins ]

 -- Paul Atkins <paul.atkins@intl.att.com>  Fri, 03 Jul 2020 09:06:51 +0100

vyatta-dataplane (3.10.39) unstable; urgency=medium

  [ Robert Shearman ]
  * ut: add dp1 prefix to switchports
  * devinfo: change if_port_info to not require an ifp
  * master: avoid needing ifp present when adding/deleting ports
  * if: classify backplane ports as dataplane interfaces
  * if: clean up life-cycle of DPDK ethernet interface objects
    (Closes: VRVDR-51844)
  * if: remove missed link & unspec address handling
  * if: remove missed IP address & netconf handling (Closes: VRVDR-51845)
  * if: remove unused hwport incomplete infra

  [ Paul Atkins ]

 -- Paul Atkins <paul.atkins@intl.att.com>  Thu, 02 Jul 2020 08:52:24 +0100

vyatta-dataplane (3.10.38) unstable; urgency=medium

  [ Robert Shearman ]
  * shadow: remove superfluous interface netlink state management

  [ Paul Atkins ]

 -- Paul Atkins <paul.atkins@intl.att.com>  Wed, 01 Jul 2020 13:24:13 +0100

vyatta-dataplane (3.10.37) unstable; urgency=medium

  [ Paul Aitken ]
  * DPI: add nDPI debugging
  * DPI: load optional nDPI protocols and categories

  [ Charles (Chas) Williams ]
  * unit tests: fix mbuf debuggging (Bugfix: VRVDR-51987)
  * crypto: fix mbuf debugging (Bugfix: VRVDR-51987)
  * mpls: reject short packets (Bugfix: VRVDR-51987)

  [ Paul Atkins ]

 -- Paul Atkins <paul.atkins@intl.att.com>  Wed, 01 Jul 2020 09:22:12 +0100

vyatta-dataplane (3.10.36) unstable; urgency=medium

  * control: add a comment to request new commands in protobuf format
  * dpdk_eth_if: don't dump ports that have been unplugged
  * if: in ifnet_byethname skip over unplugged interfaces
  * hotplug: mark the interface as unplugged at the start of processing
  * dpdk_eth_if: don't assume that info.driver_name is valid

 -- Paul Atkins <paul.atkins@intl.att.com>  Wed, 24 Jun 2020 09:07:45 +0100

vyatta-dataplane (3.10.35) unstable; urgency=medium

  [ Shweta Choudaha ]
  * Backplane:Shut DPDK bkplane ports post fal cleanup

  [ Paul Atkins ]

 -- Paul Atkins <paul.atkins@intl.att.com>  Fri, 19 Jun 2020 16:18:37 +0100

vyatta-dataplane (3.10.34) unstable; urgency=medium

  [ Ethan Li ]
  * bfd-hw: add FAL attribute for BFD hw running mode

  [ Nicholas Brown ]
  * sample plugin and test code only using public API
  * The test code for the sample plugin should also a plugin

  [ Ian Wilson ]
  * npf: Set custom timeout in dataplane session after session is created
  * npf: Add option to cache pkt without updating the cache grouper data
  * npf: Move _npf_cache_all_at in order to avoid forward reference

  [ Thomas Kiely ]
  * Avoid unnecessary unapply of mac limit feature

  [ Mandeep Rohilla ]
  * BR_VLAN_SET: Api to determine if vlan set is empty
  * BR_VLAN_SET UT: unit tests for the vlan set empty api

  [ Paul Atkins ]
  * ut: func to verify state based on pb show should use void *

 -- Paul Atkins <paul.atkins@intl.att.com>  Fri, 19 Jun 2020 09:02:21 +0100

vyatta-dataplane (3.10.33) unstable; urgency=medium

  [ Ian Wilson ]
  * cgnat: Several small cosmetic changes to cgnat
  * cgnat: Add 2-tuple sessn to hash table if it fails to be added directly
  * cgnat: Move 2-tuple session inspection code into separate function
  * cgnat: Block outbound flow if max-dest-per-session reached
  * cgnat: Block inbound packets if max-dest-per-session reached
  * cgnat: Increase maximum configurable max-dest-per-session to 128
  * ut: Fixup cgnat25 to expect an ICMP error
  * cgnat: Remove interface config store and replay mechanism
  * ut: Remove cgnat14 test for interface store and replay mechanism

  [ Paul Atkins ]

 -- Paul Atkins <paul.atkins@intl.att.com>  Tue, 16 Jun 2020 10:32:46 +0100

vyatta-dataplane (3.10.32) unstable; urgency=medium

  [ Mandeep Rohilla ]
  * DP_EVENT: Add new event for MTU change notifications
  * MTU: Register QoS's intereset in MTU change
  * MTU: Don't bounce the port when changing the MTU

  [ Paul Atkins ]

 -- Paul Atkins <paul.atkins@intl.att.com>  Fri, 12 Jun 2020 11:54:49 +0100

vyatta-dataplane (3.10.31) unstable; urgency=medium

  [ Ian Wilson ]
  * npf: Simplify and enhance the api for fetching address group json

  [ Paul Atkins ]

 -- Paul Atkins <paul.atkins@intl.att.com>  Fri, 12 Jun 2020 11:14:46 +0100

vyatta-dataplane (3.10.30) unstable; urgency=medium

  [ Robert Shearman ]
  * debian: don't suppress changelog generation
  * Pull JSON writer code out into a shared library (Fixes: VRVDR-51389)

  [ Paul Atkins ]

 -- Paul Atkins <paul.atkins@intl.att.com>  Tue, 09 Jun 2020 09:24:36 +0100

vyatta-dataplane (3.10.29) unstable; urgency=medium

  [ Srinivas Narayan ]
  * Check if next hop is non-NULL before de-referencing it

  [ Paul Atkins ]

 -- Paul Atkins <paul.atkins@intl.att.com>  Tue, 09 Jun 2020 08:40:38 +0100

vyatta-dataplane (3.10.28) unstable; urgency=medium

  [ Charles (Chas) Williams ]
  * conf: allow dev_flags to be filtered (Bugfix: VRVDR-48438)
  * ixgbe: do not use the LSC interrupt (Bugfix: VRVDR-48438)
  * ifconfig: allow inspection of the lsc status
  * vhost: do not wait forever for QMP (Bugfix: VRVDR-51099)

  [ Paul Atkins ]

 -- Paul Atkins <paul.atkins@intl.att.com>  Fri, 05 Jun 2020 10:16:49 +0100

vyatta-dataplane (3.10.27) unstable; urgency=medium

  [ Ian Wilson ]
  * nat64: Only dereference the session sentry once
  * nat64: Free memory before returning in nat64_create error case

  [ Robert Shearman ]
  * storm_ctl: avoid redundant FAL update when adding threshold for new type
  * storm_ctl: move fal_policer_modify_profile function down
  * storm_ctl: make threshold removal FAL state symmetric (Fixes: VRVDR-51406)

  [ Paul Atkins ]
  * lpm6: fix check for depth when removing /24

 -- Paul Atkins <paul.atkins@intl.att.com>  Thu, 04 Jun 2020 12:28:06 +0100

vyatta-dataplane (3.10.26) unstable; urgency=medium

  [ Mark Gillott ]
  * if: migrate hardware port completion to separate function
  * if: replace NEWPORT with INIPORT & ADDPORT (Fixes: VRVDR-46511)
  * if: postpone snapshot request until port initialisation complete
    (Fixes: VRVDR-46511)

  [ Paul Atkins ]

 -- Paul Atkins <paul.atkins@intl.att.com>  Fri, 29 May 2020 14:15:43 +0100

vyatta-dataplane (3.10.25) unstable; urgency=medium

  [ Paul Aitken ]
  * DPI: fix memleaks in dpi_ctor
  * DPI: make initialisation return errno

  [ Robert Shearman ]
  * ip_rt_protobuf: fix coverity resource leak reports (Fixes: VRVDR-51284)

  [ Ian Wilson ]
  * cgnat: Return NAT pool "full" (np_full) json to control plane

  [ ak487r ]
  * tests: remove ipv6 ND Solicitation tests for originating firewall

  [ Ian Wilson ]
  * cgnat: Max dest per session only allows powers of two

  [ Tom Kiely ]
  * MAC Limit: Add a new attr for mac limit on port/vlan
  * MAC Limit: Add a new log type flag for mac limiting feat
  * MAC Limit: Add support for creating MAC limiting profiles
  * MAC Limit: Add support mac limit entry based on port/vlan
  * MAC Limit: Apply mac limiting in the FAL
  * MAC Limit: Add hooks for applying mac limiting based on dp events
  * MAC Limit: Add support for show command
  * Add Unit Tests for MAC limiting feature.

  [ Paul Atkins ]

 -- Paul Atkins <paul.atkins@intl.att.com>  Fri, 29 May 2020 12:13:11 +0100

vyatta-dataplane (3.10.24) unstable; urgency=medium

  [ Paul Atkins ]
  * main: add a wrapper to unregister a thread with rcu
  * ip_forward: remove references to next_hop_v6

  [ Robert Shearman ]
  * route: set some missing address family types
  * route_v6: set some missing address family types
  * mpls: set some missing address family types

  [ Paul Atkins ]
  * main: make ASSERT_MASTER public

 -- Paul Atkins <paul.atkins@intl.att.com>  Fri, 22 May 2020 11:01:09 +0100

vyatta-dataplane (3.10.23) unstable; urgency=medium

  [ Paul Atkins ]
  * debian: define prefix in the libyattafal .pc file

  [ Paul Carson ]
  * Forward PPP CHAP traffic to PPP (Fixes: VRVDR-49231)

  [ Derek Fawcus ]
  * NPF: Use ICMP opcode defines, not magic values
  * NPF: Adjust ICMP opcode generation
  * NPF: Enable matching of ICMP classes in ncode
  * Update checkpath warnings in use

  [ Paul Atkins ]

 -- Paul Atkins <paul.atkins@intl.att.com>  Thu, 21 May 2020 10:40:12 +0100

vyatta-dataplane (3.10.22) unstable; urgency=medium

  [ Robert Shearman ]
  * debug_strip: add build-ids to package metadata
  * Generate -dbgsym packages per binary package (Fixes: VRVDR-50948)

  [ Shweta Choudaha ]
  * flow_cache: Use get_lcore_max to get max lcoreid

  [ Paul Atkins ]

 -- Paul Atkins <paul.atkins@intl.att.com>  Tue, 19 May 2020 10:59:05 +0100

vyatta-dataplane (3.10.21) unstable; urgency=medium

  [ Paul Atkins ]
  * nd6_nbr: when storing the v6 addr use sockaddr_storage not sockaddr

  [ Gavin Shearer ]
  * nat64: check rule group name of rule is set before accessing it

  [ Paul Atkins ]
  * main: make sure that we don't register rcu thread twice

  [ Charles (Chas) Williams ]
  * dpdk: get dev_info before closing (Bugfix: VRVDR-51041)

  [ Paul Atkins ]

 -- Paul Atkins <paul.atkins@intl.att.com>  Mon, 18 May 2020 19:29:08 +0100

vyatta-dataplane (3.10.20) unstable; urgency=medium

  [ Paul Aitken ]
  * DPI: new APIs to support application name database
  * DPI: new APIs to support application type database
  * DPI: new APIs for user-defined applications
  * DPI: new APIs to allow packet processing by nDPI
  * DPI: change --without-dpi to build without nDPI
  * DPI: add new files to makefile
  * DPI: remove redundant files
  * DPI: don't need to include DPI
  * DPI: remove Qosmos from dpi_internal.h, add new APIs
  * DPI: update app_cmds.c includes
  * DPI: dpi_public.c to call the engine-based APIs
  * DPI: update DPI rprocs to engine-based APIs
  * DPI: remove app database from npf_ext_app.c
  * DPI: update app FW DPI rprocs to use engine-based APIs
  * DPI: update L3 DPI pipeline to use engine-based APIs
  * DPI: add new engine-based APIs to dpi.c
  * DPI: add libndpi-dev build dependency

  [ Paul Atkins ]

 -- Paul Atkins <paul.atkins@intl.att.com>  Mon, 18 May 2020 15:32:27 +0100

vyatta-dataplane (3.10.19) unstable; urgency=medium

  [ ak487r ]
  * npf: add originating firewall
  * tests: add ipv4 tcp slowpath tests for originating firewall
  * tests: add ipv6 tcp slowpath tests for originating firewall
  * tests: add ipv4 icmp packet to big tests for originating firewall
  * tests: add ipv6 icmp packet to big tests for originating firewall
  * tests: add ipv6 ND Advertisement tests for originating firewall
  * tests: add ipv6 ND Solicitation tests for originating firewall
  * tests: add ipv4 echo reply by cgnat for originating firewall

  [ Paul Atkins ]
  * ut: fix issue with buffer size when comparing one-of
  * nh_common: change 1 to 1ull when using it to shift 64 bit numbers
  * nh_common: when updating map get the count from the bitmap
  * nh_common: on nh_map init leave space for unusable primaries
  * nh_common: use CMM macros when reading/modifying the usability flag
  * nh_common: reinit nh map contents if collisions when marking unusable
  * nh_common: let paths be marked usable and unusable
  * ut: tests for pic edge where a path is made usable
  * route6: display the next hop map for v6 routes
  * ut: remove extra whitespace in pic edge tests
  * ut: add an ipv6 pic edge test
  * route: register path_state functions with event infra for cleanup

 -- Paul Atkins <paul.atkins@intl.att.com>  Mon, 18 May 2020 13:56:55 +0100

vyatta-dataplane (3.10.18) unstable; urgency=medium

  [ Sanjay Iyer ]
  * hw-bfd: Add additional FAL attributes (Fixes: VRVDR-50399)

  [ Paul Atkins ]

 -- Paul Atkins <paul.atkins@intl.att.com>  Fri, 15 May 2020 17:24:01 +0100

vyatta-dataplane (3.10.17) unstable; urgency=medium

  [ Paul Atkins ]
  * nh_common: check if a nh is unusable before marking as unusable
  * nh_common: don't put an unusable nh into the map at init time
  * nh_common: add a bitmask to track usable next_hops
  * ut: allow for checking for one of many expected strings
  * ut: further tests for pic edge

  [ Gavin Shearer ]
  * nat: add support in apm for multiple port maps based on protocol
  * nat: rename fields in port_prot structure
  * nat: add passing in IP proto to apm port request fns
  * nat: update per-rule nat statistics to be per-protocol
  * nat: pass back in JSON the per-protocol rule used counts
  * nat: add warning if changing port pool for separate ICMP pool

  [ Paul Atkins ]

 -- Paul Atkins <paul.atkins@intl.att.com>  Fri, 15 May 2020 13:40:54 +0100

vyatta-dataplane (3.10.16) unstable; urgency=medium

  [ Robert Shearman ]
  * if: fix typo in ifop_uninit comment
  * bridge: issuing FAL delport notifications for members on bridge delete
    (Fixes: VRVDR-51123)

  [ Srinivas Narayan ]
  * npf: Add a flag to enable hash table linkage for rules
  * npf: add hash table linkage for rules

  [ Paul Atkins ]
  * nh_common: change api to mark path unusable to also allow usable

 -- Paul Atkins <paul.atkins@intl.att.com>  Fri, 15 May 2020 11:53:04 +0100

vyatta-dataplane (3.10.15) unstable; urgency=medium

  [ Dewi Morgan ]
  * dataplane: add dp_ifnet_admin_status api

  [ Paul Atkins ]
  * nh_common: when a next_hop is marked unusable update the fal
  * urcu: add an API to allow a thread to register with urcu
  * dpdk_linkwatch: on link down mark paths unusable

  [ Robert Shearman ]
  * fal: signal backup paths

  [ Paul Atkins ]

 -- Paul Atkins <paul.atkins@intl.att.com>  Wed, 13 May 2020 16:27:47 +0100

vyatta-dataplane (3.10.14) unstable; urgency=medium

  [ Srinivas Narayan ]
  * npf: Add flags to skip stats maintenance
  * npf: Skip stats allocation if NO_STATS flag is set
  * npf: Add NULL checks for rule stats where necessary
  * npf: Skip stats allocation for IPsec rulesets
  * npf: Use NO_STATS flag to optimize high level ops

  [ Simon Barber ]
  * Set the l3 length of Site-2-Site Packets for TX on spath

  [ Paul Atkins ]
  * ut: move the pic edge tests into dp_test_ip_pic_edge.c
  * nh_common: change the nexthop to have a struct_ip addr
  * nh_common: rename nexthop_create_copy
  * mpls: make nh_outlabels_copy copy all labels
  * nh_common: add a function to copy a next_hop and use instead of memcpy
  * nh_common: provide apis to help do a modify of an active next_hop_list
  * nh_common: store the number of primary paths in the next_hop_list
  * nh_common: store the protected next_hops in a 2 level hash
  * nh_common: use a nh_map when a next_hop_list has backup paths
  * route: Add an api to allow plugins to provide path state
  * nh_common: add a ptr back from the NH to the NH list
  * nh_common: update sw forwarding state when a NH becomes unusable
  * ut: ip pic edge tests
  * ut: ip pic edge tests with traffic
  * nh_common: fix typos in comments
  * nh_common: when tracking nexthops with backups, skip those with no ifp

 -- Paul Atkins <paul.atkins@intl.att.com>  Wed, 13 May 2020 08:43:08 +0100

vyatta-dataplane (3.10.13) unstable; urgency=medium

  [ Nicholas Brown ]
  * update autconf dpdk check to check for 19.11

  [ Robert Shearman ]
  * protobuf: fix typo in description of mpls_labels field

  [ Srinivas Narayan ]
  * flow-cache: Add API prototypes for flow-cache
  * flow-cache: Move crypto pkt buffer definition
  * flow-cache: Rename pr_cache* to flow_cache*
  * flow-cache: Rename variable used for flow_cache_entry
  * flow-cache: Move address union definition to make it re-usable
  * flow-cache: Migrate addresses to common definition
  * flow-cache: Enable support for IPv6
  * flow-cache: refactor common code invoking flow_cache_add
  * flow-cache: Decouple flow cache from crypto per-core block
  * flow-cache: use accessors for rule and context
  * flow-cache: add a bit to identify packets not matching any rule
  * flow-cache: Add support for caching negative matches
  * flow-cache: Create cache entries for cleartext packets
  * flow-cache: Skip further processing on cache match for cleartext packet
  * flow-cache: Avoid de-referencing policy rule unless present
  * flow-cache: Use rss hash if present in buffer
  * flow-cache: Add support for aging
  * flow-cache: refactor code to dump cache
  * flow-cache: Move flow-cache infra to separate module
  * flow-cache: Emit hit counts
  * flow-cache: split flow cache dump into smaller functions
  * flow-cache: Update comments to use 'flow cache'
  * flow-cache: rename crypto specific function & macro
  * flow-cache: Reorder fields to remove holes in structure

  [ Shweta Choudaha ]
  * backplane: use device max_mtu for backplane intf

  [ Paul Atkins ]

 -- Paul Atkins <paul.atkins@intl.att.com>  Tue, 12 May 2020 12:13:28 +0100

vyatta-dataplane (3.10.12) unstable; urgency=medium

  * debian: update dependency on vyatta-dpdk-swport

 -- Paul Atkins <paul.atkins@intl.att.com>  Mon, 11 May 2020 14:31:12 +0100

vyatta-dataplane (3.10.11) unstable; urgency=medium

  [ Brian Russell ]
  * qos: fix legacy map show

  [ Nicholas Brown ]
  * git ignore more debian package install directories
  * dataplane-dev does not have a dependency on the test binary

  [ Robert Shearman ]
  * route_v6: move handle_route6 function to ip_netlink.c
  * if: rename incomplete_route_add function
  * protobuf: add definition for route updates from the RIB
  * ip_rt_protobuf: add support for decoding protobuf route updates
  * tests: add support for protobuf route messages
  * ip_rt_protobuf: add support for installing backup paths
  * tests: add test for routes with backup paths
  * ecmp: move netlink handling to ip_netlink.c
  * ip_rt_protobuf: preserve display behaviour for MPLS deagg routes

  [ Paul Atkins ]

 -- Paul Atkins <paul.atkins@intl.att.com>  Mon, 11 May 2020 11:49:36 +0100

vyatta-dataplane (3.10.10) unstable; urgency=medium

  [ Mike Larson ]
  * Typo in include guard

  [ Shweta Choudaha ]
  * Add support for I40E X722 device

  [ Charles (Chas) Williams ]
  * dpdk: 19.11: struct ether_addr to struct rte_ether_addr
    (Bugfix: VRVDR-45636)
  * dpdk: 19.11; is_*_ether_addr to rte_is_*_ether_addr (Bugfix: VRVDR-45636)
  * dpdk: 19.11: e_RTE_METER_COLORS to RTE_COLORS (Bugfix: VRVDR-45636)
  * dpdk: 19.11: rename struct *_hdr to struct rte_*_hdr (Bugfix: VRVDR-45636)
  * dpdk: 19.11: ETHER_* to RTE_ETHER_* (Bugfix: VRVDR-45636)
  * dpdk: 19.11: add alignment to packed structs (Bugfix: VRVDR-45636)
  * dpdk: 19.11: fix swport unit tests (Bugfix: VRVDR-45636)
  * dpdk: 19.11: update build depdendencies (Bugfix: VRVDR-45636)

  [ Paul Atkins ]

 -- Paul Atkins <paul.atkins@intl.att.com>  Mon, 11 May 2020 09:13:58 +0100

vyatta-dataplane (3.10.9) unstable; urgency=medium

  [ Gavin Shearer ]
  * alg: ensure parent session active before linking child

  [ Paul Atkins ]
  * 3.9.108

  [ Charles (Chas) Williams ]
  * crypto: count burst buffer full as drops (Bugfix: VRVDR-50279)
  * crypto: count most errors as proto drops (Bugfix: VRVDR-50279)
  * crypto: eliminate macro usage (Bugfix: VRVDR-50279)
  * crypto: count packets against tunnel interface (Bugfix: VRVDR-50279)
  * crypto: do not count failed packets (Bugfix: VRVDR-50279)

  [ Paul Atkins ]
  * 3.9.109

  [ Mark Gillott ]
  * Register event operations only on first use (Fixes: VRVDR-50621)
  * Capture portmonitor replay errors (Fixes: VRVDR-50621)

  [ Paul Atkins ]
  * 3.9.110

  [ Charles (Chas) Williams ]
  * vhost: fix QMP communication (Bugfix: VRVDR-50745)

  [ Paul Atkins ]
  * 3.9.111

  [ Nicholas Brown ]
  * Add new public API dp_pipeline_is_feature_enabled_by_inst()

  [ Paul Atkins ]
  * 3.9.112

  [ Mark Gillott ]
  * pipeline: add initialiser to declaration of storage_ctx

  [ Nicholas Brown ]
  * Install test headers into the correct path from Makefile
  * dataplane_test in it's own package

  [ Gavin Shearer ]
  * nat64: make per-rule 'used' count be decremented
  * nat64: set full range for overload start/stop ports

  [ Mark Gillott ]
  * pcap: serialise access to capture console socket (Fixes: VRVDR-50937)

  [ Paul Atkins ]

 -- Paul Atkins <paul.atkins@intl.att.com>  Wed, 06 May 2020 14:13:12 +0100

vyatta-dataplane (3.10.8) unstable; urgency=medium

  [ Mike Larson ]
  * Add helper functions for protobuf

  [ Paul Atkins ]
  * nh_common: use a common version of nh_get_lables
  * nh_common: use a common version of nh_get_flags
  * mpls: use dp_nh_get_ifp instead of nh_get_if
  * nh_common: use a common version of nexthop_mp_select
  * route: add a family parameter to nexthop_select
  * route6: add a family parameter to nexthop6_select
  * crypto: crypto_policy_handle_packet_outbound_checks to use common nh
  * crypto: pr_feat_attach should use a single nh instead of a union
  * nh_common: use a common version of nexthop_select
  * nh: change nh_select so that it takes a family not a nh_type
  * nh: use nexthop_select instead of nh_select
  * mpls: make mpls_label_table_lookup return a next_hop ptr
  * mpls: make mpls_unlabeled_input return a struct next_hop *
  * mpls: modify mpls_oam_v4_lookup to use a next_hop instead of a union
  * mpls: change mpls_label_table_ins_lbl_internal to take a next_hop ptr
  * mpls: change mpls_label_table_insert_label to take a next_hop ptr
  * mpls: change mpls_label_table_add_reserved_labels to use a next_hop ptr
  * mpls: nh_fwd_mpls should take a struct next_hop ptr
  * mpls: change nh_eth_output_mpls to take a struct next_hop ptr
  * mpls: change nh_mpls_ip_fragment to take a struct next_hop ptr
  * mpls: change nh_mpls_forward to take a struct next_hop ptr
  * mpls: change mpls_labeled_forward to use a struct next_hop ptr
  * mpls: change mpls_unlabeled_forward to use a struct next_hop ptr
  * ecmp: change ecmp_mpls_create to return a struct next_hop ptr
  * mpls: change mpls_route_change to use a struct next_hop ptr
  * crypto: make crypto_policy_check_outbound take a struct next_hop **
  * l3_v4_ipsec: use struct next_hop instead of the nh union
  * l3_v6_ipsec: use struct next_hop instead of the nh union
  * shadow: use struct next_hop instead of the nh union nin spath_reader
  * nh: remove union next_hop_v4_or_v6_ptr as it is no longer used
  * crypto: tidy up code in crypto_policy_check_outbound
  * crypto: remove common code in crypto_policy_feat_attach_by_reqid
  * crypto: remove  common code in policy_bind_feat_attach
  * crypto: remove common code in policy_rule_to_json
  * shadow: commonise next_hop code in spath_reader
  * nh_common: make some of the nexthop functions static
  * nh: move the final funcs from nh.c and delete the file
  * mpls: move nh_fwd_ret into mpls_forward.c as that is the only user
  * nh: remove definition of NH_STRING_MAX as it is unused
  * mpls: remove duplicate code in mpls_route_change
  * nh_common: move enum nh_type into nh_common.h
  * nh_common: include mpls.h as it uses the outlabels defined there
  * nh_common: include ip_addr.h as it uses the ip_addr defined there
  * route: include if_llatbl.h as it use symbols defined there
  * l3_v4_encap: include if_llatbl.h as it use symbols defined there
  * nh: move enum nh_type to nh_common.h and remove nh.h
  * nh_common: rename next_hop_u to next_hop_list

 -- Paul Atkins <paul.atkins@intl.att.com>  Fri, 01 May 2020 10:11:41 +0100

vyatta-dataplane (3.10.7) unstable; urgency=medium

  [ Nicholas Brown ]
  * Git Ignore generated library files

  [ Robert Shearman ]
  * vlan_modify: fix json writing unwinding for no interfaces
    (Fixes: VRVDR-50839)
  * fal: add FAL next-hop attributes for PIC Edge (Closes: VRVDR-50739)
  * fal: add memory management functions
  * if: use RCU for interface fal_l3 field
  * storm_control: use RCU for instance sci_fal_obj array
  * tests: use FAL memory helpers in test plugin

  [ Paul Atkins ]

 -- Paul Atkins <paul.atkins@intl.att.com>  Fri, 01 May 2020 08:19:56 +0100

vyatta-dataplane (3.10.6) unstable; urgency=medium

  [ Paul Atkins ]
  * ut: change the size of the rings on the tx/rx interfaces
  * ut: provide apis for injecting and getting tx'ed packets
  * ut: add a new test for qos bursts

  [ Robert Shearman ]
  * vlan_modify: don't create filter chain unless there's an action we handle
    (Fixes: VRVDR-50709)
  * vlan_modify: remove some noisy log messages (Fixes: VRVDR-50711)

  [ Mike Larson ]
  * Protobuf support files need to be exported for plug-in
  * Move install location for protobuf generated files
  * Export more UT functions/headers
  * Update pkg-config path for dev
  * Set up dependency correctly for proto projects

  [ Paul Atkins ]
  * route: make the gateway in a next hop a union of v4/v6
  * route: change order of fields in struct next_hop_u
  * mpls: include stdbool.h as the header file uses bool
  * nh_common: add a new nh_common file to contain core nh code
  * route6: make the v6 route code use the common 'struct next_hop'
  * nh_common: move struct next_hop_u into nh_common.h
  * nh_common: remove struct next_hop_v6_u, use the v4/v6 version
  * nh_common: move the struct nexthop_hash_key to nh_common header file
  * route6: use the common nexthop_hash_key structure
  * nh_common: move struct nexthop_table into nh_common.h
  * route6: use the common nexthop table definition
  * nh_common: add code to allow registration per AF
  * nh_common: add common funcs to get/set ifp from nh
  * route6: move route_v6_init and route_v6_uninit lower in file
  * route: register hash functions with nh_common
  * route6: register hash functions with nh_common
  * route: don't use global nh_tbl var from nexthop_new
  * route: modify the debug in nexthop_reuse to add the af
  * nh_common: make the nexthop_lookup function common
  * route6: use the common nexthop_lookup function
  * fal: use a common version of next_hop_to_packet_action
  * fal: use a common version of next_hop_group_packet_action
  * fal: use a common version of next_hop_to_attr_list
  * fal: use a common version of fal_ip_new_next_hops
  * nh_common: use a common version of nexthop_reuse
  * nh_common: use a common version of nexthop_hash_insert
  * route6: pass an address family into nexthop6_new
  * route6: use NEXTHOP_HASH_TBL_SIZE instead of the v6 specific version
  * nh_common: use a common version of nexthop_alloc
  * nh_common: use a common version of nexthop_destroy
  * route6: change nexthop6_new to take a proto field
  * nh_common: use a common version of nexthop_new
  * route: modify nexthop_create to take a struct ip_addr for the gateway
  * route6: modify nexthop6_create to take a struct ip_addr for the gateway
  * nh_common: use a common version of nexthop_create
  * fal: use a common version of fal_ip_del_next_hops
  * nh_common: use a common version of nh_is_neigh_present
  * nh_common: use a common version of nh_is_neigh_created
  * nh_common: use a common version of nh_get_lle
  * route: add a family parameter to nexthop_put
  * route6: add a family parameter to nexthop6_put
  * nh_common: use a common version of nexthop_put
  * nh_common: use a common version of nexthop_create_copy
  * route: add a family parameter to nexthop_hash_del_add
  * route6: add a family parameter to nexthop6_hash_del_add
  * nh_common: use a common version of nexthop_hash_del_add
  * nh_common: use a common version of nh_is_connected
  * nh_common: use a common version of nh_is_local
  * nh_common: use a common version of nh_is_gw
  * route: add a family parameter to nh4_set_neigh_present
  * route6: add a family parameter to nh6_set_neigh_present
  * nh_common: use a common version of nh_set_neigh_present
  * route: add a family parameter to nh4_clear_neigh_present
  * route6: add a family parameter to nh6_clear_neigh_present
  * nh_common: use a common version of nh_clear_neigh_present
  * route: add a family parameter to nh4_set_neigh_created
  * route6: add a family parameter to nh6_set_neigh_created
  * nh_common: use a common version of nh_set_neigh_created
  * route: add a family parameter to nh4_clear_neigh_created
  * route6: add a family parameter to nh6_clear_neigh_created
  * nh_common: use a common version of nh_clear_neigh_created
  * nh_common: use a common version of nextu_nc_count
  * nh_common: use a common version of nextu_find_path_using_ifp
  * nh_common: use a common version of nextu_is_any_connected
  * route: add a family parameter to route_nh_replace
  * route: add a family parameter to route6_nh_replace
  * fal: move next_hop_group_packet_action higher in file
  * fal: use next_hop_group_packet_action when creating new ip nhs

 -- Paul Atkins <paul.atkins@intl.att.com>  Wed, 29 Apr 2020 08:42:25 +0100

vyatta-dataplane (3.10.5) unstable; urgency=medium

  [ Srinivas Narayan ]
  * Refactor use of grouper2 functions into separate module
  * rte-acl: determine ruleset size at creation time
  * rte-acl: Add packet matching abstraction
  * rte-acl: migrate ruleset to packet match abstraction API
  * rte-acl: Rename npf_grouper_cb_data and make it public
  * rte-acl: Add rte-acl based implementation of packet matching callbacks
  * rte-acl: Set up crypto callbacks for using rte-acl
  * rte-acl: Pass rule group as part of the context to match function
  * rte-acl: Add API to find rule in a group
  * rte-acl: Add API to determine if ruleset uses cache
  * rte-acl: Update crypto callback for match API
  * rte-acl: Use NPF cache only if ruleset requires it
  * rte-acl: skip using npf-cache if ruleset doesn't rely on it
  * rte-acl: Only invoke classifier for non-empty rulesets
  * rte-acl: Streamline call flow in npf_ruleset_inspect

  [ Paul Atkins ]

 -- Paul Atkins <paul.atkins@intl.att.com>  Mon, 27 Apr 2020 08:09:24 +0100

vyatta-dataplane (3.10.4) unstable; urgency=medium

  * Revert "Protobuf support files need to be exported for plug-in"
  * Revert "Move install location for protobuf generated files"
  * Revert "Export more UT functions/headers"
  * Revert "Update pkg-config path for dev"

 -- Paul Atkins <paul.atkins@intl.att.com>  Fri, 24 Apr 2020 09:18:28 +0100

vyatta-dataplane (3.10.3) unstable; urgency=medium

  [ Paul Atkins ]
  * ut: mark dp_test_crypto_perf_scale tests as DONT_RUN

  [ Mike Larson ]
  * Protobuf support files need to be exported for plug-in
  * Move install location for protobuf generated files
  * Export more UT functions/headers
  * Update pkg-config path for dev

  [ Paul Atkins ]

 -- Paul Atkins <paul.atkins@intl.att.com>  Fri, 24 Apr 2020 08:21:26 +0100

vyatta-dataplane (3.10.2) unstable; urgency=medium

  [ Mark Gillott ]
  * pcap: run FAL updates on master thread (Fixes: VRVDR-50581)

  [ Paul Atkins ]
  * 3.9.105

  [ Nicholas Brown ]
  * master branch is targeting 2005 release
  * Restore .gitlint file
  * Identify hidden files that should not be ignored

  [ Gavin Shearer ]
  * l3acl: don't commit rules to HW on event IF_FEAT_MODE_EVENT_L3_ENABLED

  [ Ian Wilson ]
  * cgnat: Obsolete some error counts, and add echo-req count to summary

  [ Nicholas Brown ]
  * Remove copyright and license assertion output

  [ Paul Atkins ]
  * ipv4_rsmbl: If we detect duplicate fragments then clean up properly
  * ipv4_rsmbl: check all previous frags to determine duplicates

  [ Srinivas Narayan ]
  * ipsec-ut: Update crypto UTs to support policy count verification
  * ipsec-ut: Force NPF cleanup at the end of s2s suites
  * ipsec-ut: Add NPF cleanup calls to multi-tunnel tests
  * ipsec-ut: Add a test to measure time to setup/teardown 500 tunnels
  * ipsec-ut: Increase poll interval for crypto policy display
  * crypto: Add 'brief' option to 'ipsec spd' command
  * crypto: Add total and live policy counts
  * ipsec-ut: Update UT to use 'brief' cmd and live policy count
  * UT: Add API to specify polling interval for json state
  * ipsec-ut: Update polling interval and count based on new API

  [ Paul Atkins ]
  * ipv4_rsmbl: drop fragment if it includes previously rx'ed bytes
  * ut: enhance the ipv4 duplicate fragment tests
  * ipv6_rsmbl: If we detect duplicate fragments then clean up properly
  * ipv6_rsmbl: check all previous frags to determine duplicates
  * ipv6_rsmbl: drop fragment if it includes previously rx'ed bytes
  * if: make if_output_features always inline
  * l2_vlan_mod: rename the vlan_mod pipline feature file
  * l2_vlan_mod: add a new pipeline node for egress vlan modify
  * portmonitor: add a new pipeline node for output portmonitor
  * capture: add a new pipeline node for output capture
  * if: split if_output into an internal and external version
  * if: remove if_output_features and call the feat point directly
  * if: make the pipeline call if_output_internal
  * 3.9.106

  [ Ian Wilson ]
  * npf: Optimal address-group show output including host addresses

  [ Robert Shearman ]
  * pipeline: use correct ifp for egress vlan modify feature
    (Fixes: VRVDR-50708)

  [ Paul Atkins ]
  * 3.9.107

 -- Paul Atkins <paul.atkins@intl.att.com>  Tue, 21 Apr 2020 09:40:00 +0100

vyatta-dataplane (3.10.1) unstable; urgency=medium

  [ Nicholas Brown ]
  * master-next branch is targeting danos project

  [ Srinivas Narayan ]
  * crypto: Increase force commit count to 2000

  [ Paul Atkins ]

 -- Paul Atkins <paul.atkins@intl.att.com>  Wed, 08 Apr 2020 13:36:41 +0100

vyatta-dataplane (3.9.112) unstable; urgency=medium

  [ Nicholas Brown ]
  * Add new public API dp_pipeline_is_feature_enabled_by_inst()

  [ Paul Atkins ]

 -- Paul Atkins <paul.atkins@intl.att.com>  Wed, 06 May 2020 09:18:57 +0100

vyatta-dataplane (3.9.111) unstable; urgency=medium

  [ Charles (Chas) Williams ]
  * vhost: fix QMP communication (Bugfix: VRVDR-50745)

  [ Paul Atkins ]

 -- Paul Atkins <paul.atkins@intl.att.com>  Wed, 22 Apr 2020 16:21:13 +0100

vyatta-dataplane (3.9.110) unstable; urgency=medium

  [ Mark Gillott ]
  * Register event operations only on first use (Fixes: VRVDR-50621)
  * Capture portmonitor replay errors (Fixes: VRVDR-50621)

  [ Paul Atkins ]

 -- Paul Atkins <paul.atkins@intl.att.com>  Tue, 21 Apr 2020 07:45:42 +0100

vyatta-dataplane (3.9.109) unstable; urgency=medium

  [ Charles (Chas) Williams ]
  * crypto: count burst buffer full as drops (Bugfix: VRVDR-50279)
  * crypto: count most errors as proto drops (Bugfix: VRVDR-50279)
  * crypto: eliminate macro usage (Bugfix: VRVDR-50279)
  * crypto: count packets against tunnel interface (Bugfix: VRVDR-50279)
  * crypto: do not count failed packets (Bugfix: VRVDR-50279)

  [ Paul Atkins ]

 -- Paul Atkins <paul.atkins@intl.att.com>  Tue, 21 Apr 2020 07:43:38 +0100

vyatta-dataplane (3.9.108) unstable; urgency=medium

  [ Gavin Shearer ]
  * alg: ensure parent session active before linking child

  [ Paul Atkins ]

 -- Paul Atkins <paul.atkins@intl.att.com>  Tue, 21 Apr 2020 07:42:23 +0100

vyatta-dataplane (3.9.107) unstable; urgency=medium

  [ Ian Wilson ]
  * npf: Optimal address-group show output including host addresses

  [ Robert Shearman ]
  * pipeline: use correct ifp for egress vlan modify feature
    (Fixes: VRVDR-50708)

  [ Paul Atkins ]

 -- Paul Atkins <paul.atkins@intl.att.com>  Fri, 17 Apr 2020 11:20:45 +0100

vyatta-dataplane (3.9.106) unstable; urgency=medium

  [ Nicholas Brown ]
  * master branch is targeting 2005 release
  * Restore .gitlint file
  * Identify hidden files that should not be ignored

  [ Gavin Shearer ]
  * l3acl: don't commit rules to HW on event IF_FEAT_MODE_EVENT_L3_ENABLED

  [ Ian Wilson ]
  * cgnat: Obsolete some error counts, and add echo-req count to summary

  [ Nicholas Brown ]
  * Remove copyright and license assertion output

  [ Paul Atkins ]
  * ipv4_rsmbl: If we detect duplicate fragments then clean up properly
  * ipv4_rsmbl: check all previous frags to determine duplicates
  * ipv4_rsmbl: drop fragment if it includes previously rx'ed bytes
  * ut: enhance the ipv4 duplicate fragment tests
  * ipv6_rsmbl: If we detect duplicate fragments then clean up properly
  * ipv6_rsmbl: check all previous frags to determine duplicates
  * ipv6_rsmbl: drop fragment if it includes previously rx'ed bytes
  * if: make if_output_features always inline
  * l2_vlan_mod: rename the vlan_mod pipline feature file
  * l2_vlan_mod: add a new pipeline node for egress vlan modify
  * portmonitor: add a new pipeline node for output portmonitor
  * capture: add a new pipeline node for output capture
  * if: split if_output into an internal and external version
  * if: remove if_output_features and call the feat point directly
  * if: make the pipeline call if_output_internal

 -- Paul Atkins <paul.atkins@intl.att.com>  Thu, 16 Apr 2020 12:34:30 +0100

vyatta-dataplane (3.9.105) unstable; urgency=medium

  [ Mark Gillott ]
  * pcap: run FAL updates on master thread (Fixes: VRVDR-50581)

  [ Paul Atkins ]

 -- Paul Atkins <paul.atkins@intl.att.com>  Wed, 08 Apr 2020 07:11:28 +0100

vyatta-dataplane (3.9.104) unstable; urgency=medium

  * DANOS Import master

 -- Nicholas Brown <nick.brown@att.com>  Tue, 07 Apr 2020 13:26:26 +0100

vyatta-dataplane (3.7.86.1.4) unstable; urgency=medium

  * DANOS Import

 -- Paul Atkins <paul.atkins@intl.att.com>  Fri, 08 Nov 2019 16:27:29 +0000<|MERGE_RESOLUTION|>--- conflicted
+++ resolved
@@ -1,4 +1,3 @@
-<<<<<<< HEAD
 vyatta-dataplane (3.12.5) unstable; urgency=medium
 
   [ Thomas Kiely ]
@@ -64,23 +63,10 @@
 
   [ Paul Atkins ]
   * 3.11.66
-=======
-vyatta-dataplane (3.11.68) unstable; urgency=medium
-
-  [ aroberts ]
-  * QOS: Don't drawback TC layer shape rate
-
-  [ Paul Atkins ]
-
- -- Paul Atkins <paul.atkins@intl.att.com>  Fri, 20 Nov 2020 09:08:32 +0000
-
-vyatta-dataplane (3.11.67) unstable; urgency=medium
->>>>>>> 4949298d
 
   [ Alan Dewar ]
   * QOS: period keyword changed to microseconds units (Fixes: VRVDR-53324)
 
-<<<<<<< HEAD
   [ Nicholas Brown ]
   * Add more details on building the UT
 
@@ -412,11 +398,24 @@
   [ Paul Atkins ]
 
  -- Paul Atkins <paul.atkins@intl.att.com>  Mon, 12 Oct 2020 09:20:52 +0100
-=======
+
+vyatta-dataplane (3.11.68) unstable; urgency=medium
+
+  [ aroberts ]
+  * QOS: Don't drawback TC layer shape rate
+
+  [ Paul Atkins ]
+
+ -- Paul Atkins <paul.atkins@intl.att.com>  Fri, 20 Nov 2020 09:08:32 +0000
+
+vyatta-dataplane (3.11.67) unstable; urgency=medium
+
+  [ Alan Dewar ]
+  * QOS: period keyword changed to microseconds units (Fixes: VRVDR-53324)
+
   [ Paul Atkins ]
 
  -- Paul Atkins <paul.atkins@intl.att.com>  Tue, 17 Nov 2020 10:16:43 +0000
->>>>>>> 4949298d
 
 vyatta-dataplane (3.11.66) unstable; urgency=medium
 
