<<<<<<< HEAD
vyatta-dataplane (3.14.11) unstable; urgency=medium

  [ kalaivani vinothkumar ]
  * Dataplane restart resets mac aging to default val

  [ Cian O'Sullivan ]
  * Store SFP enforcement delay value on boot

  [ Paul Aitken ]
  * Add prComment to Jenkinsfile
  * Remove "OSC" stage name from Jenkinsfile

  [ Srinivas Narayan ]
  * 3.13.38

 -- Srinivas Narayan <narayan@vyatta.att-mail.com>  Tue, 17 Aug 2021 19:38:55 +0100

vyatta-dataplane (3.14.10) unstable; urgency=medium

  [ Gavin Shearer ]
  * add function which notifies features then frees an mbuf
  * replace calls to rte_pktmbuf_free() to calls to fn which notifies

  [ Srinivas Narayan ]
  * 3.13.36

  [ Thomas Kiely ]
  * Jumbo MTU capability omitted

  [ ck407g ]
  * Remove SFP state when nodes are deleted

  [ Srinivas Narayan ]
  * 3.13.37

 -- Srinivas Narayan <narayan@vyatta.att-mail.com>  Thu, 12 Aug 2021 11:11:19 +0100

vyatta-dataplane (3.14.9) unstable; urgency=medium

  [ Daniel Gollub ]
  * xfrm_client: don't negate the error-code twice

  [ Mark Gillott ]
  * twamp: propagate any UDP port registration error up to daemon
    (Fixes: VRVDR-55838)
  * twamp: increase the size of the UDP hash table (Fixes: VRVDR-55838)

  [ Daniel Gollub ]
  * debian: generate unversioned symbols/shlibs files
  * debian: update protobuf symbols
  * debian: ignore for disappearing symbols in Debian Bullseye builds

  [ ck407g ]
  * Changes to SFP disabling behaviour

  [ Srinivas Narayan ]
  * 3.13.35

 -- Srinivas Narayan <narayan@vyatta.att-mail.com>  Fri, 06 Aug 2021 13:02:26 +0100

vyatta-dataplane (3.14.8) unstable; urgency=medium

  [ Cian O'Sullivan ]
  * Output valid JSON in debug command

 -- Srinivas Narayan <narayan@vyatta.att-mail.com>  Fri, 06 Aug 2021 13:01:11 +0100

vyatta-dataplane (3.14.7) unstable; urgency=medium

  [ Ian Wilson ]
  * cgnat: Invalidate npf cache if a CGNAT translation occurs

  [ Daniel Gollub ]
  * npf-rte-acl: increase acl-opt frequency
  * npf-rte-acl: remove unused ring lookup
  * npf-rte-acl: adjust merge-trie parameters for high scale/TPS-rate
  * npf-rte-acl: grow rule-pool faster when merging
  * npf-rte-acl: introduce freeze threshold
  * npf-rte-acl: prevent infinite merge attempts
  * npf-rte-acl: document grow/max-rules/max-transaction defines
  * crypto: prepare best_weight for more then 64k SAs
  * crypto: avoid VFP lookups if there no bindings

  [ Paul Aitken ]
  * DPI: remove unused NPF_RPROC_ID_APP_GRP

  [ Daniel Gollub ]
  * crypto: bump SADB HT min/max bucket size
  * crypto: bump SPD HT max/min bucket size

  [ Cian O'Sullivan ]
  * Fix usage of undeclared TRUE/FALSE macros

  [ Srinivas Narayan ]
  * 3.13.34

 -- Srinivas Narayan <narayan@vyatta.att-mail.com>  Wed, 04 Aug 2021 13:03:15 +0100

vyatta-dataplane (3.14.6) unstable; urgency=medium

  [ Mike Larson ]
  * Initial groundwork for pipeline refactoring: outfw and snat
  * Separate output FW and SNAT into pipeline nodes
  * split v4 and v6 out fw entry nodes
  * Collapse v6 pre-out-fw and out-fw into single node
  * Remove hook/shim from function names

  [ Srinivas Narayan ]
  * 3.13.32

  [ Thomas Kiely ]
  * Minor refactor - no functional change
  * Logging for ICMP rate limiting feature

  [ kalaivani vinothkumar ]
  * change in 'interface data X phy' show command

  [ ck407g ]
  * Rework SFP permit list to make vendor name optional
  * Added tests
  * Code fixes

  [ Srinivas Narayan ]
  * Change branch to Jarrow
  * Add a stage to build on OBS and submit for perf test
  * 3.13.33
  * Change OBS Project to Unstable after merge

 -- Srinivas Narayan <narayan@vyatta.att-mail.com>  Tue, 27 Jul 2021 18:35:58 +0100

vyatta-dataplane (3.14.5) unstable; urgency=medium

  [ Ian Wilson ]
  * cgnat-alg: Remove references to the FTP ALG
  * cgnat-alg: Allow ALGs to specify a max payload size

  [ Manohar Rapeti ]
  * IPv6 :Modified default TCLASS value

 -- Srinivas Narayan <narayan@vyatta.att-mail.com>  Tue, 27 Jul 2021 18:31:19 +0100

vyatta-dataplane (3.14.4) unstable; urgency=medium

  [ Thomas Kiely ]
  * ICMP rate limiting off-by-one

  [ Gaurav Gehani ]
  * vyatta-dataplane: fix coverity errors

  [ Cian O'Sullivan ]
  * Make SFP feature return valid JSON

  [ Srinivas Narayan ]
  * 3.13.31

 -- Srinivas Narayan <narayan@vyatta.att-mail.com>  Thu, 22 Jul 2021 13:22:34 +0100

vyatta-dataplane (3.14.3) unstable; urgency=medium

  [ Gavin Shearer ]
  * npf: ensure timeout-get functions cope with no dataplane session

  [ Paul Aitken ]
  * add missing idempotency
  * remove trailing blank lines

  [ Srinivas Narayan ]
  * 3.13.30

  [ Gavin Shearer ]
  * add inline functions to perform quick hashes
  * session: change to use xor hash functions
  * session: change sf_hash() to use xor hash functions
  * nat: change apm_hash() to use xor hash functions
  * npf alg: change apt_table_hash() to use xor hash functions
  * cgnat apm: change apm_hash() to use xor hash functions
  * cgnat alg: change alg_pinhole_hash() to use xor hash functions
  * cgnat session: change cgn_sess2_hash() to use xor hash functions
  * cgnat: change cgn_hash() to use xor hash functions
  * cgnat: change cgn_source_hash() to use xor hash functions

 -- Srinivas Narayan <narayan@vyatta.att-mail.com>  Thu, 22 Jul 2021 13:21:53 +0100

vyatta-dataplane (3.14.2) unstable; urgency=medium

  [ Gavin Shearer ]
  * pipeline: add static assertions to detect too many feature enums

  [ Simon Barber ]
  * Add SFP debug flags
  * Change SFPd socket to subscriber
  * Add SFPd socket init
  * Initial SFP permit list feature code
  * UT: Add initial sfp permit-list UT framework
  * UT: Send SFP permit list delete
  * Add vplsh cmd to verify parts
  * UT: Add check command to verify SFP permit-list
  * Add global permit list mismatch cfg
  * UT: Add code to validate the mismatch config
  * Add SFP record structure
  * Add common hash table functions
  * Add SFPd socket  msg handler
  * Start and Process updates from  the SFPd
  * UT:Generate SFPd status file and notify system
  * Process SFPd updates
  * Validate SFPd  status against permit-list
  * UT:Wrapper utility call to get system uptime
  * Add sfp_holddown flag
  * Add sfp device dump
  * UT: Add support for retrieving known SFP devices
  * Upon dataplane restart load any existing SFP status file
  * Only walk SFP tables if feature is configured
  * UT:Release SFPd socket at tidy update
  * Process SFPd notifications event if permit-list not active

  [ ck407g ]
  * Shortened protobuf message names
  * Changes to Data model

  [ Simon Barber ]
  * UT: Add UT support for the new multi level yang model

  [ Srinivas Narayan ]
  * 3.13.29

 -- Srinivas Narayan <narayan@vyatta.att-mail.com>  Tue, 13 Jul 2021 14:20:31 +0100

vyatta-dataplane (3.14.1) unstable; urgency=medium

  [ vishal.dhingra ]
  * Dataplane Infra: To use configured tos/tclass values

  [ Manohar Rapeti ]
  * NPF: Reverting the VRVDR-53551 & VRVDR-53233
  * NFP: Removed the NPF calls
  * UT: Updated UT Originated firewall
  * UT: Updated UT for ND packets Originated firewall
  * UT: Added UT for MPLS ICMP Originated firewall
  * UT: Added UT for MPLS ICMP Originated firewall
  * UT: Added UT for MPLS ICMP Originated firewall

 -- Srinivas Narayan <narayan@vyatta.att-mail.com>  Thu, 08 Jul 2021 17:49:37 +0100
=======
vyatta-dataplane (3.13.40) unstable; urgency=medium

  [ kalaivani vinothkumar ]
  * coverity: SFP buffer not null terminated

 -- Srinivas Narayan <narayan@vyatta.att-mail.com>  Fri, 20 Aug 2021 17:24:09 +0100

vyatta-dataplane (3.13.39) unstable; urgency=medium

  [ Paul Aitken ]
  * Add new codechecks script
  * Add SPDX license to Jenkinsfile
  * Jenkinsfile: use SRC_DIR
  * Add codechecks to Jenkinsfile

  [ ck407g ]
  * Changes for activation delay to start after the boot sfpd scan

  [ Thomas Kiely ]
  * Revert "Jumbo MTU capability omitted"

  [ Daniel Gollub ]
  * config: introduce control_cpumask parsing
  * dp_control_thread: introduce control-thread API
  * npf-rte-acl: register acl-opt as control-thread

 -- Srinivas Narayan <narayan@vyatta.att-mail.com>  Fri, 20 Aug 2021 13:36:15 +0100
>>>>>>> 37dcbf4a

vyatta-dataplane (3.13.38) unstable; urgency=medium

  [ kalaivani vinothkumar ]
  * Dataplane restart resets mac aging to default val

  [ Cian O'Sullivan ]
  * Store SFP enforcement delay value on boot

  [ Paul Aitken ]
  * Add prComment to Jenkinsfile
  * Remove "OSC" stage name from Jenkinsfile

 -- Srinivas Narayan <narayan@vyatta.att-mail.com>  Tue, 17 Aug 2021 19:27:04 +0100

vyatta-dataplane (3.13.37) unstable; urgency=medium

  [ Thomas Kiely ]
  * Jumbo MTU capability omitted

  [ ck407g ]
  * Remove SFP state when nodes are deleted

 -- Srinivas Narayan <narayan@vyatta.att-mail.com>  Wed, 11 Aug 2021 16:44:50 +0100

vyatta-dataplane (3.13.36) unstable; urgency=medium

  [ Gavin Shearer ]
  * add function which notifies features then frees an mbuf
  * replace calls to rte_pktmbuf_free() to calls to fn which notifies

 -- Srinivas Narayan <narayan@vyatta.att-mail.com>  Mon, 09 Aug 2021 13:59:14 +0100

vyatta-dataplane (3.13.35) unstable; urgency=medium

  [ Daniel Gollub ]
  * xfrm_client: don't negate the error-code twice

  [ Mark Gillott ]
  * twamp: propagate any UDP port registration error up to daemon
    (Fixes: VRVDR-55838)
  * twamp: increase the size of the UDP hash table (Fixes: VRVDR-55838)

  [ Daniel Gollub ]
  * debian: generate unversioned symbols/shlibs files
  * debian: update protobuf symbols
  * debian: ignore for disappearing symbols in Debian Bullseye builds

  [ ck407g ]
  * Changes to SFP disabling behaviour

 -- Srinivas Narayan <narayan@vyatta.att-mail.com>  Fri, 06 Aug 2021 13:00:19 +0100

vyatta-dataplane (3.13.34) unstable; urgency=medium

  [ Ian Wilson ]
  * cgnat: Invalidate npf cache if a CGNAT translation occurs

  [ Daniel Gollub ]
  * npf-rte-acl: increase acl-opt frequency
  * npf-rte-acl: remove unused ring lookup
  * npf-rte-acl: adjust merge-trie parameters for high scale/TPS-rate
  * npf-rte-acl: grow rule-pool faster when merging
  * npf-rte-acl: introduce freeze threshold
  * npf-rte-acl: prevent infinite merge attempts
  * npf-rte-acl: document grow/max-rules/max-transaction defines
  * crypto: prepare best_weight for more then 64k SAs
  * crypto: avoid VFP lookups if there no bindings

  [ Paul Aitken ]
  * DPI: remove unused NPF_RPROC_ID_APP_GRP

  [ Daniel Gollub ]
  * crypto: bump SADB HT min/max bucket size
  * crypto: bump SPD HT max/min bucket size

  [ Cian O'Sullivan ]
  * Fix usage of undeclared TRUE/FALSE macros

 -- Srinivas Narayan <narayan@vyatta.att-mail.com>  Wed, 04 Aug 2021 12:53:42 +0100

vyatta-dataplane (3.13.33) unstable; urgency=medium

  [ Thomas Kiely ]
  * Minor refactor - no functional change
  * Logging for ICMP rate limiting feature

  [ kalaivani vinothkumar ]
  * change in 'interface data X phy' show command

  [ ck407g ]
  * Rework SFP permit list to make vendor name optional
  * Added tests
  * Code fixes

  [ Srinivas Narayan ]
  * Change branch to Jarrow
  * Add a stage to build on OBS and submit for perf test

 -- Srinivas Narayan <narayan@vyatta.att-mail.com>  Tue, 27 Jul 2021 18:30:00 +0100

vyatta-dataplane (3.13.32) unstable; urgency=medium

  [ Mike Larson ]
  * Initial groundwork for pipeline refactoring: outfw and snat
  * Separate output FW and SNAT into pipeline nodes
  * split v4 and v6 out fw entry nodes
  * Collapse v6 pre-out-fw and out-fw into single node
  * Remove hook/shim from function names

 -- Srinivas Narayan <narayan@vyatta.att-mail.com>  Tue, 27 Jul 2021 00:48:50 +0100

vyatta-dataplane (3.13.31) unstable; urgency=medium

  [ Thomas Kiely ]
  * ICMP rate limiting off-by-one

  [ Gaurav Gehani ]
  * vyatta-dataplane: fix coverity errors

  [ Cian O'Sullivan ]
  * Make SFP feature return valid JSON

 -- Srinivas Narayan <narayan@vyatta.att-mail.com>  Thu, 22 Jul 2021 13:20:50 +0100

vyatta-dataplane (3.13.30) unstable; urgency=medium

  [ Gavin Shearer ]
  * npf: ensure timeout-get functions cope with no dataplane session

  [ Paul Aitken ]
  * add missing idempotency
  * remove trailing blank lines

 -- Srinivas Narayan <narayan@vyatta.att-mail.com>  Tue, 20 Jul 2021 13:00:39 +0100

vyatta-dataplane (3.13.29) unstable; urgency=medium

  [ Gavin Shearer ]
  * pipeline: add static assertions to detect too many feature enums

  [ Simon Barber ]
  * Add SFP debug flags
  * Change SFPd socket to subscriber
  * Add SFPd socket init
  * Initial SFP permit list feature code
  * UT: Add initial sfp permit-list UT framework
  * UT: Send SFP permit list delete
  * Add vplsh cmd to verify parts
  * UT: Add check command to verify SFP permit-list
  * Add global permit list mismatch cfg
  * UT: Add code to validate the mismatch config
  * Add SFP record structure
  * Add common hash table functions
  * Add SFPd socket  msg handler
  * Start and Process updates from  the SFPd
  * UT:Generate SFPd status file and notify system
  * Process SFPd updates
  * Validate SFPd  status against permit-list
  * UT:Wrapper utility call to get system uptime
  * Add sfp_holddown flag
  * Add sfp device dump
  * UT: Add support for retrieving known SFP devices
  * Upon dataplane restart load any existing SFP status file
  * Only walk SFP tables if feature is configured
  * UT:Release SFPd socket at tidy update
  * Process SFPd notifications event if permit-list not active

  [ ck407g ]
  * Shortened protobuf message names
  * Changes to Data model

  [ Simon Barber ]
  * UT: Add UT support for the new multi level yang model

 -- Srinivas Narayan <narayan@vyatta.att-mail.com>  Mon, 12 Jul 2021 09:28:51 +0100

vyatta-dataplane (3.13.28) unstable; urgency=medium

  [ Paul Aitken ]
  * remove unused session_sentry_insert_pkt
  * change session APIs to static
  * remove unused dp_session_get_state_name
  * correct dp_session_pack to dp_session_pack_pb
  * convert _dp_test_session_msg_check_rcvd to PB
  * remove unused dp_session_pack and associated infra
  * remove unused session_npf_pack_* functions
  * remove unused NPF code
  * mark session UT helper functions
  * mark NPF UT helper functions
  * remove unused NPF functions
  * remove unused CGNAT functions
  * mark CGNAT UT helper functions

  [ Ian Wilson ]
  * cgnat: Add an exclude address-group to cgnat_policy
  * cgnat: Add config for exclude policy address-group
  * cgnat: Add return code counter for excluded packets
  * cgnat-ut: Configure a cgnat policy with an exclude address-group
  * cgnat-ut: Add unit-tests to for cgnat exclude address-group
  * cgnat: Enable use of CGNAT exclude address-group

  [ Mark Gillott ]
  * twamp: correct the order of timestamps (Fixes: VRVDR-55567)

  [ Daniel Gollub ]
  * meson: strip buildsystem specific version additions
  * npf-rte-acl: fix spurious lookup rte-acl rule failures

 -- Srinivas Narayan <narayan@vyatta.att-mail.com>  Thu, 08 Jul 2021 10:37:32 +0100

vyatta-dataplane (3.13.27) unstable; urgency=medium

  [ Kalaivani Vinothkumar ]
  * Coverity: Uninitialized pointer read

  [ Simon Barber ]
  * Add SFPd URL and status file to config
  * Create SFPd socket and add msg handler
  * UT: Added SFPd socket and file details
  * SFP Permit List protobuf defs

 -- Simon Barber <sbarber@vyatta.att-mail.com>  Sun, 27 Jun 2021 10:35:00 +0100

vyatta-dataplane (3.13.26) unstable; urgency=medium

  [ Srinivas Narayan ]
  * UT: Reduce policy count to 8K

  [ Thomas Kiely ]
  * Improve ICMP rate limit json output

  [ Mark Gillott ]
  * twamp: log failed UDP port in host order
  * twamp: use a hash table for session management (Fixes: VRVDR-55377)

  [ Gavin Shearer ]
  * pipeline: move down ipv[46]-validate enums to allow early features

 -- Srinivas Narayan <narayan@vyatta.att-mail.com>  Thu, 24 Jun 2021 11:18:18 +0100

vyatta-dataplane (3.13.25) unstable; urgency=medium

  [ Paul Aitken ]
  * Jenkinsfile
  * debian rules
  * debian rules

  [ Mark Gillott ]
  * twamp: add debugging symbols (Fixes: VRVDR-53580)
  * twamp: add protobuf definitions (Fixes: VRVDR-53580)
  * twamp: process twamp offload control messages (Fixes: VRVDR-53580)
  * twamp: add stub I/O function (Fixes: VRVDR-53580)
  * twamp: register local UDP port (Fixes: VRVDR-53580)
  * twamp: process twamp init control message (Fixes: VRVDR-53580)
  * twamp: process twamp create control message (Fixes: VRVDR-53580)
  * twamp: process twamp delete control message (Fixes: VRVDR-53580)
  * twamp: process twamp counters control message (Fixes: VRVDR-53580)
  * twamp: add op-mode handler (Fixes: VRVDR-53580)
  * twamp: UT for control messages (Fixes: VRVDR-53580)
  * twamp: UT for IPv4 & IPv6 control messages (Fixes: VRVDR-53580)
  * twamp: UT for scale testing of test sessions (Fixes: VRVDR-53580)
  * twamp: process twamp un-authenticated data messages (Fixes: VRVDR-53580)
  * twamp: process IPv4 twamp data messages (Fixes: VRVDR-53580)
  * twamp: process IPv6 twamp data messages (Fixes: VRVDR-53580)
  * twamp: UT for twamp offload of IPv4 & IPv6 data messages
    (Fixes: VRVDR-53580)
  * twamp: UT for twamp offload data message size (Fixes: VRVDR-53580)

  [ Ian Wilson ]
  * cgnat-alg: Re-order alg ID enum
  * cgnat-alg: Add show and clear summary cmd handlers and add session stats
  * cgnat-alg: Return json for ALG pinhole table entries
  * cgnat-alg: Re-order the return code enums
  * cgnat-alg: Return json for ALG ctrl packet inspection return code enums

 -- Srinivas Narayan <narayan@vyatta.att-mail.com>  Wed, 16 Jun 2021 09:55:08 +0100

vyatta-dataplane (3.13.24) unstable; urgency=medium

  [ Srinivas Narayan ]
  * Use pmd type instance count to trigger loadshare

  [ Charles (Chas) Williams ]
  * Update clang-format to match checkpatch

  [ Daniel Gollub ]
  * rldb: bump allowed maximum of rules
  * npf-rte-acl: introduce pending-delete ring
  * npf-rte-acl: fix memory leak of transaction-entries array
  * npf-rte-acl: cutover to pending-delete ring usage
  * ut: introduce dp_test_crypto_wait_for_xfrm_resp
  * rldb: let rldb_del_rule report fine-grain errors
  * npf-rte-acl: keep writable entries at the head of the list
  * npf-rte-acl: increase the pdel ring size to merge-trie size
  * npf-rte-acl: check if trie needs to grow prior copying
  * npf-rte-acl: grow rule pool by optimal mempool object number
  * npf-rte-acl: avoid rule-pool growing in too small chunks
  * npf-rte-acl: prevent dereferencing of release m_trie
  * npf-rte-acl: grow the rule-pool if required before adding rules
  * npf-rte-acl: don't destroy empty tries in merging state
  * npf-rte-acl: full tries are no merge candidates
  * npf-rte-acl: ACL opt thread should only delete tries in merging state
  * npf-rte-acl: introduce OPTIMIZE_MAX_NEW_TRIES
  * npf-rte-acl: introduce NPF_M_TRIE_FLAG_REBUILD
  * npf-rte-acl: stage npf_rte_acl_optimize_merge_prepare
  * npf-rte-acl: stage npf_rte_acl_optimize_merge_build
  * npf-rte-acl: stage npf_rte_acl_optimize_merge_rebuild
  * npf-rte-acl: stage npf_rte_acl_optimize_merge_finalize
  * npf-rte-acl: switch to npf_rte_acl_optimize_merge_prepare
  * npf-rte-acl: remove trie-loop from npf_rte_acl_copy_rules
  * npf-rte-acl: switch to npf_rte_acl_optimize_merge_{re,}build
  * npf-rte-acl: drop unused npf_rte_acl_delete_pending_rules method
  * npf-rte-acl: switch to npf_rte_acl_optimize_merge_finalize
  * npf-rte-acl: introduce max merge tries per ACL opt thread cycle define
  * ut: disable debug logging by default in dp_test_crypto_perf_scale
  * ut: dp_test_crypto_perf_scale perform policy batch commits

 -- Srinivas Narayan <narayan@vyatta.att-mail.com>  Tue, 15 Jun 2021 07:15:04 +0100

vyatta-dataplane (3.13.23) unstable; urgency=medium

  [ Daniel Gollub ]
  * crypto: fix SADB crypto sym session pool growing
  * crypto: increase SA session limit to 256k
  * npf-rte-acl: fix SPD pool growing

  [ Alan Dewar ]
  * QoS: remove unused pcp_bitmap variable
  * QoS: stop requesting unnecessary traffic-class (Fixes: VRVDR-55318)

 -- Srinivas Narayan <narayan@vyatta.att-mail.com>  Fri, 11 Jun 2021 11:27:08 +0100

vyatta-dataplane (3.13.22) unstable; urgency=medium

  [ Daniel Gollub ]
  * debian: depend on rte-crytpodev-session-sym-pool-empty
  * crypto: initial support for growing session pool

  [ Mark Gillott ]
  * vrf: populate the name field (Fixes: VRVDR-55262)

  [ Daniel Gollub ]
  * ut: support control of policy commits dp_test_crypto_utils

  [ Srinivas Narayan ]
  * sfp: Use eeprom value for tx power only if interface is up
  * sfp: Print status byte read from EEPROM

  [ Ian Wilson ]
  * npf-alg: null deref in npf_alg_sip_create_instance

  [ Ramkumar Ganapathysubramanian ]
  * Fix issue in DSCP remark map on a vif sub-interface

  [ Daniel Gollub ]
  * npf-rte-acl: rename ACL rule pool
  * npf-rte-acl: stage npf_rte_acl_mempool methods
  * npf-rte-acl: prepare npf_rte_acl_copy_rules for growing rule pool
  * npf-rte-acl: enable support for growing rule pool

  [ Srinivas Narayan ]
  * npf-rte-acl: Improve debugging
  * npf-rte-acl: Unlock merge lock while returning prematurely
  * npf-rte-acl: Minor optimizations
  * rldb: Check for init failure in npf_rte_acl

  [ Daniel Gollub ]
  * npf-rte-acl: switch to CRC hashing
  * npf-rte-acl: consider all rule deletion errors as fatal
  * npf-rte-acl: Release merge lock in error conditions
  * npf-rte-acl: release new merge trie in case optimization fails

  [ Ian Wilson ]
  * cgnat-alg: Add boolean to denote if ALG session is a parent or child
  * cgnat-alg-pptp: Remove old PPTP header inspection
  * cgnat-alg-pptp: Inspect PPTP_OUT_CALL_REQ messages
  * cgnat-alg-pptp: Inspect PPTP_OUT_CALL_REPLY messages
  * cgnat-alg: Parse PPTP_CALL_CLEAR_REQ and PPTP_CALL_DISCONN_NOTIFY msgs
  * cgnat-alg-pptp: Add unit-test cgn_pptp6
  * cgnat-alg-pptp: Add unit-test cgn_pptp7
  * cgnat-alg-pptp: Only parse GRE pkts if PPTP ALG is enabled
  * cgnat-alg-pptp: Do not allow non-ALG GRE pkts to create a session
  * cgnat-alg-pptp: Note Call ID from message other than out-req/reply

 -- Srinivas Narayan <narayan@vyatta.att-mail.com>  Thu, 10 Jun 2021 12:46:56 +0100

vyatta-dataplane (3.13.21) unstable; urgency=medium

  [ Ian Wilson ]
  * cgnat-alg: Add a 'closing' state to CGNAT states
  * cgnat-alg: Add timeouts for CGNAT 'closing' state
  * cgnat-alg: Add functions to set sessions to closing state

  [ Thomas Kiely ]
  * Protobuf definition for ICMP Rate Limiting feature
  * ICMP Rate Limiting for v4
  * ICMP Rate Limiting for v6

  [ Mike Manning ]
  * VM interface speed and duplex incorrectly set on KVM

 -- Srinivas Narayan <narayan@vyatta.att-mail.com>  Thu, 03 Jun 2021 07:54:50 +0100

vyatta-dataplane (3.13.20) unstable; urgency=medium

  [ Daniel Gollub ]
  * crypto: netlink IPv4 selector is in network byte-order

  [ Paul Aitken ]
  * Remove NB from CODEOWNERS

  [ Mike Manning ]
  * Dataplane crash in fal_tx_pkt_burst

  [ Charles (Chas) Williams ]
  * clang: quiet warning about uninitialized value (Bugfix: VRVDR-55125)

  [ Mark Gillott ]
  * ecmp: add new next-hop flag - RTF_NH_NEEDS_HW_RES (Fixes: VRVDR-53410)
  * ecmp: force IPv6 resolution (ND6) for each ECMP member (Fixes: VRVDR-53410)
  * ecmp: force IPv4 resolution (ARP) for each ECMP member (Fixes: VRVDR-53410)

  [ Ian Wilson ]
  * npf-alg: Check SIP request hash table pointer is valid
  * cgnat-alg: Enable sub-sessions for ALG sessions
  * cgnat-alg: Add show alg status
  * cgnat-alg: Caching of TCP pkts should use the 'doff' param for l4 size
  * cgnat-alg-pptp: Cache Enhanced GRE header
  * cgnat-alg-pptp: Initialize PPTP session
  * cgnat-alg: Add function to transfer a mapping
  * cgnat-alg-pptp: Adds inspection of PPTP control packets
  * cgnat-alg-pptp: Adds lookup and processing of PPTP pinhole
  * cgnat-alg-pptp: Add translation of enhanced GRE packets
  * cgnat-alg-pptp-ut: Add function to send NATd enhanced GRE packet
  * cgnat-alg-pptp-ut: Add test cgn_pptp1
  * cgnat-alg-pptp-ut: Add function to fetch and print cgnat sessions json
  * cgnat-alg-pptp-ut: Adds test cgn_pptp2
  * cgnat-alg-pptp-ut: Adds test cgn_pptp3
  * cgnat-alg-pptp-ut: Adds test cgn_pptp4
  * cgnat-alg-pptp-ut: Adds test cgn_pptp5
  * cgnat-alg-pptp: Tweaks to config and json output for PPTP ALG

  [ Daniel Gollub ]
  * ut: make use of unique rule_no in crypto_perf_scale

  [ Srinivas Narayan ]
  * npf-rte-acl: Add pools for subtries
  * rldb: Move to using memory pools in npf_rte_acl
  * npf-rte-acl: don't expose QSBR RCU via API
  * npf-rte-acl: rename trie name to ctx_name
  * npf-rte-acl: stage trie context as separate functions
  * npf-rte-acl: Move trie context creation to separate function
  * npf-rte-acl: Introduce state for trie context
  * npf-rte-acl: Populate json dump callbacks
  * npf-rte-acl: Add mechanism to consult multiple tries
  * npf-rte-acl: Add debug cmd and messages for npf_rte_acl
  * npf: Add background merge thread for ACLs
  * crypto: print policies only if hash tables exist
  * ut: Enable subset match for spd
  * crypto: print rule databases
  * ut: enable debugs for crypto & npf_rte_acl
  * npf-rte-acl: Merge algorithm skeleton

  [ Daniel Gollub ]
  * ut: re-enable crypto_perf_scale for full runs
  * npf-rte-acl: move mtrie put/get declarations
  * npf-rte-acl: shorten acl optimization thread name
  * npf-rte-acl: implement npf_rte_acl_copy_rules
  * npf-rte-acl: stage npf_rte_acl_delete_pending_rules method
  * npf-rte-acl: introduce npf_rte_acl_delete_trie method
  * npf-rte-acl: always create tries with at least max_rules 8
  * npf-rte-acl: use fresh tries from the mempool
  * npf-rte-acl: let npf_rte_acl_create_trie report fine-grain errors
  * npf-rte-acl: let npf_rte_acl_put/get_trie report fine-grain errors
  * npf-rte-acl: use fresh tries from the ring
  * npf-rte-acl: avoid direct access to trie ring
  * npf-rte-acl: complete debug logging for trie-state updates
  * npf-rte-acl: reset acl_ctx prior returning it to the mempool
  * npf-rte-acl: implement npf_rte_acl_select_candidate_tries method
  * npf-rte-acl: error handling for new trie creation in acl-opt thread
  * npf-rte-acl: release merged tries to pool/ring
  * npf-rte-acl: repurpose npf_rte_acl_add_trie for insert only
  * npf-rte-acl: let npf_rte_acl_add_rule report fine-grain errors
  * npf-rte-acl: make acl-opt thread teardown more robust
  * npf-rte-acl: RCU protect the match_ctx list
  * npf-rte-acl: build and rebuild the new merge-trie
  * npf-rte-acl: implement pending_deletes
  * npf-rte-acl: create new tries with maximum rule size
  * jenkins: switch to DANOS:Unstable on build-release

  [ Paul Aitken ]
  * commit size check: show total lines changed

  [ Gavin Shearer ]
  * ut: allow some vif-related test library fns to be used by plugins

 -- Srinivas Narayan <narayan@vyatta.att-mail.com>  Tue, 01 Jun 2021 15:36:13 +0100

vyatta-dataplane (3.13.19) unstable; urgency=medium

  [ ck407g ]
  * Added 'Valid dynamic or static ARP entries added|deleted' to dataplane arp statistics
  * Removed a duplicate call to llentry_routing_uninstall

  [ Gavin Shearer ]
  * ut: move crypto test header files so accessible by plugins
  * ut: add s2s configure functions callable from plugins
  * ut: update s2s regular tests to use new s2s crypto library code
  * ut: update s2s passthru tests to use new s2s crypto library code

  [ Simon Barber ]

 -- Simon Barber <sbarber@vyatta.att-mail.com>  Mon, 24 May 2021 12:24:56 +0100

vyatta-dataplane (3.13.18) unstable; urgency=medium

  [ Ian Wilson ]
  * alg: Move ALG session data to alg_session.h
  * alg: Add consistency to specific ALG flag defines
  * alg: RPC alg is unnecessarily parsing rpc data flow packets
  * alg: Move alg npf session accessors into alg_session.c
  * alg: Move freeing of ALG session data to one function
  * alg: Add functions to test if a session is an ALG cntl or data session
  * alg: Simplify npf_alg_nat_inspect by using ALG_MASK_CNTL_FLOW
  * alg: Delete individual ALG tests for a control session
  * alg: Change rpc to use ALG session data union
  * alg: Change sip to use ALG session data union
  * alg: Remove ftp alg session destroy function
  * alg: Remove sa_private and accessor functions
  * alg: Rename one-time constructor function
  * alg: Remove const from struct npf_alg
  * alg: Move sip_private to a union in npf_alg
  * alg: Move rpc_private to a union in npf_alg
  * alg: Remove na_private from struct npf_alg

  [ Charles (Chas) Williams ]
  * meson: name changes for poll mode drivers (Bugfix: VRVDR-54129)
  * tests: stop using deprecated constants (Bugfix: VRVDR-54129)
  * tests: sw_port: update for API changes (Bugfix: VRVDR-54129)
  * capture: convert to new mbuf dynfield API (Bugfix: VRVDR-54129)
  * dpdk_eth_if: fix missing header file (Bugfix: VRVDR-54129)
  * crypto: fix missing enumeration flags (Bugfix: VRVDR-54129)
  * hotplug: fix internal API warnings (Bugfix: VRVDR-54129)
  * pktmbuf: use mbuf dynfield instead of udata64 (Bugfix: VRVDR-54129)
  * debian: depend on a later version of DPDK (Bugfix: VRVDR-54129)
  * crypto: add hot marking and unroll loop (Bugfix: VRVDR-54129)
  * crypto: rte_ring_sc_dequeue_burst can return 0 (Bugfix: VRVDR-54129)

 -- Srinivas Narayan <narayan@vyatta.att-mail.com>  Wed, 19 May 2021 16:16:16 +0100

vyatta-dataplane (3.13.17) unstable; urgency=medium

  [ Daniel Gollub ]
  * npf_rte_acl: use rte-acl defer-queue

  [ Srinivas Narayan ]
  * 3.12.53

 -- Srinivas Narayan <narayan@vyatta.att-mail.com>  Tue, 18 May 2021 07:07:44 +0100

vyatta-dataplane (3.13.16) unstable; urgency=medium

  [ Daniel Gollub ]
  * rldb: use dedicated priority value for ACL rules
  * ut: crypto s2s passthrough correct priorities

  [ Srinivas Narayan ]
  * 3.12.52

 -- Srinivas Narayan <narayan@vyatta.att-mail.com>  Fri, 14 May 2021 13:50:37 +0100

vyatta-dataplane (3.13.15) unstable; urgency=medium

  [ Mike Larson ]
  * npf: minor cleanup--dead code removal

  [ Paul Aitken ]
  * parallelise Jenkinsfile
  * reindent Jenkinsfile

  [ Ian Wilson ]
  * cgnat: Add missing includes to cgn_rc.h
  * cgnat-alg: Add config command and port/protocol lookup table
  * cgnat-alg: Create CGNAT ALG pinhole table
  * cgnat-alg: Add CGNAT return codes for ALGs
  * cgnat-alg: Add ALG params to CGNAT packet cache
  * cgnat-alg: Add ALG params to CGNAT session
  * cgnat-alg: Add stub ALG pinhole table entry structure
  * cgnat-alg: Add CGNAT ALG session structure and handling
  * cgnat-alg: Link child ALG sessions to parent ALG sessions
  * cgnat-alg: Add CGNAT ALG return codes
  * cgnat-alg: Pinhole table entry add
  * cgnat-alg: Pinhole table garbage collection
  * cgnat-alg: Pinhole table delete entry
  * cgnat-alg: Pinhole table flush, expire and cleanup
  * cgnat-alg: Pinhole table lookup
  * cgnat-alg: Expire pinholes for a specific CGNAT session
  * cgnat-alg: Add pinhole pairing
  * cgnat-alg: Add ALG inspection routine

  [ Paul Aitken ]
  * Jenkinsfile improvements

  [ Ian Wilson ]
  * cgnat-alg: Lookup protocol and port to determine if new session is ALG
  * cgnat-alg: Inspect packets of ALG control/parent sessions
  * cgnat-alg: Add hooks for ALG data/child packets flows
  * cgnat-alg: Write json for pinhole table entries for a specific session
  * cgnat-alg: Write json for ALG sessions.  Filter on ALG sessions
  * cgnat-alg: Ensure the ALG only inspects correct control session pkts

 -- Srinivas Narayan <narayan@vyatta.att-mail.com>  Fri, 14 May 2021 13:49:45 +0100

vyatta-dataplane (3.13.14) unstable; urgency=medium

  [ Srinivas Narayan ]
  * crypto: fix cleanup race
  * 3.12.50

  [ Alan Dewar ]
  * GPC: prevent crash when GPC rules not contiguous (Fixes: VRVDR-54893)

  [ Srinivas Narayan ]
  * 3.12.51

 -- Srinivas Narayan <narayan@vyatta.att-mail.com>  Fri, 30 Apr 2021 17:16:49 +0100

vyatta-dataplane (3.13.13) unstable; urgency=medium

  [ Nicholas Brown ]
  * maximum line length is now 100
  * Separate check patch and commit size check

  [ Paul Aitken ]
  * Don't ignore .github
  * Add github check patch check
  * Add github gitlint check
  * Add github commit size check
  * Reformat Jenkinsfile

  [ Nicholas Brown ]
  * jenkinsfile: catchError on build/SA stages

 -- Srinivas Narayan <narayan@vyatta.att-mail.com>  Fri, 30 Apr 2021 17:15:21 +0100

vyatta-dataplane (3.13.12) unstable; urgency=medium

  [ Nachiketa Prachanda ]
  * fwsync: session pack/restore protobuf messages
  * fwsync: convert sessions to protobuf c struct
  * fwsync: convert npf_session to protobuf-c message
  * fwsync: pack a firewall session using protobuf
  * session: add function to insert a restored session
  * npf: rename npf_session_npf_pack_activate
  * fwsync: session restore from protobuf-c structs
  * fwsync: npf_session restore from protobuf structs
  * fwsync: add firewall session restore from protobuf
  * fwsync: add protobuf support to dp_session_restore
  * fwsync: add session update to dp_session_pack_pb
  * fwsync: update session from protobuf messages
  * fwsync: protobuf session support in unit tests lib
  * ut: unit test for protobuf session packing
  * debian: virtual package for protobuf session pack
  * fwsync: allow session deletion on update
  * ut: add fwsync protobuf session update tests

  [ Srinivas Narayan ]
  * 3.12.49

 -- Srinivas Narayan <narayan@vyatta.att-mail.com>  Wed, 28 Apr 2021 22:38:49 +0100

vyatta-dataplane (3.13.11) unstable; urgency=medium

  [ Nicholas Brown ]
  * Artifact the meson testlog.txt file

  [ Ian Wilson ]
  * alg: Replace se_init function ptr with a switch statement
  * alg: Replace se_destroy function ptr with a switch statement
  * alg: Replace se_expire function ptr with a switch statement
  * alg: Replace se_json function ptr with a switch statement
  * alg: Replace inspect function ptr with a switch statement
  * alg: Replace nat_inspect function ptr with a switch statement
  * alg: Replace nat_in and nat_out function ptrs with a switch statement
  * alg: Replace the periodic function ptr with a switch statement
  * alg: Replace the tuple_delete function ptr with a switch statement
  * alg: Replace the reset function ptr with a switch statement
  * alg: Replace the name function ptr with a switch statement
  * alg: Replace the config function ptr with a switch statement
  * alg: Remove unused alg npf_alg_ops structure

  [ Nicholas Brown ]
  * Mention the DCO `Signed-off-by` requirement

  [ Srinivas Narayan ]
  * ut: Add markers at the beginning and end of testcases

 -- Srinivas Narayan <narayan@vyatta.att-mail.com>  Wed, 28 Apr 2021 22:37:54 +0100

vyatta-dataplane (3.13.10) unstable; urgency=medium

  [ Alan Dewar ]
  * GPC: check ifp->fal_l3 rather than ifp->if_created
  * GPC: delay FAL programming until interface ready (Fixes: VRVDR-54766)
  * GPC: remove unnecessary casting

  [ Srinivas Narayan ]
  * crypto: Flow cache invalidation should occur from main thread
  * Revert "crypto: Move sa unbinding from PMD to rcu callback"
  * crypto: Rework SA cleanup sequence
  * crypto: Ensure that the correct PMD is picked always
  * 3.12.48

 -- Srinivas Narayan <narayan@vyatta.att-mail.com>  Wed, 28 Apr 2021 13:00:34 +0100

vyatta-dataplane (3.13.9) unstable; urgency=medium

  [ Nicholas Brown ]
  * Add symbols files for ABI tracking
  * Remove --parallel from rules as it's default
  * Update .gitignore
  * Remove unused debian/control macros

 -- Srinivas Narayan <narayan@vyatta.att-mail.com>  Wed, 28 Apr 2021 12:58:42 +0100

vyatta-dataplane (3.13.8) unstable; urgency=medium

  [ Nicholas Brown ]
  * Add support for dpkg-mergechangelogs

  [ Srinivas Narayan ]
  * crypto: Move sa unbinding from PMD to rcu callback
  * 3.12.46

  [ Shubham Shrivastava ]
  * DPI: Avoid concurrent access of ndpi_flow_struct by multiple lcores
  * DPI: Max packets check and detection giveup for ndpi flow

  [ Simon Barber ]
  * CRYPTO:Ensure SA return codes valid
  * CRYPTO: Fix policy return codes

  [ Srinivas Narayan ]
  * 3.12.47

  [ Nicholas Brown ]
  * Move vfp create/del function to public header

 -- Srinivas Narayan <narayan@vyatta.att-mail.com>  Mon, 26 Apr 2021 15:14:07 +0100

vyatta-dataplane (3.13.7) unstable; urgency=medium

  [ Ian Wilson ]
  * ut: Rename dp_test_npf_alg_sip_nat.c to dp_test_npf_alg_sip.c
  * ut: Change how SDP msgs are checked in SIP unit-tests
  * ut: Fix TCP test utility used by npf ALG tests for TCP sequence numbers
  * ut: Add test for SIP ALG with TCP transport
  * ut: Test npf/alg/sip cleanup when session and NAT rule are destroyed
  * alg: Store session handle in SIP request structure
  * alg: Move code to release SIP media reservation into separate routine
  * alg: Prevent SIP media reservations from being released more than once
  * alg: Flush stored SIP NAT mappings when session is destroyed
  * alg: Store session handle in SIP request structure
  * ut: ALG reset should be last thing in dp_test_npf_cleanup
  * ut: Delete VRF while SIP ALG session and tuples exist
  * cgnat: Fixup some CGNAT code comments
  * cgnat: Add asserts where counters are decremented
  * cgnat: Move objects in struct cgn_packet
  * cgnat: Add functions to get packet payload size and pointer
  * cgnat: Add backwards sub-session sentry to json
  * cgnat: Add functions to get and set sub-session sentry ID
  * cgnat: Check or assert mapping params on entry to cgn_session_establish
  * cgnat: Add direction param to session establish functions

 -- Srinivas Narayan <narayan@vyatta.att-mail.com>  Thu, 22 Apr 2021 14:52:50 +0100

vyatta-dataplane (3.13.6) unstable; urgency=medium

  [ Ian Wilson ]
  * npf: Allow unit-tests to reset session ID to 0
  * ut: Test connsync packing and restoration of SNAT session
  * ut: Verify the SNAT session json ssync3 test
  * npf: Fix SNAT session restoration from connsync buffer

  [ Mark Gillott ]
  * capture: ensure final cleanup occurs after interface cleanup
    (Fixes: VRVDR-54831)

  [ Srinivas Narayan ]
  * Move crypto & UDP teardown to a later point

  [ Charles (Chas) Williams ]
  * fal: add FAL_RET_PLUGIN_CONSUMED framer type (Bugfix: VRVDR-53937)
  * pktmbuf: add public API to set vrf (Bugfix: VRVDR-54447)

  [ Srinivas Narayan ]
  * 3.12.44

  [ Ian Wilson ]
  * npf: Ensure NAT policy is ref-counted when stored in rule or session

  [ Gavin Shearer ]
  * gpc: add request for hardware commit after processing GPC protobuf msg

  [ Alan Dewar ]
  * GPC: prevent crash when optimisation is off (Fixes: VRVDR-54885)

  [ Srinivas Narayan ]
  * 3.12.45

 -- Srinivas Narayan <narayan@vyatta.att-mail.com>  Thu, 15 Apr 2021 14:10:11 +0100

vyatta-dataplane (3.13.5) unstable; urgency=medium

  [ Ian Wilson ]
  * cgnat: Move enum cgn_dir from cgn.h to cgn_dir.h
  * cgnat: Add cgnat cache boolean to denote cgnat pkt or non-cgnat pkt
  * cgnat: Add cgnat cache boolean to denote hairpinned pkt
  * cgnat: Move the jump label for hairpinned pkts
  * cgnat: Simplify the CGNAT packet disposition decision
  * cgnat: Zero the cgnat cache structure before initialising
  * cgnat: Zero the cgnat mapping info struct before initialising
  * cgnat: Move declaration of mapping info to ipv4_cgnat_common
  * cgnat: Session destroy fn should call existing clear mapping fn
  * cgnat: Pass a cgn_map pointer into cgn_session_map
  * npf: Use refcnt to gate cgnat session destroy
  * cgnat: Add session accessor functions
  * cgnat: Remove two goto's from cgn_session_activate
  * cgnat: Split cgn_session_show into two functions
  * cgnat: Remove the gotos from cgn_map_put
  * cgnat: Add RTE_ALIGN fix to the policy hash function
  * cgnat: Split cgn_sess_state_inspect into three functions
  * cgnat: The first 4 values of TCP and non-TCP state enums are identical
  * cgnat: Fixup includes and add missing incomplete refs
  * cgnat: Split up cgn_map_get function #1
  * cgnat: Split up cgn_map_get function #2
  * cgnat: Remove ALWAYS_INLINE from cgn_translate_at
  * npf: Ensure NAT policy is ref-counted when stored in rule or session
  * Replace packed VXLAN encap structures with individual ptrs

 -- Srinivas Narayan <narayan@vyatta.att-mail.com>  Thu, 15 Apr 2021 13:22:23 +0100

vyatta-dataplane (3.13.4) unstable; urgency=medium

  [ Gavin Shearer ]
  * ippf/gpc: add missing refcount decrements when counters released

  [ Ian Wilson ]
  * npf: Prefix objects in connsyncs npf_pack_session_update with 'psu_'
  * npf: Removed packed attribute from naturally aligned connsync structs
  * npf: Create a connsync representation of 'struct npf_tcp_window'
  * npf: Remove the packed attribute from connsync npf_pack_session_update
  * npf: connsync npf_pack_session_state + npf_pack_npf_session multpl of 8
  * ut: Adjust dp_test_session ssync3 with changed msg size
  * ut: Add test dp_test_session.c ssync0 to check connsync data structs
  * npf: Bump connsync message version number from 0x0102 to 0x0103

  [ Nicholas Brown ]
  * Use custom_target instead of generator for sample
  * Add a build target to run clang-tidy

  [ Srinivas Narayan ]
  * 3.12.41

  [ Ian Wilson ]
  * ut: Rename npf alg ftp unit-tests
  * ut: Add npf alg ftp11 tests for source ports outside trans range
  * ut: Add npf alg ftp12 test for source ports outside trans range
  * ut: Change 5 of the npf alg ftp unit-tests to DP_START_TEST_FULL_RUN

  [ Nicholas Brown ]
  * Use osc in Jenkinsfile

  [ Ian Wilson ]
  * ut: Add npf ALG test to destroy ftp session before ftp ALG tuple
  * alg: Delete tuples created by a session when the session is destroyed
  * alg: Only iterate over tuple tables if count is != 0
  * alg: Remove the ifdefd NALG stub functions

  [ Simon Barber ]
  * CRYPTO: Minor tidyup of policy update
  * CRYPTO: Ensuring correct pr->flags handling during an update

  [ Ian Wilson ]
  * alg: Move alg enums to a new file alg_defs.h
  * ut: Add npf ALG test to destroy ftp session before ftp ALG tuple
  * alg: Delete tuples created by a session when the session is destroyed
  * alg: Only iterate over tuple tables if count is != 0

  [ Ramkumar Ganapathysubramanian ]
  * Fixed crash in QoS when removing egress map

  [ Frédéric Perrin ]
  * icmp6_redirect: set hlim to 255

  [ Simon Barber ]
  * 3.12.42

  [ Nicholas Brown ]
  * properly export env var in Jenkinsfile

  [ Ian Wilson ]
  * cgnat: Do not allow an existing subscriber to change policies

  [ aroberts ]
  * Add Aidan Gallagher to the reviewers for qos files

  [ Nicholas Brown ]
  * Use DANOS:Master for build

  [ Paul Aitken ]
  * DPI: ensure nDPI is init'd on all cores

  [ Alan Dewar ]
  * GPC: add initial counter support
  * GPC: retrieve a policer's red packet count
  * GPC: add support for resettable counters

  [ Srinivas Narayan ]
  * 3.12.43

 -- Srinivas Narayan <narayan@vyatta.att-mail.com>  Wed, 07 Apr 2021 15:30:47 +0100

vyatta-dataplane (3.13.3) unstable; urgency=medium

  [ Derek Fawcus ]
  * lttp: Do not take address of packed field
  * shadow: Do not take address of packed field

  [ Ian Wilson ]
  * ut: Display first different line when using pretty-print cmd check
  * npf: Allow unit-tests to reset session ID to 0
  * ut: Test connsync packing and restoration of SNAT session
  * ut: Verify the SNAT session json ssync3 test
  * npf: Fix SNAT session restoration from connsync buffer

  [ Nicholas Brown ]
  * Provide and use a C protobuf library
  * Add break/conflicts for moving protobuf C headers

 -- Srinivas Narayan <narayan@vyatta.att-mail.com>  Mon, 22 Mar 2021 11:08:08 +0000

vyatta-dataplane (3.13.2) unstable; urgency=medium

  [ Ian Wilson ]
  * ut: Add pretty-print option to unit-test dp_test_check_json_state

  [ Srinivas Narayan ]
  * Revert "ut: Add pretty-print option to unit-test dp_test_check_json_state"

  [ Mark Gillott ]
  * capture: on cleanup serialise access to console socket (Fixes: VRVDR-53851)

  [ Nicholas Brown ]
  * qos_global_map_obj should be extern
  * Remove both definitions of icmp6stats
  * Make pppoe_map_tbl private
  * qos_external_buffer_congest_stats extern for tests
  * dp_test_pname defined in only 1 place
  * Update to debhelper compat level 12

  [ Ian Wilson ]
  * ut: Add pretty-print option to the core cmd_check function
  * ut: Add new cmd_check macro that does pretty-printing for json mismatches

  [ Charles (Chas) Williams ]
  * nh_common: avoid route/neighbor update races (Bugfix: VRVDR-53960)

  [ Srinivas Narayan ]
  * 3.12.40

 -- Srinivas Narayan <narayan@vyatta.att-mail.com>  Wed, 17 Mar 2021 14:39:54 +0000

vyatta-dataplane (3.13.1) unstable; urgency=medium

  [ Nicholas Brown ]
  * master-next branch targets Vyatta:Master
  * Specify the OBS instance to use
  * Use gettid() from libc is available

  [ Ian Wilson ]
  * cgnat: Removed packed attribute from CGNAT session key structures
  * cgnat: Use 'out' sentry for sub-session table lookups for op-mode cmds
  * ut: Rename npf alg ftp unit-tests
  * ut: Add npf alg ftp11 tests for source ports outside trans range
  * ut: Add npf alg ftp12 test for source ports outside trans range
  * ut: Change 5 of the npf alg ftp unit-tests to DP_START_TEST_FULL_RUN

 -- Srinivas Narayan <narayan@vyatta.att-mail.com>  Tue, 16 Mar 2021 11:27:06 +0000

vyatta-dataplane (3.12.53) unstable; urgency=medium

  [ Daniel Gollub ]
  * npf_rte_acl: use rte-acl defer-queue

 -- Srinivas Narayan <narayan@vyatta.att-mail.com>  Tue, 18 May 2021 06:40:28 +0100

vyatta-dataplane (3.12.52) unstable; urgency=medium

  [ Daniel Gollub ]
  * rldb: use dedicated priority value for ACL rules
  * ut: crypto s2s passthrough correct priorities

 -- Srinivas Narayan <narayan@vyatta.att-mail.com>  Thu, 13 May 2021 16:21:03 +0100

vyatta-dataplane (3.12.51) unstable; urgency=medium

  [ Alan Dewar ]
  * GPC: prevent crash when GPC rules not contiguous (Fixes: VRVDR-54893)

 -- Srinivas Narayan <narayan@vyatta.att-mail.com>  Fri, 30 Apr 2021 17:09:54 +0100

vyatta-dataplane (3.12.50) unstable; urgency=medium

  * crypto: fix cleanup race

 -- Srinivas Narayan <narayan@vyatta.att-mail.com>  Thu, 29 Apr 2021 11:25:54 +0100

vyatta-dataplane (3.12.49) unstable; urgency=medium

  [ Nachiketa Prachanda ]
  * fwsync: session pack/restore protobuf messages
  * fwsync: convert sessions to protobuf c struct
  * fwsync: convert npf_session to protobuf-c message
  * fwsync: pack a firewall session using protobuf
  * session: add function to insert a restored session
  * npf: rename npf_session_npf_pack_activate
  * fwsync: session restore from protobuf-c structs
  * fwsync: npf_session restore from protobuf structs
  * fwsync: add firewall session restore from protobuf
  * fwsync: add protobuf support to dp_session_restore
  * fwsync: add session update to dp_session_pack_pb
  * fwsync: update session from protobuf messages
  * fwsync: protobuf session support in unit tests lib
  * ut: unit test for protobuf session packing
  * debian: virtual package for protobuf session pack
  * fwsync: allow session deletion on update
  * ut: add fwsync protobuf session update tests

 -- Srinivas Narayan <narayan@vyatta.att-mail.com>  Wed, 28 Apr 2021 17:32:32 +0100

vyatta-dataplane (3.12.48) unstable; urgency=medium

  [ Alan Dewar ]
  * GPC: check ifp->fal_l3 rather than ifp->if_created
  * GPC: delay FAL programming until interface ready (Fixes: VRVDR-54766)
  * GPC: remove unnecessary casting

  [ Srinivas Narayan ]
  * crypto: Flow cache invalidation should occur from main thread
  * Revert "crypto: Move sa unbinding from PMD to rcu callback"
  * crypto: Rework SA cleanup sequence
  * crypto: Ensure that the correct PMD is picked always

 -- Srinivas Narayan <narayan@vyatta.att-mail.com>  Tue, 27 Apr 2021 16:47:49 +0100

vyatta-dataplane (3.12.47) unstable; urgency=medium

  [ Shubham Shrivastava ]
  * DPI: Avoid concurrent access of ndpi_flow_struct by multiple lcores
  * DPI: Max packets check and detection giveup for ndpi flow

  [ Simon Barber ]
  * CRYPTO:Ensure SA return codes valid
  * CRYPTO: Fix policy return codes

 -- Srinivas Narayan <narayan@vyatta.att-mail.com>  Thu, 22 Apr 2021 14:51:42 +0100

vyatta-dataplane (3.12.46) unstable; urgency=medium

  [ Nicholas Brown ]
  * Add support for dpkg-mergechangelogs

  [ Srinivas Narayan ]
  * crypto: Move sa unbinding from PMD to rcu callback

 -- Srinivas Narayan <narayan@vyatta.att-mail.com>  Fri, 16 Apr 2021 14:20:41 +0100

vyatta-dataplane (3.12.45) unstable; urgency=medium

  [ Ian Wilson ]
  * npf: Ensure NAT policy is ref-counted when stored in rule or session

  [ Gavin Shearer ]
  * gpc: add request for hardware commit after processing GPC protobuf msg

  [ Alan Dewar ]
  * GPC: prevent crash when optimisation is off (Fixes: VRVDR-54885)

 -- Srinivas Narayan <narayan@vyatta.att-mail.com>  Thu, 15 Apr 2021 12:33:39 +0100

vyatta-dataplane (3.12.44) unstable; urgency=medium

  [ Ian Wilson ]
  * npf: Allow unit-tests to reset session ID to 0
  * ut: Test connsync packing and restoration of SNAT session
  * ut: Verify the SNAT session json ssync3 test
  * npf: Fix SNAT session restoration from connsync buffer

  [ Mark Gillott ]
  * capture: ensure final cleanup occurs after interface cleanup
    (Fixes: VRVDR-54831)

  [ Srinivas Narayan ]
  * Move crypto & UDP teardown to a later point

  [ Charles (Chas) Williams ]
  * fal: add FAL_RET_PLUGIN_CONSUMED framer type (Bugfix: VRVDR-53937)
  * pktmbuf: add public API to set vrf (Bugfix: VRVDR-54447)

 -- Srinivas Narayan <narayan@vyatta.att-mail.com>  Mon, 12 Apr 2021 13:11:48 +0100

vyatta-dataplane (3.12.43) unstable; urgency=medium

  [ Nicholas Brown ]
  * properly export env var in Jenkinsfile

  [ aroberts ]
  * Add Aidan Gallagher to the reviewers for qos files

  [ Paul Aitken ]
  * DPI: ensure nDPI is init'd on all cores

  [ Alan Dewar ]
  * GPC: add initial counter support
  * GPC: retrieve a policer's red packet count
  * GPC: add support for resettable counters

 -- Srinivas Narayan <narayan@vyatta.att-mail.com>  Wed, 07 Apr 2021 15:28:36 +0100

vyatta-dataplane (3.12.42) unstable; urgency=medium

  [ Ian Wilson ]
  * ut: Rename npf alg ftp unit-tests
  * ut: Add npf alg ftp11 tests for source ports outside trans range
  * ut: Add npf alg ftp12 test for source ports outside trans range
  * ut: Change 5 of the npf alg ftp unit-tests to DP_START_TEST_FULL_RUN

  [ Nicholas Brown ]
  * Use osc in Jenkinsfile

  [ Simon Barber ]
  * CRYPTO: Minor tidyup of policy update
  * CRYPTO: Ensuring correct pr->flags handling during an update

  [ Ian Wilson ]
  * ut: Add npf ALG test to destroy ftp session before ftp ALG tuple
  * alg: Delete tuples created by a session when the session is destroyed
  * alg: Only iterate over tuple tables if count is != 0

  [ Ramkumar Ganapathysubramanian ]
  * Fixed crash in QoS when removing egress map

  [ Frédéric Perrin ]
  * icmp6_redirect: set hlim to 255

  [ Simon Barber ]

 -- Simon Barber <sbarber@vyatta.att-mail.com>  Wed, 31 Mar 2021 22:15:50 +0100

vyatta-dataplane (3.12.41) unstable; urgency=medium

  [ Gavin Shearer ]
  * ippf/gpc: add missing refcount decrements when counters released

  [ Nicholas Brown ]
  * Use custom_target instead of generator for sample
  * Add a build target to run clang-tidy

 -- Srinivas Narayan <narayan@vyatta.att-mail.com>  Mon, 22 Mar 2021 17:05:24 +0000

vyatta-dataplane (3.12.40) unstable; urgency=medium

  [ Mark Gillott ]
  * capture: on cleanup serialise access to console socket (Fixes: VRVDR-53851)

  [ Charles (Chas) Williams ]
  * nh_common: avoid route/neighbor update races (Bugfix: VRVDR-53960)

 -- Srinivas Narayan <narayan@vyatta.att-mail.com>  Wed, 17 Mar 2021 14:27:36 +0000

vyatta-dataplane (3.12.39) unstable; urgency=medium

  [ Alan Dewar ]
  * GPC: add utility functions for later use
  * GPC: add GPC structs and enums
  * GPC: give gpc_config.c a better name
  * GPC: add feature and table parsing
  * GPC: add rule and counter parsing
  * GPC: add match and action parsing
  * GPC: add more utility functions
  * GPC: add config walk functions
  * GPC: add initial no-op op-mode code
  * GPC: complete initial op-mode code
  * GPC: add rule action code and empty match code
  * GPC: fill in most empty rule match functions
  * GPC: add ip-prefix and icmp parse functions
  * UT: add initial protobuf utility functions
  * UT: extend the GPC unit-test to test something
  * GPC: create a FAL policer when necessary
  * GPC: call new gpc_db APIs to instantiate config
  * GPC: add new QoS actions to pmf_rule struct
  * GPC: add zeroed counters to op-mode json

 -- Srinivas Narayan <narayan@vyatta.att-mail.com>  Tue, 16 Mar 2021 08:57:07 +0000

vyatta-dataplane (3.12.38) unstable; urgency=medium

  [ Simon Barber ]
  * PERF: Restore ALWAYS_INLINE to input NAT64 processing

  [ Derek Fawcus ]
  * ACL: Only process ACL GPC groups
  * ACL: Simplify by removing pmf_rlset_ext
  * GPC: Move function location within file
  * GPC: Add counters header files
  * GPC: Add counters code
  * GPC: Adjust GPC DB for counters
  * ACL: Use counter field in GPC rule
  * ACL: Simplify by removing pmf_attrl
  * ACL: Rename shimmed cntr accessors
  * ACL: Add new counter accessors
  * ACL: Store old cntr in rule owner
  * ACL: Adjust use of counters as rules modified
  * ACL: Control existence of cntg as rules altered
  * ACL: Add counter hardware notification mechanism
  * ACL: Notify hardware of counters
  * ACL: Debug dump of old and new counters
  * ACL: Switch to new counters facility
  * ACL: Remove old counter support code
  * ACL: Prepare to move op-mode support
  * ACL: Move the ACL structure dump command
  * ACL: Move the ACL counter show command
  * ACL: Move the ACL counter clear command
  * GPC: Rename routines pmf_hw_* -> gpc_hw_*
  * GPC: Rename files pmf_hw.[ch] -> gpc_hw.[ch]
  * ACL: Silence clang-tidy about string comparision

 -- Srinivas Narayan <narayan@vyatta.att-mail.com>  Mon, 15 Mar 2021 15:29:27 +0000

vyatta-dataplane (3.12.37) unstable; urgency=medium

  [ Nicholas Brown ]
  * fix gcc 10 compiler error

  [ Srinivas Narayan ]
  * Include rcu.h in vyatta-dataplane-dev

 -- Srinivas Narayan <narayan@vyatta.att-mail.com>  Sat, 13 Mar 2021 12:14:03 +0000

vyatta-dataplane (3.12.36) unstable; urgency=medium

  [ Daniel Gollub ]
  * debian: bump DPDK version depedency for rte-acl API changes

 -- Srinivas Narayan <narayan@vyatta.att-mail.com>  Fri, 12 Mar 2021 16:51:24 +0000

vyatta-dataplane (3.12.35) unstable; urgency=medium

  [ Daniel Gollub ]
  * cgnat: include userspace RCU header
  * rcu: introduce generic rcu header
  * rcu: prefer generic rcu header include
  * rcu: refactor existing RCU code
  * rcu: prepare unified RCU API for general use
  * rcu: perform unified RCU thread registration
  * rcu: cutover to dp_rcu_thread_online/offline API
  * controller: use dp_rcu_ wrapper for quiescent state
  * rcu: introduce dp_rcu_barrier() wrapper
  * rcu: introduce dp_rcu_synchronize
  * rcu: introduce dp_rcu_read_(un)lock API
  * npf_rte_acl: report thread id to the RCU QS variable

 -- Srinivas Narayan <narayan@vyatta.att-mail.com>  Fri, 12 Mar 2021 16:39:17 +0000

vyatta-dataplane (3.12.34) unstable; urgency=medium

  [ Nicholas Brown ]
  * Add support for libcheck 0.15

 -- Srinivas Narayan <narayan@vyatta.att-mail.com>  Fri, 12 Mar 2021 16:15:09 +0000

vyatta-dataplane (3.12.33) unstable; urgency=medium

  [ Charles (Chas) Williams ]
  * flow: ensure flow cache entry is zeroed for hashing (Bugfix: VRVDR-54681)

  [ Paul Aitken ]
  * DPI: change app group deletion from RCU to GC
  * DPI: change app group DB deletion from RCU to GC

 -- Srinivas Narayan <narayan@vyatta.att-mail.com>  Fri, 12 Mar 2021 10:52:02 +0000

vyatta-dataplane (3.12.32) unstable; urgency=medium

  * crypto : Fix up ICV

 -- Srinivas Narayan <narayan@vyatta.att-mail.com>  Wed, 10 Mar 2021 11:50:07 +0000

vyatta-dataplane (3.12.31) unstable; urgency=medium

  [ Simon Barber ]
  * Perf: Limit the nat64 processing pulled into the core pipeline

 -- Srinivas Narayan <narayan@vyatta.att-mail.com>  Mon, 08 Mar 2021 09:57:03 +0000

vyatta-dataplane (3.12.30) unstable; urgency=medium

  [ Nicholas Brown ]
  * Tweak how Jenkins deals with rebuilding branches
  * Build against DANOS:Shipping:2105 in Jenkinsfile

  [ Thomas Kiely ]
  * Populate sci_vlan for L3 VIFs
  * Remove incorrect error message

 -- Srinivas Narayan <narayan@vyatta.att-mail.com>  Thu, 04 Mar 2021 14:45:11 +0000

vyatta-dataplane (3.12.29) unstable; urgency=medium

  [ Paul Aitken ]
  * pl_gen_fused: fix E302
  * pl_gen_fused: fix E305
  * pl_gen_fused: fix E703
  * pl_gen_fused: fix E128
  * pl_gen_fused: fix E251
  * pl_gen_fused: fix E241
  * pl_gen_fused: fix F841
  * pl_gen_fused: fix F523
  * pl_gen_fused: fix F524
  * pl_gen_fused: fix E712
  * pl_gen_fused: fix E713
  * pl_gen_fused: fix C0325
  * pl_gen_fused: fix R1710
  * DPI: call ndpi_finalize_initalization

  [ Nachiketa Prachanda ]
  * npf: use rcu safe null check for sentry

  [ Simon Barber ]

 -- Simon Barber <sbarber@vyatta.att-mail.com>  Wed, 03 Mar 2021 10:08:00 +0000

vyatta-dataplane (3.12.28) unstable; urgency=medium

  [ Nicholas Brown ]
  * Consistently use compiler hot/cold defines/macros
  * Consistently use ALWAYS_INLINE compiler macro
  * make lpm_tbl24_get_next_hop_idx static
  * pl_gen_fused should use compiler defines/macros
  * Consistently use compiler __used define
  * Consistently use compiler __noinline define

 -- Srinivas Narayan <narayan@vyatta.att-mail.com>  Tue, 23 Feb 2021 15:52:15 +0000

vyatta-dataplane (3.12.27) unstable; urgency=medium

  [ Nicholas Brown ]
  * Fix static analysis failures in alg sip nat tests

 -- Srinivas Narayan <narayan@vyatta.att-mail.com>  Tue, 23 Feb 2021 10:28:32 +0000

vyatta-dataplane (3.12.26) unstable; urgency=medium

  [ Gavin Shearer ]
  * nat: don't panic system on APM sanity failure

  [ Nicholas Brown ]
  * Add a fused_mode build option
  * ability to disable fused_mode from package options
  * Mark Static Analysis stage failed in quality gate

  [ Ian Wilson ]
  * ut: Check for session struct size is not needed
  * cgnat: Re-arrange objects in 'struct cgn_sess2'
  * cgnat: Change sub-session table init parameters
  * cgnat: Add separate fwd and back hash table nodes for sub-session
  * cgnat: Add direction param to sub-session hash table key
  * cgnat: sub-session hash table changed to use forw and back sentries
  * cgnat: Change sub-session iterators to iterate over 'out' sentries
  * cgnat: Add two convenience sub-session key comparison functions
  * cgnat: Replace defines of s2_addr and s2_port with functions
  * cgnat: Replace define s2_expired with function
  * ut: Changes to cgnat unit-test to pass line number into helper functions

  [ Charles (Chas) Williams ]
  * tests: fix path redirection checks (Bugfix: VRVDR-54471)
  * vplane-uio: refactor supported devices into module
  * vplane-mlx-setup: configure all supported adapters
  * Remove xen support (Bugfix: VRVDR-54443)
  * vplane-mlx-setup: perl cleanup (Bugfix: VRVDR-54443)

  [ Paul Aitken ]
  * NPF: only call session_set_app when the session exists

  [ Nicholas Brown ]
  * master-next branch targets Vyatta:Master
  * Revert "master-next branch targets Vyatta:Master"

  [ Daniel Gollub ]
  * crypto: avoid dereferecing bad vrf_ctx pointer

  [ Thomas Kiely ]
  * Add kbits/bytes conversion macros

  [ Srinivas Narayan ]
  * crypto : Always flush flow cache after committing ruleset

  [ Ian Wilson ]
  * ut: Remove old SIP unit-test files
  * npf: Add a "trans-port-alloc" optional param to NAT ruleset cstore cmd
  * npf: Changed rule parsing action_keys array to be in alphabetic order
  * ut: Add port_alloc object to struct 'dp_test_npf_nat_rule_t'
  * ut: Add option to pass in payload parameters to dpt_udp
  * ut: Add test sip_nat10 and data set 1 to dp_test_npf_alg_sip_nat.c
  * ut: Add test sip_nat11 to dp_test_npf_alg_sip_nat.c
  * ut: Add test sip_nat12 to dp_test_npf_alg_sip_nat.c
  * ut: Add test sip_nat20 to dp_test_npf_alg_sip_nat.c
  * ut: Add test sip_nat21 to dp_test_npf_alg_sip_nat.c
  * ut: Add SIP data set #3
  * ut: Add test sip_nat30 to dp_test_npf_alg_sip_nat.c
  * ut: Add SIP data set #4
  * ut: Add test sip_nat40 to dp_test_npf_alg_sip_nat.c
  * Added SSCANF_TO_KSTRTO to check patch ignore list

  [ Charles (Chas) Williams ]
  * main: split port allocations out of port_conf (Bugfix: VRVDR-54440)
  * main: fix overflow of buffers counter (Bugfix: VRVDR-54440)
  * main: document struct offsets and sizes (Bugfix: VRVDR-54440)

 -- Srinivas Narayan <narayan@vyatta.att-mail.com>  Mon, 22 Feb 2021 21:48:18 +0000

vyatta-dataplane (3.12.25) unstable; urgency=medium

  [ Srinivas Narayan ]
  * crypto : broaden error checking

  [ Ramkumar Ganapathysubramanian ]
  * Creating new structures to hold QoS egress map information
  * Qos changes to support hierarchical egress map

  [ Daniel Gollub ]
  * crypto: reset XFRM/nl seq counter on flush

  [ Gavin Shearer ]
  * fw: improve comment at "result:" in npf_hook_track()
  * fw: skip NAT processing with session in wrong direction
  * nat: split map_rcu_free sanity check into a different function
  * nat: only call map_rcu_free sanity if from GC function

 -- Srinivas Narayan <narayan@mail.eng.vyatta.net>  Fri, 05 Feb 2021 15:40:07 +0000

vyatta-dataplane (3.12.24) unstable; urgency=medium

  * Revert "GPC: add zeroed counters to op-mode json"
  * Revert "GPC: temporary commit to stop crashes"
  * Revert "GPC: add new QoS actions to pmf_rule struct"
  * Revert "GPC: call new gpc_db APIs to instantiate config"
  * Revert "GPC: create a FAL policer when necessary"
  * Revert "UT: extend the GPC unit-test to test something"
  * Revert "UT: add initial protobuf utility functions"
  * Revert "GPC: add ip-prefix and icmp parse functions"
  * Revert "GPC: fill in most empty rule match functions"
  * Revert "GPC: add rule action code and empty match code"
  * Revert "GPC: complete initial op-mode code"
  * Revert "GPC: add config walk functions"
  * Revert "GPC: add more utility functions"
  * Revert "GPC: add match and action parsing"
  * Revert "GPC: add rule and counter parsing"
  * Revert "GPC: add feature and table parsing"
  * Revert "GPC: give gpc_config.c a better name"
  * Revert "GPC: add GPC structs and enums"
  * Revert "GPC: add utility functions for later use"

 -- Simon Barber <sbarber@mail.eng.vyatta.net>  Tue, 02 Feb 2021 12:17:31 +0000

vyatta-dataplane (3.12.23) unstable; urgency=medium

  [ Alan Dewar ]
  * GPC: add utility functions for later use
  * GPC: add GPC structs and enums
  * GPC: give gpc_config.c a better name
  * GPC: add feature and table parsing
  * GPC: add rule and counter parsing
  * GPC: add match and action parsing
  * GPC: add more utility functions
  * GPC: add config walk functions
  * GPC: add initial no-op op-mode code
  * GPC: complete initial op-mode code
  * GPC: add rule action code and empty match code
  * GPC: fill in most empty rule match functions
  * GPC: add ip-prefix and icmp parse functions
  * UT: add initial protobuf utility functions
  * UT: extend the GPC unit-test to test something
  * GPC: create a FAL policer when necessary
  * GPC: call new gpc_db APIs to instantiate config
  * GPC: add new QoS actions to pmf_rule struct
  * GPC: temporary commit to stop crashes
  * GPC: add zeroed counters to op-mode json

  [ Simon Barber ]

 -- Simon Barber <sbarber@mail.eng.vyatta.net>  Tue, 26 Jan 2021 14:03:18 +0000

vyatta-dataplane (3.12.22) unstable; urgency=medium

  [ Srinivas Narayan ]
  * ut: Add calls to cleanup NPF state
  * ut: Add call to cleanup NPF state between tests

  [ Daniel Gollub ]
  * npf: expose npf_masklen_to_grouper_mask to allow usage in rldb
  * npf_rte_acl: Add npf_rte_acl_del_rule method
  * npf_rte_acl: Stage transaction implementation
  * npf_rte_acl: cutover to transactions
  * npf_rte_acl: more fine-grain return value for match

  [ Srinivas Narayan ]
  * Initial version of NPF rule database API

  [ Daniel Gollub ]
  * rldb: base implementation
  * rldb: implement rldb dump methods
  * rldb: implement stats methods
  * rldb: implement rldb_rule_handle helpers
  * rldb: implement rldb_find_rule method
  * rldb: implement transaction methods
  * rldb: implement rldb ACL rule marshaling helpers
  * rldb: implement rldb_del_rule method
  * rldb: implement rldb_add_rule method
  * rldb: implement rldb_match method
  * npf_rte_acl: enable rte_acl hashtable usage
  * npf_rte_acl: setup rte_acl with counter-id
  * npf: init rldb
  * main: register DPDK's RCU QSBR variable
  * rldb: enable rte_acl rcu support
  * ut: initial rldb API tests
  * ut: avoid priority value 0 in crypto tests
  * ut: rule number becomes mandatory for crypto policies
  * ut: crypto policy rldb cutover preparation
  * ut: send update policy XFRM message
  * cerypto: introduce policy_rule flags
  * crypto: create rldb instances per AF/VRF/dir
  * crypto: avoid rule_tag_ht in feat_attach_by_reqid
  * crypto: prepare policy_rule for rldb cutover
  * crypto: stage policy_prepare_rldb_rule
  * crypto: stage policy_rule_get_rldb
  * crypto: stage policy_rule_add_to_rldb
  * crypto: stage policy_rule_update_rldb
  * crypto: stage policy_rule_remove_from_rldb
  * crypto: stage crypto_policy_rldb_commit
  * crypto: introduce policy_rule pending_add flag
  * crypto: cutover from npf to rldb
  * crypto: drop unused NPF code
  * crypto: discontinue policy-rule tags
  * crypto: drop unused PR-TAG code

  [ Simon Barber ]

 -- Simon Barber <sbarber@mail.eng.vyatta.net>  Tue, 26 Jan 2021 11:33:18 +0000

vyatta-dataplane (3.12.21) unstable; urgency=medium

  [ Charles (Chas) Williams ]
  * clang: fix variable length array size warnings (Bugfix: VRVDR-54147)
  * npf: avoid returning success during failure (Bugfix: VRVDR-54155)
  * clang: normalize brace usage (Bugfix: VRVDR-54146)
  * rcu: fix compiler errors with pointers and integers (Bugfix: VRVDR-54202)

  [ Derek Fawcus ]
  * ACL: Add new summary bits for actions
  * ACL: Adjust FAL message code for readability
  * ACL: Use new summary bits for encoding new actions
  * GPC: Add represention of parsed mark action
  * ACL: Add helper routines for parsed marking
  * ACL: Parse the qos mark actions
  * GPC: Add QoS actions - set colour / designation

  [ Daniel Gollub ]
  * crypto: avoid dereferecing bad sa pointer

  [ Simon Barber ]

 -- Simon Barber <sbarber@mail.eng.vyatta.net>  Fri, 22 Jan 2021 19:20:49 +0000

vyatta-dataplane (3.12.20) unstable; urgency=medium

  [ Srinivas Narayan ]
  * crypto: destroy session in driver from RCU callback

  [ Simon Barber ]
  * Allow for V6 route delete num_paths == 0

  [ Paul Aitken ]
  * DPI: fix nDPI 3.4

  [ Simon Barber ]

 -- Simon Barber <sbarber@mail.eng.vyatta.net>  Mon, 18 Jan 2021 08:13:13 +0000

vyatta-dataplane (3.12.19) unstable; urgency=medium

  [ Ian Wilson ]
  * Uninitialised variable in nat64_out_process_common
  * Revert "Update soft_ticks using clock_gettime"
  * Update soft_ticks using clock_gettime (re-factored)
  * cgnat: Change 3-tuple sess and subscriber structs to use unix_epoch_us
  * cgnat: Change port-block start and end times to use unix_epoch_us
  * cgnat: Change sub-sessions to use unix_epoch_us
  * cgnat: Change the clear-session log messages to use unix_epoch_us
  * cgnat: Change max subscriber session timestamps to use unix_epoch_us
  * cgnat: Remove last uses of the cgnat specific time functions

  [ Charles (Chas) Williams ]
  * lag: preserve started state across reconfigure (Bugfix: VRVDR-53928)
  * dpdk_eth_if: add some additional state debugging (Bugfix: VRVDR-53928)

  [ Karthik Murugesan ]
  * Queue depth and WRED threshold configuration enhancement
  * Added range check for time to byte conversion

  [ Paul Aitken ]
  * DPI: engines_len inconsistency

  [ Charles (Chas) Williams ]
  * ip_rt: reject bad rib updates
  * dp_test_mpls: ensure no division by zero
  * clang: re-enable clang checks

  [ Gavin Shearer ]
  * gpc: fix issue of calling create fn instead of delete (Fixes: VRVDR-53959)

  [ Simon Barber ]
  * CRYPTO: Do not set xfrm_direct true
  * CRYPTO: Undo IPSEC breakage caused by clang fix

 -- Simon Barber <sbarber@mail.eng.vyatta.net>  Wed, 13 Jan 2021 20:21:22 +0000

vyatta-dataplane (3.12.18) unstable; urgency=medium

  [ Charles (Chas) Williams ]
  * clang: fix readability-named-parameter
  * clang: fix readability-inconsistent-declaration-parameter-name
  * tests: fix readability-inconsistent-declaration-parameter-name
  * clang: fix else after return

  [ Nicholas Brown ]
  * Re-enable some clang-tidy checks
  * Remove old CODEOWNERS user

  [ Charles (Chas) Williams ]
  * tests: gre: fix clang-tidy CallAndMessage issues
  * crypto: ensure ctx.context is set to some value
  * clang: quiet warnings about uninitialized usage
  * qos: fix possibly uninitialized values
  * tests: lib: make sure we have a valid mbuf pointer
  * tests: npf: ensure ptree_string2key returns something
  * clang-tidy: re-enable clang-analyzer-core.CallAndMessage

  [ Ian Wilson ]
  * cgnat: Move cgn_addrstr to cgn_log_rte.c and make static
  * cgnat: Move all 'return code' code into cgn_rc.h and cgn_rc.c
  * cgnat: Move time related functions into cgn_time.c and cgn_time.h
  * cgnat: Move cgn_arg_to_int to cgn_cmd_cfg.c
  * cgnat: Replace include of cgn.h with cgn_public.h in ip_icmp.c
  * cgnat: Move function that only exist for unit-tests into cgn_test.c
  * cgnat: Move global variables to cgn.c
  * cgnat: Sessions are only created in outbound context
  * cgnat: Replace 'enum cgn_flow' with 'enum cgn_dir'
  * cgnat: Use 'enum cgn_dir' instead of 'int' for the direction variable
  * cgnat: Remove cgnat cache object cpk_hlen and add cpk_l4_len
  * cgnat: Use a 'cgnat map info' struct to pass data to/from mapping fns
  * cgnat: Use correct type for 'enum nat_proto' vars and params
  * cgnat: Remove direction parameter from session create path
  * cgnat: Change cgn_session_establish to use 'struct cgn_map'
  * cgnat: Move test for sub-session enable out of cgn_session_establish
  * cgnat: Sub-sessions are only created in the outbound context
  * cgnat: Rename cgn_sess2_activate and deactivate to cgn_sess2_add and del
  * Fixup copyright dates for 2021

  [ Charles (Chas) Williams ]
  * ip_rt_protobuf: fix clang deadstore warning
  * controller: check return from add port parse
  * esp: fix deadstore in esp_input
  * qos_sched: fix clang deadstore in parsing
  * npf: remove dead store before enumerated switch
  * pipeline: remove checks in tear downs
  * esp: remove dead store before enumerated switch
  * tests: check ret to avoid dead stores in qos tests
  * tests: fix deadstore in unit tests

  [ Mike Manning ]
  * ARP and ND: entry should not be valid after failure notification
  * ARP: restrict handling of notifications from kernel
  * ARP: remove entry after failure notification

  [ Ian Wilson ]
  * Update soft_ticks using clock_gettime

  [ Derek Fawcus ]
  * GPC: Add policer action to the ACL at FAL API

  [ Nicholas Brown ]
  * command: fix clang deadstore warning
  * dp_test: fix clang deadstore warning
  * npf test: fix clang deadstore warning
  * npf test: remove spurious return
  * clang: Re-enable clang-analyzer-deadcode.DeadStores

  [ Charles (Chas) Williams ]
  * debian: remove libxen dependency

  [ Simon Barber ]

 -- Simon Barber <sbarber@mail.eng.vyatta.net>  Mon, 11 Jan 2021 14:12:50 +0000

vyatta-dataplane (3.12.17) unstable; urgency=medium

  [ Charles (Chas) Williams ]
  * micro bfd: allow micro BFD packets when no address (Bugfix: VRVDR-46131)
  * main: change to warning about VLAN insertion

  [ Nicholas Brown ]
  * Add .clang-format file
  * Add .editorconfig file

  [ Robert Shearman ]
  * include: update comment comparing SAI with FAL
  * include: add new FAL APIs for using VRF objects with routes
  * fal: don't signal routes with non-main tables to FAL plugins
  * vrf: create VRF FAL object before initialising VRF
  * fal: use new FAL route APIs if supported
  * include: add new FAL APIs for using rtr-intf objects with neighs
  * fal: use new FAL IP neighbor APIs if supported (Fixes: VRVDR-53924)
  * vrf: track and display PD programming state of VRFs

  [ Simon Barber ]

 -- Simon Barber <sbarber@mail.eng.vyatta.net>  Mon, 04 Jan 2021 17:08:39 +0000

vyatta-dataplane (3.12.16) unstable; urgency=medium

  [ Nicholas Brown ]
  * Jenkinsfile: clang-tidy robustness

  [ Paul Atkins ]
  * clang: turn off all warnings that are still found when running clang

  [ Charles (Chas) Williams ]
  * clang: fix bugprone-suspicious-string-compare
  * clang: eliminate bzero

  [ Mandeep Rohilla ]
  * LAG: Check to see if min links is configured

  [ Charles (Chas) Williams ]
  * tests: add new macro to fail unit tests
  * tests: convert some static asserts to abort

  [ Nicholas Brown ]
  * Re-enable clang-tidy warnings that are now fixed
  * Fomat .clang-tidy file using yaml continuations

  [ Charles (Chas) Williams ]
  * mlx4: configure default steering mode
  * clang: fix bugprone-narrowing-conversions

  [ Nicholas Brown ]
  * Re-eneable bugprone-suspicious-missing-comma

  [ Simon Barber ]

 -- Simon Barber <sbarber@mail.eng.vyatta.net>  Mon, 04 Jan 2021 16:09:52 +0000

vyatta-dataplane (3.12.15) unstable; urgency=medium

  [ Nicholas Brown ]
  * Add NPF codeowners

  [ Ian Wilson ]
  * npf: Split npf_config_default_alloc_free into separate alloc and free
  * npf: Check npf_conf is not NULL before calling rcu callback to free it
  * npf: Free ruleset attach point memory when it is deleted

  [ Derek Fawcus ]
  * GPC: Use ruleset ifname accessor
  * GPC: Add new accessors for rules and groups
  * GPC: Change the ACL FAL layer to the new accessors
  * GPC: Add and use ifp helper functions
  * GPC: Add and use ruleset helper functions
  * ACL: Move ruleset database to GPC layer
  * ACL: Move group database to GPC layer
  * GPC: Add and use rule helpers
  * GPC: Adjust rule notifier helpers
  * ACL: Move rule database to GPC layer
  * GPC: Add per feature logging
  * GPC: Per feature attach/detach
  * GPC: Add attach/detach for ingress QoS

  [ Paul Atkins ]
  * ut: call proper free function to free multicast route
  * ip6_mroute: init the mroute6 stats before populating them

  [ Mandeep Rohilla ]
  * LAG: Distinguish between a member being usable and enabled
  * LAG: Check if the given interface is a member port
  * FAL LAG: Determine if the port is a member of a LAG
  * LAG: Check for member port with the registered lag ops
  * IFOP: Set the usability of an interface
  * IF OP: Set usability of an interface
  * LAG: Set usability of a LAG member
  * FAL LAG: Set LAG member's usability
  * DPDK ETH OP: Set usability of ETH type interface
  * IF STATE: Mark an interface as unusable
  * FAL LAG: Remove member from tx hash when micro BFD down

  [ Simon Barber ]
  * CRYPTO: Add missing return codes on failure paths in sadb
  * UT:CRYPTO Fix timing race between SA and interface creation

 -- Simon Barber <sbarber@mail.eng.vyatta.net>  Fri, 18 Dec 2020 15:44:02 +0000

vyatta-dataplane (3.12.14) unstable; urgency=medium

  [ Alan Dewar ]
  * GPC: add debug constants and flag
  * GPC: dummy protobuf handler

  [ Paul Atkins ]
  * ut: tidies to the whole_dp readme file
  * gre: check v6 addresses are equal using the v6 member of the union
  * vxlan: move the FDB functions to allow removal of forward declarations
  * lpm: remove old clang analyzer tags as they are not helpful
  * if: allow multiple node instance callback to be set

  [ Simon Barber ]
  * CRYPTO: Block sending of xfrm acks if the old control is still active

  [ Derek Fawcus ]
  * NPF: Static analysis fixes

  [ Gavin Shearer ]
  * npf: set cache-empty flag after an ICMP host redirect

  [ Simon Barber ]

 -- Simon Barber <sbarber@mail.eng.vyatta.net>  Wed, 16 Dec 2020 18:03:40 +0000

vyatta-dataplane (3.12.13) unstable; urgency=medium

  [ Nicholas Brown ]
  * Don't run perform Static Analysis on generated pipeline code
  * enable function complexity checks

  [ Simon Barber ]

 -- Simon Barber <sbarber@mail.eng.vyatta.net>  Tue, 15 Dec 2020 11:02:28 +0000

vyatta-dataplane (3.12.12) unstable; urgency=medium

  [ Mark Gillott ]
  * if: track LAG members when updating multicast promiscuous mode
    (Fixes: VRVDR-53559)

  [ Gavin Shearer ]
  * npf: change ipv6-route show firewall output

  [ Nicholas Brown ]
  * Add a test setup for easy use of valgrind

  [ Robert Shearman ]
  * if: generate events on admin-status changes
  * ip_mcast: make use of dp events to improve modularity
  * bridge: remove admin-down ports from VLANs in the FAL (Fixes: VRVDR-53674)

  [ Nicholas Brown ]
  * ignore corrupt libcheck results files

  [ Paul Atkins ]
  * main: fix memleak in check_broken_firmware
  * ut: free xfrm server endpoints after use

  [ Simon Barber ]
  * CRYPTO: Handle SA netlink messages straight from IKE control-plane
  * CRYPTO: Pass a ptr to a container to rtnl_process_xfrm_sa
  * CRYPTO: Add support for XFRM_GETSA stats service
  * UT:CRYPTO: Add code to test request and process xfrm SA stats
  * CRYPTO: Add SA expire xfrm message generation
  * UT:CRYPTO: Handle xfrm direct SA expire messages

  [ Paul Atkins ]

 -- Paul Atkins <paul.atkins@intl.att.com>  Mon, 14 Dec 2020 14:35:45 +0000

vyatta-dataplane (3.12.11) unstable; urgency=medium

  [ Mandeep Rohilla ]
  * IF EVT: Allow intf type specific context to be passed
  * IF EVT: Add customised initialisation for different int type

  [ Simon Barber ]
  * CRYPTO: Disable xfrm_direct path if xfrms received from vplaned
  * CRYPTO: Pass xfrm_client_aux_data to rtnl_process_xfrm_sa
  * CRYPTO: Add xfrm client flush and commits commands
  * UT:CRYPTO: Add support to crypto for flush & commit cmd from xfrm_server
  * UT:CRYPTO Test new flush command

  [ Mike Manning ]
  * Provide config params for ARP aging time and maximum number of entries
  * Check for ARP cache limit when maximum number of entries exceeded
  * Modify GArp protobuf command from cmd_arp_cfg to garp
  * Convert configuration command for ND to using protobufs
  * Allow configuration of ARP aging time and maximum number of entries
  * ARP dynamic local entries should not be removed due to kernel deletions
  * Extend time to expiry only for locally created proxy entries
  * Minor improvements to lladdr_update() for use by pipelined arp

  [ Paul Atkins ]

 -- Paul Atkins <paul.atkins@intl.att.com>  Thu, 10 Dec 2020 14:09:00 +0000

vyatta-dataplane (3.12.10) unstable; urgency=medium

  [ Paul Atkins ]
  * 3.11.72

  [ Charles (Chas) Williams ]
  * api: clean up public LAG event API
  * lag: handle checks against non-DPDK interfaces

  [ Srinivas Narayan ]
  * Fix bug in bitmask parsing

 -- Srinivas Narayan <narayan@mail.eng.vyatta.net>  Wed, 09 Dec 2020 13:31:08 +0000

vyatta-dataplane (3.12.9) unstable; urgency=medium

  [ Srinivas Narayan ]
  * util: Add API to construct a bitmask from a stream of bytes
  * protobuf: Add protobuf definition for feature affinity
  * affinity: Add dummy command handler for feature affinity
  * crypto: migrate crypto engine set command handling to protobuf
  * crypto: Add protobuf handling for setting crypto-fwd cpus
  * crypto: Emit debug message for forwarding cores being set
  * crypto: Convert fwd queue to multi-consumer

  [ Robert Shearman ]
  * nh_common: ignore path state updates for deleted interfaces
    (Fixes: VRVDR-53541)
  * include: add FAL_INVALID_VRF_ID define

  [ Gavin Shearer ]
  * fal: add FAL attribute for configuring a colour aware policer
  * fal: change COLOR to COLOUR in FAL API enums for consistency
  * fal: change color to colour in fal_qos_map_params_t
  * fal: use decimal instead of hex for for enum values
  * fal: remove commas after and "end" or "max" enum value

  [ Charles (Chas) Williams ]
  * event: expose if_link_change (Bugfix: VRVDR-53783)

  [ Paul Atkins ]
  * bridge: move bridge_timer and related funcs to avoid prototype
  * bridge: remove redundant return
  * protobuf_util: malloc ipv6 addr data as a multiple of bytes
  * mstp: replace assert with static_assert
  * qos: replace assert with static_assert
  * cgn_cmd_cfg: replace assert with static_assert
  * cgn_sess_state: replace assert with static_assert
  * ipv6_rsmbl: replace assert with static_assert
  * cgn_sess2: replace assert with static_assert
  * cgn_session: replace assert with static_assert
  * npf_cache: replace assert with static_assert
  * npf_state: replace assert with static_assert
  * npf_rc: replace assert with static_assert
  * npf_state_tcp: replace assert with static_assert
  * npf_ptree: replace assert with static_assert
  * npf_rproc: replace assert with static_assert
  * l3_tcp_mss: remove unnecessary asserts

  [ Charles (Chas) Williams ]
  * lag: handle first set of min links (Bugfix: VRVDR-53788)

  [ Nicholas Brown ]
  * Jenkinsfile: expose libcheck test result to Jenkins

  [ Dewi Morgan ]
  * mpls: payload_type needed for ip frag handling

  [ Paul Atkins ]
  * dpdk_lag: make pointers that are not modified const
  * iptun_common: make pointers that are not modified const
  * lpm6: make pointers that are not modified const
  * qos_hw: make pointers that are not modified const
  * sfp: make pointers that are not modified const
  * main: make pointers that are not modified const
  * dpi: make pointers that are not modified const
  * ip6_options: make pointers that are not modified const
  * alg_rpc: make pointers that are not modified const
  * cgn_policy: make pointers that are not modified const
  * alg_apt: make pointers that are not modified const
  * npf_nat64: make pointers that are not modified const
  * npf_cidr_util: make pointers that are not modified const
  * npf_rte_acl: make pointers that are not modified const
  * npf_addrgrp: make pointers that are not modified const
  * ut:dp_test_npf_addrgrp: make pointers that are not modified const
  * ut:dp_test_npf_cgnat: make pointers that are not modified const
  * session: make pointers that are not modified const
  * ut:dp_test_lib_exp: make pointers that are not modified const
  * ut:dp_test_lib_intf: make pointers that are not modified const
  * ut:dp_test_pktmbuf_lib: make pointers that are not modified const

  [ Simon Barber ]
  * CRYPTO: Retrieve and store the XFRM clients pull and push socket info
  * CRYPTO:Add Dataplane xfrm client
  * CRYPTO: Add hooks for xfrm_client init
  * UT:CRYPTO Create xfrm server sockets
  * UT:CRYPTO Convert xfrm netlink mesasges to use xfrm server
  * UT:CRYPTO Set message sequence number in xfrm netlink hdr
  * UT:CRYPTO Add xfrm_server ack receive processing
  * UT:CRYPTO Check the number of xfrm acks received
  * CRYPTO: Add support for XFRM ACKs when NPF policies are updated
  * UT:CRYPTO Handle NACKs being returned for incomplete policies
  * CRYPTO:Introduce batch updates from the server
  * UT:CRYPTO: Add msg header to xfrm server messages
  * UT:CRYPTO: Build xfrm UT messages in heap memory
  * UT:CRYPTO: Add a public delete_sa_verify accessor

  [ Charles (Chas) Williams ]
  * clang: remove redundant control flow

  [ Brian Russell ]
  * gpc: add colour awareness to protobuf

  [ Paul Atkins ]

 -- Paul Atkins <paul.atkins@intl.att.com>  Tue, 08 Dec 2020 14:49:50 +0000

vyatta-dataplane (3.12.8) unstable; urgency=medium

  [ Paul Atkins ]
  * 3.11.70

  [ Charles (Chas) Williams ]
  * api: add public api for LAG member FAL object ID (Bugfix: VRVDR-53723)

  [ Nicholas Brown ]
  * UT: Add comment about split in test files
  * Add support for DEB_BUILD_PROFILES="nocheck"
  * Update CODEOWNERS for new meson.build files

  [ Sharmila Podury ]
  * On reboot, disabled bond has members in u/u link state

  [ Paul Atkins ]
  * pl_gen_fused: move print inside of debug check
  * backplane: explicitly compare strcmp result
  * dealer: explicitly compare strcmp result
  * commands: explicitly compare strcmp result
  * control: explicitly compare strcmp result
  * switch: explicitly compare strcmp result
  * fal_lag: explicitly compare strcmp result
  * if: explicitly compare strcmp result
  * mac_limit: explicitly compare strcmp result
  * pd_show: explicitly compare strcmp result
  * pktmbuf: explicitly compare strcmp result
  * qos_sched: explicitly compare strcmp result
  * route_broker: explicitly compare strcmp result
  * rt_tracker: explicitly compare strcmp result
  * storm_ctrl: explicitly compare strcmp result
  * vlan_modify: explicitly compare strcmp result
  * shadow: explicitly compare strcmp result
  * nd6_nbr: explicitly compare strcmp result
  * alg_ftp: explicitly compare strcmp result
  * alg_tftp: explicitly compare strcmp result
  * alg_sip: explicitly compare strcmp result
  * sip_parse: explicitly compare strcmp result
  * sip_translate: explicitly compare strcmp result
  * cgn_cmd_cfg: explicitly compare strcmp result
  * npf_cmd_cfg: explicitly compare strcmp result
  * npf_zone_private: explicitly compare strcmp result
  * l3_v4_route_lookup: explicitly compare strcmp result
  * l3_v6_route_lookup: explicitly compare strcmp result
  * capture: explicitly compare strcmp result
  * ut:dp_test_mac_limit: explicitly compare strcmp result
  * ut:dp_test_npf_nat_lib: explicitly compare strcmp result
  * ut:dp_test_route_broker: explicitly compare strcmp result
  * ut:dp_test_npf_portmap_lib: explicitly compare strcmp result

  [ Srinivas Narayan ]
  * crypto: only emit non-zero counters
  * crypto: Define APIs for post-processing core selection
  * crypto: Allocate/free forwarding core for each SA
  * crypto: allocate/free post-processing queues
  * crypto: Fix bug in index handling
  * crypto: redirect packets to forwarding cores
  * crypto: Emit post crypto forwarding packet stats
  * crypto: redirect packets in batches
  * crypto: set up flag for presence of post-crypto workload

  [ Sharmila Podury ]
  * Refactor code that checks if device is started

  [ Paul Atkins ]
  * mpls_forward: don't use 'else' after an 'if' call returns
  * alg: don't use 'else' after an 'if' call returns
  * sip_parse: don't use 'else' after an 'if' call returns
  * npf_auto_attach: don't use 'else' after an 'if' call returns
  * cgn_session: don't use 'else' after an 'if' call returns
  * npf_cidr_util.c: don't use 'else' after an 'if' call returns
  * npf_addrgrp.c: don't use 'else' after an 'if' call returns
  * npf_cache: don't use 'else' after an 'if' call returns
  * npf_cmd_cfg: don't use 'else' after an 'if' call returns
  * npf_instr: don't use 'else' after an 'if' call returns
  * npf_unpack: don't use 'else' after an 'if' call returns
  * npf_ruleset: don't use 'else' after an 'if' call returns
  * ls_cross_connect_cmd: don't use 'else' after an 'if' call returns
  * l2_ether_forward: don't use 'else' after an 'if' call returns
  * l3_pbr: don't use 'else' after an 'if' call returns
  * l3_v4_gre: don't use 'else' after an 'if' call returns
  * l3_v4_ipsec: don't use 'else' after an 'if' call returns
  * l3_v4_l2tpv3: don't use 'else' after an 'if' call returns
  * l3_v4_out: don't use 'else' after an 'if' call returns
  * l3_v4_post_route_lookup: don't use 'else' after an 'if' call returns
  * l3_v4_udp: don't use 'else' after an 'if' call returns
  * l3_v6_l4: don't use 'else' after an 'if' call returns
  * l3_v6_out: don't use 'else' after an 'if' call returns
  * l3_v6_port_route_lookup: don't use 'else' after an 'if' call returns
  * l3_v6_udp: don't use 'else' after an 'if' call returns
  * capture: don't use 'else' after an 'if' call returns
  * ut:dp_test_npf_addrgroup: don't use 'else' after an 'if' call returns
  * ut:dp_test: don't use 'else' after an 'if' call returns
  * ut:dp_test_json_utils: don't use 'else' after an 'if' call returns
  * ut:dp_test_lib_exp: don't use 'else' after an 'if' call returns
  * ut:dp_test_lib: don't use 'else' after an 'if' call returns
  * ut:dp_test_pktmbuf_lib: don't use 'else' after an 'if' call returns
  * 3.11.71

  [ Simon Barber ]
  * CRYPTO: Tidy Static Analysis Warning
  * CRYPTO: Remove the need for a second peer lookup during SA insertion
  * CRYPTO:UT: Change SADB tests to us incrementing spi and req_id
  * CRYPTO: Change SADB to use tunnel reqid instead of the dest addr
  * Crypto: Rename SADB peer struct
  * CRYPTO: Add peer dest address check into SA lookup

  [ Mandeep Rohilla ]
  * IF API: Api to transmit an L2 frame out of an interface
  * IF API: Api to get the ether address of an interface

  [ Charles (Chas) Williams ]
  * clang: prevent zero length allocation
  * clang: fix redundant expression
  * clang: misplaced widening cast
  * clang: fix possible loss of precision
  * clang: fix uninitialized use of variable
  * clang: fix misc-non-copyable-objects
  * clang: fix promotion to double
  * clang: remove explicit casting
  * clang: fix signed versus unsigned comparisons
  * clang: fix logical not usage
  * clang: remove const qualifier in declaration

  [ Paul Atkins ]

 -- Paul Atkins <paul.atkins@intl.att.com>  Wed, 02 Dec 2020 11:24:52 +0000

vyatta-dataplane (3.12.7) unstable; urgency=medium

  [ Paul Atkins ]
  * json_writer: use same parameter names in prototype and definition
  * config: use same parameter names in prototype and definition
  * event: use same parameter names in prototype and definition
  * flow_cache: use same parameter names in prototype and definition
  * fal_bfd: use same parameter names in prototype and definition
  * fal: use same parameter names in prototype and definition
  * bridge_port: use same parameter names in prototype and definition
  * gre: use same parameter names in prototype and definition
  * if: use same parameter names in prototype and definition
  * in_cksum: use same parameter names in prototype and definition
  * lag: use same parameter names in prototype and definition
  * lpm6: use same parameter names in prototype and definition
  * controller: use same parameter names in prototype and definition
  * main: use same parameter names in prototype and definition
  * qos: use same parameter names in prototype and definition
  * route: use same parameter names in prototype and definition
  * rt_tracker: use same parameter names in prototype and definition
  * vrf: use same parameter names in prototype and definition
  * pl_commands: use same parameter names in prototype and definition
  * pl_node_boot: use same parameter names in prototype and definition
  * crypto_engine: use same parameter names in prototype and definition
  * crypto_pmd: use same parameter names in prototype and definition
  * crypto_policy: use same parameter names in prototype and definition
  * vti: use same parameter names in prototype and definition
  * dpi: use same parameter names in prototype and definition
  * in6: use same parameter names in prototype and definition
  * ip6_icmp: use same parameter names in prototype and definition
  * alg_npf: use same parameter names in prototype and definition
  * app_group_dp.c: don't use 'else' after an 'if' call returns
  * app_group_cmd.c: don't use 'else' after an 'if' call returns
  * protobuf_util: don't use 'else' after an 'if' call returns
  * commands: don't use 'else' after an 'if' call returns
  * debug: don't use 'else' after an 'if' call returns
  * config: don't use 'else' after an 'if' call returns
  * cpp_rate_limiter: don't use 'else' after an 'if' call returns
  * ecmp: don't use 'else' after an 'if' call returns
  * fal: don't use 'else' after an 'if' call returns
  * bridge: don't use 'else' after an 'if' call returns
  * dpdk_eth_linkwatch: don't use 'else' after an 'if' call returns
  * gre: don't use 'else' after an 'if' call returns
  * vxlan: don't use 'else' after an 'if' call returns
  * if: don't use 'else' after an 'if' call returns
  * lag: don't use 'else' after an 'if' call returns
  * l2tpeth_netlink: don't use 'else' after an 'if' call returns
  * lpm: don't use 'else' after an 'if' call returns
  * lpm6: don't use 'else' after an 'if' call returns
  * ip_mroute: don't use 'else' after an 'if' call returns
  * nh_common: don't use 'else' after an 'if' call returns
  * netlink: don't use 'else' after an 'if' call returns
  * qos_obj_db: don't use 'else' after an 'if' call returns
  * qos_ext_buf_monitor: don't use 'else' after an 'if' call returns
  * qos_dpdk: don't use 'else' after an 'if' call returns
  * qos_sched: don't use 'else' after an 'if' call returns
  * route: don't use 'else' after an 'if' call returns
  * rt_commands: don't use 'else' after an 'if' call returns
  * util: don't use 'else' after an 'if' call returns
  * udp_handler: don't use 'else' after an 'if' call returns
  * storm_ctl: don't use 'else' after an 'if' call returns
  * crypto: don't use 'else' after an 'if' call returns
  * crypto_sadb: don't use 'else' after an 'if' call returns
  * vti: don't use 'else' after an 'if' call returns
  * npf_appdb: don't use 'else' after an 'if' call returns
  * npf_typedb: don't use 'else' after an 'if' call returns
  * ip6_mroute: don't use 'else' after an 'if' call returns
  * scope6: don't use 'else' after an 'if' call returns
  * nd6_nbr: don't use 'else' after an 'if' call returns
  * mpls: don't use 'else' after an 'if' call returns
  * route_v6: don't use 'else' after an 'if' call returns
  * mpls_forward: don't use 'else' after an 'if' call returns

  [ Robert Shearman ]
  * storm_control: don't create duplicate policers when reacting to events
    (Fixes: VRVDR-53623)

  [ Paul Atkins ]
  * 3.11.69

  [ Charles (Chas) Williams ]
  * ut: dp_ifnet_iana_type can fail when unit testing

  [ Brian Russell ]
  * gpc: add gpc protobuf

  [ Nicholas Brown ]
  * Jenkinsfile: Build target is now the Halifax

  [ aroberts ]
  * Update dependency on DPDK version for dataplane

  [ Paul Atkins ]
  * Jenkinsfile: Build target is now master for master-next branch
  * alg_npf:  use same parameter names in prototype and definition
  * alg: use same parameter names in prototype and definition
  * cgn_mbuf: use same parameter names in prototype and definition
  * cgn_sess_state: use same parameter names in prototype and definition
  * npf_attach_point: use same parameter names in prototype and definition
  * cgn_session: use same parameter names in prototype and definition
  * pmf_parse: use same parameter names in prototype and definition
  * npf_apm: use same parameter names in prototype and definition
  * npf_instr: use same parameter names in prototype and definition
  * npf_match: use same parameter names in prototype and definition
  * npf_ruleset: use same parameter names in prototype and definition
  * npf_session: use same parameter names in prototype and definition
  * npf_state: use same parameter names in prototype and definition
  * npf_zone_private: use same parameter names in prototype and definition
  * npf_match: use same parameter names in prototype and definition
  * npf_ext_action_grp: use same parameter names in prototype and definition
  * npf_rproc: use same parameter names in prototype and definition
  * session: use same parameter names in prototype and definition
  * shadow: use same parameter names in prototype and definition
  * ut:dp_test_cmd_check: use same parameter names in prototype and definition
  * ut:dp_test_cmd_state: use same parameter names in prototype and definition
  * ut:dp_test_crypto_utils: use same parameter names in prototype and definition
  * ut:dp_test_json_utils: use same parameter names in prototype and definition
  * ut:dp_test_lib: use same parameter names in prototype and definition
  * ut:dp_test_lib_exp: use same parameter names in prototype and definition
  * t:dp_test_libintf: use same parameter names in prototype and definition
  * ut:npf_alg_sip_call: use same parameter names in prototype and definition
  * ut:npf_alg_sip_lib: use same parameter names in prototype and definition
  * ut:firewall_lib: use same parameter names in prototype and definition
  * ut:dp_test_npf_lib: use same parameter names in prototype and definition
  * ut:npf_nat_lib: use same parameter names in prototype and definition
  * ut:dp_test_pktmbuf_lib: use same parameter names in prototype and definition
  * ut:dp_test_qos_lib: use same parameter names in prototype and definition
  * ut:dp_test_session_lib: use same parameter names in prototype and definition
  * ut:fal_plugin_pm: use same parameter names in prototype and definition
  * ut:fal_plugin_test: use same parameter names in prototype and definition
  * ut:fal_plugin_qos: use same parameter names in prototype and definition
  * ut:fal_plugin_ptp: use same parameter names in prototype and definition

  [ Ramkumar Ganapathysubramanian ]
  * New FAL plugin to get L3 Interface attribute
  * Dataplane changes for QoS DSCP remarking

  [ Paul Atkins ]

 -- Paul Atkins <paul.atkins@intl.att.com>  Wed, 25 Nov 2020 09:19:14 +0000

vyatta-dataplane (3.12.6) unstable; urgency=medium

  [ Paul Atkins ]
  * 3.11.67

  [ aroberts ]
  * QOS: Don't drawback TC layer shape rate

  [ Nicholas Brown ]
  * ut: remove unused CLI options
  * ut: expose to testharness the core list dataplane_test passes to DPDK
  * ut: remove cpu relate stuff from dummyfs used by dataplane_test

  [ Paul Atkins ]
  * 3.11.68
  * bridge: increment counters for ucast/nucast on vlans for local traffic

  [ Ian Wilson ]
  * Move next_arg utility function to util.c
  * Rename print_pl_feats to pl_print_feats and move to pl_commands.c
  * Add function to write json for an interface-based pipeline feature
  * Add pipeline show feature commands to l3_v4_out and l3_v6_out
  * Add pipeline show feature commands to l3_v4_out_spath and l3_v6_out_spath
  * Add pipeline show feature commands to l3_v4_encap and l3_v6_encap
  * Add pipeline show feature commands to l3_v4_val and l3_v6_val
  * Add pipeline show feature commands to l2_consume, l2_ether_lookup and l2_local
  * Add pipeline show feature commands to l3_v4_route_lookup and l3_v6_route_lookup
  * Add pipeline show feature commands to global nodes - drop, l4, and udp_in
  * ut: Tests local ICMP pkts with egress ACLs and the originate fw
  * Only pass an output interface pointer to icmp_send_no_route
  * Change ICMP pkts to use ipv4-out-spath pipeline to filter pkts

  [ Robert Shearman ]
  * storm_control: don't create duplicate policers when reacting to events
    (Fixes: VRVDR-53623)

  [ Paul Atkins ]

 -- Paul Atkins <paul.atkins@intl.att.com>  Fri, 20 Nov 2020 12:00:03 +0000

vyatta-dataplane (3.12.5) unstable; urgency=medium

  [ Thomas Kiely ]
  * Originated traffic via l2tpv3/ipsec is dropped
  * Remove function which is no longer used

  [ Nicholas Brown ]
  * Install Go protobuf files in correct location

  [ Charles (Chas) Williams ]
  * ptp: allow ports to not exist (yet) (Bugfix: VRVDR-53511)
  * ptp: refactor ptp_find_peer (Bugfix: VRVDR-53511)

  [ Paul Atkins ]
  * 3.11.65

  [ Nicholas Brown ]
  * Removed 'unused-override' warnings
  * Static Analysis as last Jenkins step
  * Allow longer timeout for the slow tests
  * Update docs for meson instead of make

  [ Charles (Chas) Williams ]
  * ptp: rework the peer select logic (Bugfix: VRVDR-53538)
  * ptp: refactor cmd_ptp_op (Bugfix: VRVDR-53538)
  * ptp: add resolver op mode commands (Bugfix: VRVDR-53538)
  * ptp: basic resolver unit test (Bugfix: VRVDR-53538)
  * ptp: routed resolver unit test (Bugfix: VRVDR-53538)
  * ptp: test edge cases in resolver (Bugfix: VRVDR-53538)
  * ptp: ensure sufficient buffer space (Bugfix: VRVDR-53538)

  [ Paul Atkins ]
  * bpf_filter: add parentheses around macro arguments
  * lpm: add parentheses around macro arguments
  * portmonitor_cmds: don't use a macro to determine if a sess is erspan
  * dpi: add parentheses around macro arguments
  * ip6_icmp: add parentheses around macro arguments
  * alg_rpc: add parentheses around macro arguments
  * npf_cidr_util: add parentheses around macro arguments
  * npf_instr: add parentheses around macro arguments
  * npf_nat: add parentheses around macro arguments
  * ut:arp: add parentheses around macro arguments
  * ut:crypto: add parentheses around macro arguments
  * ut:ip6: add parentheses around macro arguments
  * ut:mstp_fwd: add parentheses around macro arguments
  * ut:npf: add parentheses around macro arguments
  * ut:fal_plugin_framer: add parentheses around macro arguments
  * ut:fal_plugin_test: add parentheses around macro arguments

  [ Nicholas Brown ]
  * Don't run clang-tidy on generated protobuf files
  * Add missing dependency on generated files
  * Increase UT timeout

  [ Paul Atkins ]
  * if: rename cmd_pause_show to show_eth_info
  * if: move the showing of the pause state into its own function
  * fal: add api to allow dumping of L2 port state
  * fal_plugin: add a new fal plugin API to dump bfd session state

  [ Daniel Gollub ]
  * l2tpeth: restore VLAN functionatliy on L2TPv3 interfaces

  [ Paul Atkins ]
  * 3.11.66

  [ Alan Dewar ]
  * QOS: period keyword changed to microseconds units (Fixes: VRVDR-53324)

  [ Nicholas Brown ]
  * Add more details on building the UT

  [ Robert Shearman ]
  * storm_ctl: add support for configuring on VLAN subinterfaces
    (Closes: VRVDR-53561)

  [ Charles (Chas) Williams ]
  * lag: add protobuf (Bugfix: VRVDR-52496)
  * lag: add min links support (Bugfix: VRVDR-52496)
  * lag: add events (Bugfix: VRVDR-52496)
  * event: expose if_create/if_delete events (Bugfix: VRVDR-52496)
  * lag: add IANA type (Bugfix: VRVDR-52496)

  [ Ethan Li ]
  * Define Micro BFD FAL attribute

  [ Gavin Shearer ]
  * gpc: add a Provides to ensure FAL builds against correct dataplane
  * fal qos: Add attributes to attach QoS IPv4/IPv6 GPC to i/f
  * fal policer: add support for trTCM policers
  * fal gpc: add actions to set designation, colour, and policer

  [ Paul Atkins ]

 -- Paul Atkins <paul.atkins@intl.att.com>  Fri, 20 Nov 2020 08:57:30 +0000

vyatta-dataplane (3.12.4) unstable; urgency=medium

  [ Charles (Chas) Williams ]
  * ptp: avoid dereferencing bad interface pointers (Bugfix: VRVDR-53517)

  [ Paul Atkins ]
  * 3.11.60

  [ Robert Shearman ]
  * nh_common: fix hash key during nexthop hash del & add
  * route_flags: ignore RTF_UNUSABLE for nexthop comparison (Fixes: VRVDR-53512)

  [ Derek Fawcus ]
  * NPF: Remove some stale code, to allow flexibility
  * pipeline: use 'out node' for IPv4 mcast ethernet
  * pipeline: use 'out node' for IPv6 mcast ethernet
  * multicast: Clean up punt handling for unsup tuns
  * multicast: Use 'out node' for IPv4/IPv6 VTI output
  * multicast: Use 'out node' for IPv4/IPv6 P2P GRE tx
  * multicast: Move TTL decrement during forward
  * multicast: Move OIL replication counts
  * multicast: Rename an interface variable
  * multicast: Do not replicate to a DOWN interface
  * multicast: Move pipeline walk logic

  [ Ian Wilson ]
  * ut: Test egress ACLs with IPv4 and IPv6 multicast forwarding

  [ Paul Atkins ]
  * 3.11.61

  [ Nicholas Brown ]
  * platform.conf can be static

  [ Paul Atkins ]
  * 3.11.62

  [ Ian Wilson ]
  * ut: Export functions to build and tear-down a GRE tunnel
  * ut: Test sw egress ACLs with GRE tunnels

  [ Robert Shearman ]
  * ecmp: remove unused "max-paths" option (Fixes: VRVDR-52393)

  [ Paul Atkins ]
  * 3.11.63

  [ Ian Wilson ]
  * ut: Add function to wait for multicast route

  [ Paul Atkins ]
  * 3.11.64

  [ Mike Manning ]
  * Dynamic entries in ND cache should not be deleted unless stale

  [ Nicholas Brown ]
  * Meson build support (Closes: VRVDR-52941)
  * Change hard-coded UT paths
  * Add clang-tidy Static Analysis support to Jenkinsfile
  * Remove autotools build support
  * Define individual meson tests for each CK test suite

  [ Paul Atkins ]

 -- Paul Atkins <paul.atkins@intl.att.com>  Mon, 09 Nov 2020 13:31:07 +0000

vyatta-dataplane (3.12.3) unstable; urgency=medium

  [ Nicholas Brown ]
  * Clarify UT path redirection code

  [ Ian Wilson ]
  * npf: Rename 'typedef enum TCP_STATES' to 'enum tcp_session state'
  * npf: Rename npf_tcpstate_t to struct npf_tcp_window
  * npf: Replace nst_tcpst with nst_tcp_win in npf_state_t
  * npf: Pack enum dp_session_state so that is used 1 byte instead of 2
  * npf: Add npf_state_tcp2gen to determine generic state from tcp state
  * npf: Pack enum npf_proto_idx.  Use the enum instead of a uint8_t
  * npf: Add separate log functions for TCP and everything else
  * npf: Add separate state change functions for TCP and everything else
  * npf: Add separate state pack update functions for TCP and other
  * npf: Add separate functions for connsync update/restore of session state
  * npf: Move spinlocks into npf_state_npf_pack_update_xxx fns
  * npf: Use separate state inspect functions for TCP, ICMP, and other
  * npf: Use separate connsync state update functions for TCP and other
  * npf: Add a union to npf_state_t for the different state types
  * npf: Add separate function for session close for TCP and other
  * npf: Rename npf_state_tcp_state_set and npf_state_generic_state_set
  * npf: Remove TCP session states that were outside the enum
  * npf: Change TCP sessions to use nst_tcp_state instead of nst_state
  * npf: Change TCP strict FSM to be a lookup table to return a boolean
  * npf: npf_state_update_session_state replaced
  * npf: npf_timeout_get replaced
  * npf: Session state stats defines replaced with inline functions
  * npf: npf_map_str_to_generic_state replaced with dp_session_name2state
  * npf: vrf creation moved from npf_timeout_set to cmd_npf_global_timeout
  * npf: non-TCP sessions changed to use nst_gen_state instead of nst_state
  * npf: union of nst_tcp_state and nst_gen_state removed from npf_state_t
  * npf: Changes to sess limit rproc to use generic session state
  * npf: Defines NPF_SET_SESSION_LOG_FLAG etc. replaced with functions
  * npf: Renamed functions that return session state name
  * npf: npf_pack_session_state changed to include union of state types
  * npf: 'struct session' pointer passed into npf_session_update_state
  * npf: npf_session_t pointer passed into npf_state_inspect
  * npf: npf_tcp_state_is_closed fn removed
  * npf: Changes to connsync functions to pack and update session state

  [ Nachiketa Prachanda ]
  * fix use after free on events unregistration
  * api: interface event notifications to plugins

  [ Paul Atkins ]
  * 3.11.44
  * portmonitor_cmds: remove the code to handle out of order cfg

  [ Charles (Chas) Williams ]
  * ptp: handle unavailable interface vlan mappings (Bugfix: VRVDR-53372)

  [ Paul Atkins ]
  * 3.11.45

  [ Gavin Shearer ]
  * fal acl: use rule number attr instead of priority in rules

  [ Paul Atkins ]
  * 3.11.46

  [ Srinivas Narayan ]
  * Include shadow ring in buffer count calculations
  * Increase slowpath receive ring size

  [ Paul Atkins ]
  * 3.11.46

  [ Srinivas Narayan ]
  * crypto: store out_ethertype in context
  * crypto: store out_hdr_len in context
  * crypto: re-order fields in crypto_pkt_ctx
  * crypto: store udp encap length in SA to simplify code
  * crypto: include DPDK driver stats in output
  * crypto: Pass packet burst to ESP
  * crypto: Move bad mbufs to end of context array
  * crypto: Pass a batch of packets to the PMD
  * crypto: Allocate crypto ops when crypto pkt buffer is set up
  * crypto: pass batches of packets to ESP encrypt functions
  * crypto: Pass batches of packets to ESP decrypt functions
  * crypto: Remove debug error messages in some places
  * crypto: pass errors from PMD operations to higher layers
  * crypto: remove unnecessary check & error
  * crypto: Add error counters for failures
  * crypto: Set action to drop if packet has not been processed
  * crypto: Prefetch batches of context pointers for processing
  * crypto: Fetch data in first mbuf into L2 cache
  * crypto: Prefetch contexts into L2 cache
  * crypto: add inline implementation to grow buffer
  * crypto: Invoke rte_pktmbuf_lastseg only for multi-seg pkts

  [ Paul Atkins ]
  * 3.11.47

  [ Ian Wilson ]
  * ut: Verify that ipv4-orig-feat feature is enabled
  * npf: NPF_RS_FLAG_FEAT_GBL renamed to NPF_RS_FLAG_FEAT_INTF_ALL
  * npf: Move check of NPF_RS_FLAG_FEAT_INTF_ALL from npf_gbl_rs_count_incr
  * npf: Enable feature on all interfaces for rulesets attached to global
  * npf: Separate enabling of defrag-out and defrag-out-spath

  [ Paul Atkins ]
  * 3.11.48

  [ Ian Wilson ]
  * ut: Tests egress ACL on a pppoe interface
  * ut: Tests egress ACL on a bridge interface

  [ Paul Atkins ]
  * 3.11.49

  [ Nicholas Brown ]
  * Move IGNORE_SANITIZER to compiler.h

  [ Paul Atkins ]
  * 3.11.50

  [ Thomas Kiely ]
  * Update S2S UT infra for multiple V4 policies
  * Add V4 test to ensure correct policy match for proto
  * ACL V4 rule setup does not handle discrete protocol
  * Update S2S UT infra for multiple V6 policies
  * Add V6 test to ensure correct policy match for proto
  * ACL V6 rule setup does not handle discrete protocol

  [ Paul Atkins ]
  * 3.11.51

  [ Srinivas Narayan ]
  * crypto: save bytes from each batch for use as IVs
  * crypto: add return value check for engine init
  * crypto: remove unused functions

  [ Paul Atkins ]
  * 3.11.52
  * lpm: change lpm walker to take a struct of params
  * lpm: allow the callers of lpm_walk to kick the trackers for a rule
  * route: call the route trackers after updating the fal l3 state
  * lpm6: change lpm6 walker to take a struct of params
  * lpm6: allow the callers of lpm6_walk to kick the trackers for a rule
  * route6: call the route trackers after updating the fal l3 state
  * 3.11.53

  [ Ian Wilson ]
  * ut: Add functions to enable multicast fwding and to add multicast route
  * ut: Add test for multicast forwarding in the dataplane

  [ Paul Atkins ]
  * 3.11.54

  [ Srinivas Narayan ]
  * crypto: tune op and session pool sizes

  [ Paul Atkins ]
  * 3.11.55

  [ Srinivas Narayan ]
  * crypto: prefetch fields in ctx in encrypt path
  * crypto: Include current index in prefetch
  * crypto: prefetch IVs to be used in encryption
  * crypto: prefetch ops

  [ Paul Atkins ]
  * 3.11.56

  [ Ian Wilson ]
  * ut: Add test for IPv6 multicast forwarding in the dataplane

  [ Paul Atkins ]
  * 3.11.57

  [ Derek Fawcus ]
  * NPF: Rename npc_next_proto to npc_proto_final
  * NPF: Rename 'PROTO' opcode to 'PROTO_FINAL'
  * NPF: Add matching against IP header protocol field
  * NPF: Report proto-final in rule output

  [ Nicholas Brown ]
  * Depend on librte-meta-allpmds

  [ Paul Atkins ]
  * 3.11.58

  [ Ian Wilson ]
  * npf: Local traffic, including IPv6 ND/NA, may be dropped by zone fw
  * ut: Test IPv6 nbr egress in the presence of zones firewall

  [ Paul Atkins ]
  * 3.11.59

 -- Paul Atkins <paul.atkins@intl.att.com>  Tue, 03 Nov 2020 11:51:01 +0000

vyatta-dataplane (3.12.2) unstable; urgency=medium

  [ Nicholas Brown ]
  * Remove no_extra_tests DEB_BUILD_OPTIONS
  * Add debian packaging directory to .gitignore
  * More specific include path libvyattafal pkgconfig

  [ Charles (Chas) Williams ]
  * ptp: refactor into ptp_peer_dst_lookup (Bugfix: VRVDR-53302)
  * ptp: refactor into ptp_peer_dst_resolve (Bugfix: VRVDR-53302)
  * ptp: group peers by IP address (Bugfix: VRVDR-53302)
  * ptp: refactor into ptp_peer_find_nexthop (Bugfix: VRVDR-53302)
  * ptp: select best route for peer (Bugfix: VRVDR-53302)

  [ Paul Atkins ]
  * 3.11.40
  * vhost: remove the code to handle out of order cfg for vhost
  * 3.11.41

  [ Ian Wilson ]
  * npf: Check ingress and egress features when deciding to return ACL stats
  * acl: Egress ACL in s/w path will not match dp originated IPv6 ND traffic
  * ipv6_originate_filter made static

  [ Paul Atkins ]
  * 3.11.42

  [ Charles (Chas) Williams ]
  * ptp: get sibling ifp and nexthop during iteration (Bugfix: VRVDR-53302)
  * ptp: prefer peers with reachability (Bugfix: VRVDR-53302)

  [ Paul Atkins ]
  * commands: remove the code to handle out of order cfg for poe
  * 3.11.43

 -- Paul Atkins <paul.atkins@intl.att.com>  Wed, 14 Oct 2020 10:02:17 +0100

vyatta-dataplane (3.12.1) unstable; urgency=medium

  [ Robert Shearman ]
  * protobuf: add Path message fields for recursive labels

  [ Paul Atkins ]

 -- Paul Atkins <paul.atkins@intl.att.com>  Mon, 12 Oct 2020 09:20:52 +0100

vyatta-dataplane (3.11.72) unstable; urgency=medium

  [ Robert Shearman ]
  * nh_common: ignore path state updates for deleted interfaces
    (Fixes: VRVDR-53541)

  [ Paul Atkins ]

 -- Paul Atkins <paul.atkins@intl.att.com>  Mon, 07 Dec 2020 08:29:00 +0000

vyatta-dataplane (3.11.71) unstable; urgency=medium

  [ Sharmila Podury ]
  * On reboot, disabled bond has members in u/u link state
  * Refactor code that checks if device is started

  [ Paul Atkins ]

 -- Paul Atkins <paul.atkins@intl.att.com>  Tue, 01 Dec 2020 13:50:58 +0000

vyatta-dataplane (3.11.70) unstable; urgency=medium

  [ Nicholas Brown ]
  * Jenkinsfile: Build target is now the Halifax

  [ aroberts ]
  * Update dependency on DPDK version for dataplane

  [ Paul Atkins ]

 -- Paul Atkins <paul.atkins@intl.att.com>  Tue, 24 Nov 2020 09:53:18 +0000

vyatta-dataplane (3.11.69) unstable; urgency=medium

  [ Robert Shearman ]
  * storm_control: don't create duplicate policers when reacting to events
    (Fixes: VRVDR-53623)

  [ Paul Atkins ]

 -- Paul Atkins <paul.atkins@intl.att.com>  Mon, 23 Nov 2020 08:22:52 +0000

vyatta-dataplane (3.11.68) unstable; urgency=medium

  [ aroberts ]
  * QOS: Don't drawback TC layer shape rate

  [ Paul Atkins ]

 -- Paul Atkins <paul.atkins@intl.att.com>  Fri, 20 Nov 2020 09:08:32 +0000

vyatta-dataplane (3.11.67) unstable; urgency=medium

  [ Alan Dewar ]
  * QOS: period keyword changed to microseconds units (Fixes: VRVDR-53324)

  [ Paul Atkins ]

 -- Paul Atkins <paul.atkins@intl.att.com>  Tue, 17 Nov 2020 10:16:43 +0000

vyatta-dataplane (3.11.66) unstable; urgency=medium

  [ Daniel Gollub ]
  * l2tpeth: restore VLAN functionatliy on L2TPv3 interfaces

  [ Paul Atkins ]

 -- Paul Atkins <paul.atkins@intl.att.com>  Tue, 17 Nov 2020 09:20:52 +0000

vyatta-dataplane (3.11.65) unstable; urgency=medium

  [ Thomas Kiely ]
  * Originated traffic via l2tpv3/ipsec is dropped
  * Remove function which is no longer used

  [ Charles (Chas) Williams ]
  * ptp: allow ports to not exist (yet) (Bugfix: VRVDR-53511)
  * ptp: refactor ptp_find_peer (Bugfix: VRVDR-53511)

  [ Paul Atkins ]

 -- Paul Atkins <paul.atkins@intl.att.com>  Tue, 10 Nov 2020 09:03:48 +0000

vyatta-dataplane (3.11.64) unstable; urgency=medium

  [ Ian Wilson ]
  * ut: Add function to wait for multicast route

  [ Paul Atkins ]

 -- Paul Atkins <paul.atkins@intl.att.com>  Thu, 05 Nov 2020 13:56:12 +0000

vyatta-dataplane (3.11.63) unstable; urgency=medium

  [ Ian Wilson ]
  * ut: Export functions to build and tear-down a GRE tunnel
  * ut: Test sw egress ACLs with GRE tunnels

  [ Paul Atkins ]

 -- Paul Atkins <paul.atkins@intl.att.com>  Thu, 05 Nov 2020 13:29:08 +0000

vyatta-dataplane (3.11.62) unstable; urgency=medium

  [ Nicholas Brown ]
  * platform.conf can be static

  [ Paul Atkins ]

 -- Paul Atkins <paul.atkins@intl.att.com>  Wed, 04 Nov 2020 12:39:24 +0000

vyatta-dataplane (3.11.61) unstable; urgency=medium

  [ Robert Shearman ]
  * nh_common: fix hash key during nexthop hash del & add
  * route_flags: ignore RTF_UNUSABLE for nexthop comparison (Fixes: VRVDR-53512)

  [ Derek Fawcus ]
  * NPF: Remove some stale code, to allow flexibility
  * pipeline: use 'out node' for IPv4 mcast ethernet
  * pipeline: use 'out node' for IPv6 mcast ethernet
  * multicast: Clean up punt handling for unsup tuns
  * multicast: Use 'out node' for IPv4/IPv6 VTI output
  * multicast: Use 'out node' for IPv4/IPv6 P2P GRE tx
  * multicast: Move TTL decrement during forward
  * multicast: Move OIL replication counts
  * multicast: Rename an interface variable
  * multicast: Do not replicate to a DOWN interface
  * multicast: Move pipeline walk logic

  [ Ian Wilson ]
  * ut: Test egress ACLs with IPv4 and IPv6 multicast forwarding

  [ Paul Atkins ]

 -- Paul Atkins <paul.atkins@intl.att.com>  Wed, 04 Nov 2020 12:37:28 +0000

vyatta-dataplane (3.11.60) unstable; urgency=medium

  [ Charles (Chas) Williams ]
  * ptp: avoid dereferencing bad interface pointers (Bugfix: VRVDR-53517)

  [ Paul Atkins ]

 -- Paul Atkins <paul.atkins@intl.att.com>  Tue, 03 Nov 2020 13:00:25 +0000

vyatta-dataplane (3.11.59) unstable; urgency=medium

  [ Ian Wilson ]
  * npf: Local traffic, including IPv6 ND/NA, may be dropped by zone fw
  * ut: Test IPv6 nbr egress in the presence of zones firewall

  [ Paul Atkins ]

 -- Paul Atkins <paul.atkins@intl.att.com>  Tue, 03 Nov 2020 09:06:14 +0000

vyatta-dataplane (3.11.58) unstable; urgency=medium

  [ Derek Fawcus ]
  * NPF: Rename npc_next_proto to npc_proto_final
  * NPF: Rename 'PROTO' opcode to 'PROTO_FINAL'
  * NPF: Add matching against IP header protocol field
  * NPF: Report proto-final in rule output

  [ Nicholas Brown ]
  * Depend on librte-meta-allpmds

  [ Paul Atkins ]

 -- Paul Atkins <paul.atkins@intl.att.com>  Mon, 02 Nov 2020 15:41:08 +0000

vyatta-dataplane (3.11.57) unstable; urgency=medium

  [ Ian Wilson ]
  * ut: Add test for IPv6 multicast forwarding in the dataplane

  [ Paul Atkins ]

 -- Paul Atkins <paul.atkins@intl.att.com>  Thu, 29 Oct 2020 08:54:47 +0000

vyatta-dataplane (3.11.56) unstable; urgency=medium

  [ Srinivas Narayan ]
  * crypto: prefetch fields in ctx in encrypt path
  * crypto: Include current index in prefetch
  * crypto: prefetch IVs to be used in encryption
  * crypto: prefetch ops

  [ Paul Atkins ]

 -- Paul Atkins <paul.atkins@intl.att.com>  Wed, 28 Oct 2020 11:51:25 +0000

vyatta-dataplane (3.11.55) unstable; urgency=medium

  [ Srinivas Narayan ]
  * crypto: tune op and session pool sizes

  [ Paul Atkins ]

 -- Paul Atkins <paul.atkins@intl.att.com>  Wed, 28 Oct 2020 08:11:57 +0000

vyatta-dataplane (3.11.54) unstable; urgency=medium

  [ Ian Wilson ]
  * ut: Add functions to enable multicast fwding and to add multicast route
  * ut: Add test for multicast forwarding in the dataplane

  [ Paul Atkins ]

 -- Paul Atkins <paul.atkins@intl.att.com>  Tue, 27 Oct 2020 08:35:24 +0000

vyatta-dataplane (3.11.53) unstable; urgency=medium

  * lpm: change lpm walker to take a struct of params
  * lpm: allow the callers of lpm_walk to kick the trackers for a rule
  * route: call the route trackers after updating the fal l3 state
  * lpm6: change lpm6 walker to take a struct of params
  * lpm6: allow the callers of lpm6_walk to kick the trackers for a rule
  * route6: call the route trackers after updating the fal l3 state

 -- Paul Atkins <paul.atkins@intl.att.com>  Mon, 26 Oct 2020 13:21:18 +0000

vyatta-dataplane (3.11.52) unstable; urgency=medium

  [ Srinivas Narayan ]
  * crypto: save bytes from each batch for use as IVs
  * crypto: add return value check for engine init
  * crypto: remove unused functions

  [ Paul Atkins ]

 -- Paul Atkins <paul.atkins@intl.att.com>  Mon, 26 Oct 2020 09:45:57 +0000

vyatta-dataplane (3.11.51) unstable; urgency=medium

  [ Thomas Kiely ]
  * Update S2S UT infra for multiple V4 policies
  * Add V4 test to ensure correct policy match for proto
  * ACL V4 rule setup does not handle discrete protocol
  * Update S2S UT infra for multiple V6 policies
  * Add V6 test to ensure correct policy match for proto
  * ACL V6 rule setup does not handle discrete protocol

  [ Paul Atkins ]

 -- Paul Atkins <paul.atkins@intl.att.com>  Fri, 23 Oct 2020 10:09:01 +0100

vyatta-dataplane (3.11.50) unstable; urgency=medium

  [ Nicholas Brown ]
  * Move IGNORE_SANITIZER to compiler.h

  [ Paul Atkins ]

 -- Paul Atkins <paul.atkins@intl.att.com>  Fri, 23 Oct 2020 09:05:58 +0100

vyatta-dataplane (3.11.49) unstable; urgency=medium

  [ Ian Wilson ]
  * ut: Tests egress ACL on a pppoe interface
  * ut: Tests egress ACL on a bridge interface

  [ Paul Atkins ]

 -- Paul Atkins <paul.atkins@intl.att.com>  Thu, 22 Oct 2020 08:18:20 +0100

vyatta-dataplane (3.11.48) unstable; urgency=medium

  [ Ian Wilson ]
  * ut: Verify that ipv4-orig-feat feature is enabled
  * npf: NPF_RS_FLAG_FEAT_GBL renamed to NPF_RS_FLAG_FEAT_INTF_ALL
  * npf: Move check of NPF_RS_FLAG_FEAT_INTF_ALL from npf_gbl_rs_count_incr
  * npf: Enable feature on all interfaces for rulesets attached to global
  * npf: Separate enabling of defrag-out and defrag-out-spath

  [ Paul Atkins ]

 -- Paul Atkins <paul.atkins@intl.att.com>  Wed, 21 Oct 2020 16:34:35 +0100

vyatta-dataplane (3.11.47) unstable; urgency=medium

  [ Srinivas Narayan ]
  * crypto: store out_ethertype in context
  * crypto: store out_hdr_len in context
  * crypto: re-order fields in crypto_pkt_ctx
  * crypto: store udp encap length in SA to simplify code
  * crypto: include DPDK driver stats in output
  * crypto: Pass packet burst to ESP
  * crypto: Move bad mbufs to end of context array
  * crypto: Pass a batch of packets to the PMD
  * crypto: Allocate crypto ops when crypto pkt buffer is set up
  * crypto: pass batches of packets to ESP encrypt functions
  * crypto: Pass batches of packets to ESP decrypt functions
  * crypto: Remove debug error messages in some places
  * crypto: pass errors from PMD operations to higher layers
  * crypto: remove unnecessary check & error
  * crypto: Add error counters for failures
  * crypto: Set action to drop if packet has not been processed
  * crypto: Prefetch batches of context pointers for processing
  * crypto: Fetch data in first mbuf into L2 cache
  * crypto: Prefetch contexts into L2 cache
  * crypto: add inline implementation to grow buffer
  * crypto: Invoke rte_pktmbuf_lastseg only for multi-seg pkts

  [ Paul Atkins ]

 -- Paul Atkins <paul.atkins@intl.att.com>  Wed, 21 Oct 2020 09:14:31 +0100

vyatta-dataplane (3.11.46) unstable; urgency=medium

  [ Gavin Shearer ]
  * fal acl: use rule number attr instead of priority in rules

  [ Paul Atkins ]
  * Include shadow ring in buffer count calculations
  * Increase slowpath receive ring size

  [ Paul Atkins ]

 -- Paul Atkins <paul.atkins@intl.att.com>  Tue, 20 Oct 2020 10:07:06 +0100

vyatta-dataplane (3.11.45) unstable; urgency=medium

  [ Paul Atkins ]
  * portmonitor_cmds: remove the code to handle out of order cfg

  [ Charles (Chas) Williams ]
  * ptp: handle unavailable interface vlan mappings (Bugfix: VRVDR-53372)

  [ Paul Atkins ]

 -- Paul Atkins <paul.atkins@intl.att.com>  Fri, 16 Oct 2020 09:52:15 +0100

vyatta-dataplane (3.11.44) unstable; urgency=medium

  [ Nicholas Brown ]
  * Clarify UT path redirection code

  [ Ian Wilson ]
  * npf: Rename 'typedef enum TCP_STATES' to 'enum tcp_session state'
  * npf: Rename npf_tcpstate_t to struct npf_tcp_window
  * npf: Replace nst_tcpst with nst_tcp_win in npf_state_t
  * npf: Pack enum dp_session_state so that is used 1 byte instead of 2
  * npf: Add npf_state_tcp2gen to determine generic state from tcp state
  * npf: Pack enum npf_proto_idx.  Use the enum instead of a uint8_t
  * npf: Add separate log functions for TCP and everything else
  * npf: Add separate state change functions for TCP and everything else
  * npf: Add separate state pack update functions for TCP and other
  * npf: Add separate functions for connsync update/restore of session state
  * npf: Move spinlocks into npf_state_npf_pack_update_xxx fns
  * npf: Use separate state inspect functions for TCP, ICMP, and other
  * npf: Use separate connsync state update functions for TCP and other
  * npf: Add a union to npf_state_t for the different state types
  * npf: Add separate function for session close for TCP and other
  * npf: Rename npf_state_tcp_state_set and npf_state_generic_state_set
  * npf: Remove TCP session states that were outside the enum
  * npf: Change TCP sessions to use nst_tcp_state instead of nst_state
  * npf: Change TCP strict FSM to be a lookup table to return a boolean
  * npf: npf_state_update_session_state replaced
  * npf: npf_timeout_get replaced
  * npf: Session state stats defines replaced with inline functions
  * npf: npf_map_str_to_generic_state replaced with dp_session_name2state
  * npf: vrf creation moved from npf_timeout_set to cmd_npf_global_timeout
  * npf: non-TCP sessions changed to use nst_gen_state instead of nst_state
  * npf: union of nst_tcp_state and nst_gen_state removed from npf_state_t
  * npf: Changes to sess limit rproc to use generic session state
  * npf: Defines NPF_SET_SESSION_LOG_FLAG etc. replaced with functions
  * npf: Renamed functions that return session state name
  * npf: npf_pack_session_state changed to include union of state types
  * npf: 'struct session' pointer passed into npf_session_update_state
  * npf: npf_session_t pointer passed into npf_state_inspect
  * npf: npf_tcp_state_is_closed fn removed
  * npf: Changes to connsync functions to pack and update session state

  [ Nachiketa Prachanda ]
  * fix use after free on events unregistration
  * api: interface event notifications to plugins

  [ Paul Atkins ]

 -- Paul Atkins <paul.atkins@intl.att.com>  Wed, 14 Oct 2020 15:50:34 +0100

vyatta-dataplane (3.11.43) unstable; urgency=medium

  [ Charles (Chas) Williams ]
  * ptp: get sibling ifp and nexthop during iteration (Bugfix: VRVDR-53302)
  * ptp: prefer peers with reachability (Bugfix: VRVDR-53302)

  [ Paul Atkins ]
  * commands: remove the code to handle out of order cfg for poe

 -- Paul Atkins <paul.atkins@intl.att.com>  Wed, 14 Oct 2020 08:31:05 +0100

vyatta-dataplane (3.11.42) unstable; urgency=medium

  [ Ian Wilson ]
  * npf: Check ingress and egress features when deciding to return ACL stats
  * acl: Egress ACL in s/w path will not match dp originated IPv6 ND traffic
  * ipv6_originate_filter made static

  [ Paul Atkins ]

 -- Paul Atkins <paul.atkins@intl.att.com>  Tue, 13 Oct 2020 14:12:35 +0100

vyatta-dataplane (3.11.41) unstable; urgency=medium

  * vhost: remove the code to handle out of order cfg for vhost

 -- Paul Atkins <paul.atkins@intl.att.com>  Tue, 13 Oct 2020 10:34:16 +0100

vyatta-dataplane (3.11.40) unstable; urgency=medium

  [ Nicholas Brown ]
  * Remove no_extra_tests DEB_BUILD_OPTIONS
  * Add debian packaging directory to .gitignore
  * More specific include path libvyattafal pkgconfig

  [ Charles (Chas) Williams ]
  * ptp: refactor into ptp_peer_dst_lookup (Bugfix: VRVDR-53302)
  * ptp: refactor into ptp_peer_dst_resolve (Bugfix: VRVDR-53302)
  * ptp: group peers by IP address (Bugfix: VRVDR-53302)
  * ptp: refactor into ptp_peer_find_nexthop (Bugfix: VRVDR-53302)
  * ptp: select best route for peer (Bugfix: VRVDR-53302)

  [ Paul Atkins ]

 -- Paul Atkins <paul.atkins@intl.att.com>  Tue, 13 Oct 2020 09:56:41 +0100

vyatta-dataplane (3.11.39) unstable; urgency=medium

  [ Ramesh Devarajan ]
  * capture: Print dropped frames count

  [ Paul Atkins ]
  * capture: compare fal obj against FAL_NULL_OBJECT_ID instead of NULL

 -- Paul Atkins <paul.atkins@intl.att.com>  Thu, 08 Oct 2020 11:30:41 +0100

vyatta-dataplane (3.11.38) unstable; urgency=medium

  [ Charles (Chas) Williams ]
  * dpdk: add ConnectX-6 support to vplane-uio

  [ Paul Atkins ]
  * backplane: add comment about why command replay is needed
  * backplane: check that the FILE ptr is set in the command handler
  * rt_commands: remove the code to handle out of order cfg for garp
  * commands: remove the code to handle out of order cfg for switchport

 -- Paul Atkins <paul.atkins@intl.att.com>  Wed, 07 Oct 2020 08:54:45 +0100

vyatta-dataplane (3.11.37) unstable; urgency=medium

  [ Nicholas Brown ]
  * Update exported symbols from fal test plugin
  * Use visibility attribute for symbols
  * Use __FOR_EXPORT instead of __externally_visible

  [ Robert Shearman ]
  * mpls: fix crash when displaying PD subset data
  * pd_show: allow showing objects in state full as well
  * mpls: fix output of PD subset state (Fixes: VRVDR-53208)

  [ Ian Wilson ]
  * ut: Add test for sw acl with fragmented IPv4 pkt on output
  * ut: Add test for sw acl with fragmented IPv6 pkt on output
  * npf: Set address family in ruleset when grouper is not initialized

  [ Paul Atkins ]

 -- Paul Atkins <paul.atkins@intl.att.com>  Fri, 02 Oct 2020 14:54:03 +0100

vyatta-dataplane (3.11.36) unstable; urgency=medium

  [ Ian Wilson ]
  * ut: dpt_udp and dpt_tcp enhanced to support IPv6
  * ut: Basic ingress software ACL tests enhanced to include TCP and UDP
  * ut: Add egress software ACL tests
  * ut: Add tests for sw ACLs on the ip_lookup_and_originate output path
  * ut: Add tests for sw ACLs for pkts originated from the router (spath)
  * Create ipv4-out-spath pipeline node
  * Create ipv6-out-spath pipeline node

  [ Paul Atkins ]

 -- Paul Atkins <paul.atkins@intl.att.com>  Thu, 01 Oct 2020 08:34:29 +0100

vyatta-dataplane (3.11.35) unstable; urgency=medium

  * Revert "dp_test: remove undefined functions from headers"
  * Revert "ut: remove unused code in dp_test_npf_sess_lib"

 -- Paul Atkins <paul.atkins@intl.att.com>  Tue, 29 Sep 2020 11:28:22 +0100

vyatta-dataplane (3.11.34) unstable; urgency=medium

  [ Nicholas Brown ]
  * Treat ndpi dependency like other dependencies
  * Use pkgconfig macro variables for protobuf
  * Move all test code to single directory

  [ Nachiketa Prachanda ]
  * dp_test: remove undefined functions from headers
  * rename dpt_session_counters
  * dp_test: export dpt_session_counters function

  [ Paul Atkins ]
  * npf: remove unused code from alg/alg_apt.c
  * npf: remove unused code from cgnat/cgn_session.c
  * npf: remove unused code from cgnat/cgn_sess_state.c
  * npf: remove unused code from cgnat/cgn_log.c
  * npf: remove unused code from cgnat/cgn_policy.c
  * npf: remove unused code from config/npf_attach_point.c
  * npf: remove unused code from config/pmf_att_rlgrp.c
  * npf: remove unused code from config/pmf_parse.c
  * npf: remove unused code from dpi/npf_typedb.c
  * npf: remove unused code from nat/nat_pool_event.c
  * npf: remove unused code from zones/npf_zone_private.c
  * npf: remove unused code from npf_vrf.c
  * npf: remove unused code from npf_tblset.c
  * npf: remove unused code from npf_cache.c
  * npf: remove unused code from npf_nat.c
  * npf: remove unused code from npf_nat64.c
  * npf: remove unused code from npf_processor.c
  * npf: remove unused code from npf_state_tcp.c
  * npf: remove unused code from npf_disassemble.c
  * npf: remove unused code from npf_session.c

 -- Paul Atkins <paul.atkins@intl.att.com>  Tue, 29 Sep 2020 09:07:41 +0100

vyatta-dataplane (3.11.33) unstable; urgency=medium

  [ Nicholas Brown ]
  * remove config for cpputest
  * Don't check DPDK port size
  * Require a recent openssl version
  * Don't set cpu arch in attempt to match DPDK
  * PACKAGE_VERSION is already defined in build_config.h

  [ Paul Atkins ]

 -- Paul Atkins <paul.atkins@intl.att.com>  Mon, 28 Sep 2020 10:12:48 +0100

vyatta-dataplane (3.11.32) unstable; urgency=medium

  [ Charles (Chas) Williams ]
  * debian: cleanup .postinst script (Bugfix: VRVDR-53193)

  [ Paul Atkins ]

 -- Paul Atkins <paul.atkins@intl.att.com>  Fri, 25 Sep 2020 08:14:15 +0100

vyatta-dataplane (3.11.31) unstable; urgency=medium

  [ Robert Shearman ]
  * if: remove unnecessary name hash insert during hwport init
  * if: move allocation of DPDK ethernet interfaces to dpdk_eth_if.c
    (Closes: VRVDR-53058)

  [ Paul Atkins ]

 -- Paul Atkins <paul.atkins@intl.att.com>  Thu, 24 Sep 2020 15:29:41 +0100

vyatta-dataplane (3.11.30) unstable; urgency=medium

  [ Srinivas Narayan ]
  * crypto: set ICV offset correctly for multi-segment packets
  * crypto: Initialize status to avoid spurious drops

  [ Paul Atkins ]

 -- Paul Atkins <paul.atkins@intl.att.com>  Thu, 24 Sep 2020 15:05:14 +0100

vyatta-dataplane (3.11.29) unstable; urgency=medium

  [ Paul Aitken ]
  * DPI: fix appFW "ten packets" functionality
  * DPI: make appFW cognisant of engine ID

  [ Ian Wilson ]
  * npf: Initialisation of config ht moved out of npf_make_rule
  * npf: Parse special ACL group-attribute rule if present
  * npf: Skip ruleset inspection for address-family if not enabled on group
  * ut: Add simple software ACL tests

  [ Paul Atkins ]

 -- Paul Atkins <paul.atkins@intl.att.com>  Mon, 21 Sep 2020 07:55:22 +0100

vyatta-dataplane (3.11.28) unstable; urgency=medium

  [ Paul Atkins ]
  * ipv6: remove unused code from nd6_nbr.c
  * if: remove unused code from if.c
  * if: remove unused code from bridge/bridge_port.c
  * crypto: remove unused code from crypto_policy.c
  * crypto: remove unused code from crypto_engine.c
  * commands: remove unused code from commands.c
  * arp: remove unused code from arp.c

  [ Ian Wilson ]
  * npf: Filter and sort sessions by NAT translation address or port

  [ Paul Atkins ]

 -- Paul Atkins <paul.atkins@intl.att.com>  Fri, 18 Sep 2020 16:43:48 +0100

vyatta-dataplane (3.11.27) unstable; urgency=medium

  * commands: remove the code to handle out of order cfg for speed
  * storm_ctl: remove the code to handle out of order cfg

 -- Paul Atkins <paul.atkins@intl.att.com>  Thu, 17 Sep 2020 13:11:51 +0100

vyatta-dataplane (3.11.26) unstable; urgency=medium

  * ut: remove dp_test_lib_cmd as the code in it is not used
  * ut: remove unused code in dp_test_netlink_state.c
  * ut: remove unused code in dp_test_qos_lib.c
  * ut: remove unused code in dp_test_str.c
  * ut: remove unused code in dp_test_console.c
  * ut: remove unused code in dp_test_lib.c
  * ut: remove unused code in dp_test_lib_intf.c

 -- Paul Atkins <paul.atkins@intl.att.com>  Wed, 16 Sep 2020 09:40:24 +0100

vyatta-dataplane (3.11.25) unstable; urgency=medium

  * npf: remove the code in src/npf/alg/apt as it is not used
  * ut: remove unused code in dp_test_npf_alg_sip_lib
  * ut: remove unused code in dp_test_npf_alg_sip_call
  * ut: remove unused code in dp_test_npf_alg_sip_parse
  * ut: remove unused code in dp_test_npf_alg_lib
  * ut: remove unused code in dp_test_npf_lib
  * ut: remove unused code in dp_test_npf_sess_lib
  * ut: remove unused code in dp_test_session_internal_lib
  * ut: remove unused code in dp_test_npf_nat_lib
  * ut: remove unused code in dp_test_npf_fw_lib
  * ut: remove unused code in dp_test_npf_portmap_lib

 -- Paul Atkins <paul.atkins@intl.att.com>  Tue, 15 Sep 2020 13:41:22 +0100

vyatta-dataplane (3.11.24) unstable; urgency=medium

  [ Paul Aitken ]
  * NPF: prevent possible null deref

  [ Gavin Shearer ]
  * cgn: add locking when sending logs ZMQ

  [ Paul Atkins ]

 -- Paul Atkins <paul.atkins@intl.att.com>  Tue, 15 Sep 2020 13:37:16 +0100

vyatta-dataplane (3.11.23) unstable; urgency=medium

  * zmq_dp: remove unused code
  * dealer: remove unused code
  * ut: remove unused code in dp_test_crypto_utils
  * ut: remove unused code in dp_test_lib_intf
  * ut: remove unused code in dp_test_netlink_state
  * ut: remove unused code in dp_test_qos_lib
  * vxlan: remove unused code
  * vti: remove unused code
  * qos_sched: remove unused code
  * nsh: remove unused code

 -- Paul Atkins <paul.atkins@intl.att.com>  Mon, 14 Sep 2020 14:14:45 +0100

vyatta-dataplane (3.11.22) unstable; urgency=medium

  [ Gavin Shearer ]
  * npf: ensure cache ptr set if grouper/rule processing
  * npf: check IPv4/v6 proto before accessing cached protocol
  * npf: add check to npf_remark_dscp for non-IP packets
  * npf: update npf_cache_all() to not convert failures to success
  * npf: init cache IP addresses pointer to NULL for embedded pkts
  * npf: enable test for a bad embedded ICMP error packet
  * npf: remove double space from "from  npf"

  [ Philip Downey ]
  * MCAST Avoid deferencing unitialised fal RFP object (Fixes: VRVDR-46304)

  [ Thomas Kiely ]
  * Debug keyword "flow-cache" missing
  * Make MAC limit debugs conditional

  [ Paul Atkins ]
  * mpls: track pd state when updating label table entry update
  * ut: add mpls test for sending existing route update

 -- Paul Atkins <paul.atkins@intl.att.com>  Mon, 14 Sep 2020 13:42:54 +0100

vyatta-dataplane (3.11.21) unstable; urgency=medium

  [ Paul Atkins ]
  * netlink: vrf_link_create should return NULL not false on failure

  [ Robert Shearman ]
  * fal: fix generation of next-hop router interface attribute
    (Fixes: VRVDR-52948)

  [ Ian Wilson ]
  * npf: Unused function npf_json_nat_session removed
  * npf: Return rule details in firewall and NAT session json

  [ Paul Atkins ]

 -- Paul Atkins <paul.atkins@intl.att.com>  Fri, 11 Sep 2020 08:37:49 +0100

vyatta-dataplane (3.11.20) unstable; urgency=medium

  [ Paul Atkins ]
  * crypto: policy_rule_find_by_tag should return NULL not false

  [ Gavin Shearer ]
  * cpp: request that the burst rate is set to 100ms

  [ Manohar Rapeti ]
  * qos: enhanced "qos show platform" (Bugfix: VRVDR-52788)
  * qos: possible accessing of freed pointer (Bugfix: VRVDR-52788)
  * qos: Indentation fix (Bugfix: VRVDR-52788)

  [ Ian Wilson ]
  * ut: Renamed npf ICMP tests
  * ut: Added test for ICMP pkts with corrupted embedded packet

  [ Paul Atkins ]

 -- Paul Atkins <paul.atkins@intl.att.com>  Thu, 10 Sep 2020 09:36:33 +0100

vyatta-dataplane (3.11.19) unstable; urgency=medium

  * 3.10.70
  * ut: remove mac limit tests that removes profile while in use
  * ut: dp_test_npf_json_get_portmap_port leaking json array
  * controller: cleanup all requests on shutdown
  * ut: fix mem leak in the qos class tests
  * ut: free the packet descriptors in the session tests
  * ut: cleanup json array after use in sess lib

 -- Paul Atkins <paul.atkins@intl.att.com>  Wed, 09 Sep 2020 08:43:39 +0100

vyatta-dataplane (3.11.18) unstable; urgency=medium

  [ aroberts ]
  * Don't allow a child shaper to exceed 99.6% of parent rate

  [ Manohar Rapeti ]
  * qos: mem leak in dataplane UT (Bugfix: VRVDR-49730)
  * qos: uninitialised value (Bugfix: VRVDR-49730)

  [ Paul Atkins ]

 -- Paul Atkins <paul.atkins@intl.att.com>  Tue, 08 Sep 2020 08:38:25 +0100

vyatta-dataplane (3.11.17) unstable; urgency=medium

  [ aroberts ]
  * Add 100G support for Qos shaper commands
  * Add dependency with 64bit qos structure in dpdk

  [ Paul Atkins ]

 -- Paul Atkins <paul.atkins@intl.att.com>  Fri, 04 Sep 2020 09:54:23 +0100

vyatta-dataplane (3.11.16) unstable; urgency=medium

  [ Robert Shearman ]
  * dpdk-eth: avoid duplicate link up/link down logs (Fixes: VRVDR-52606)

  [ Paul Atkins ]

 -- Paul Atkins <paul.atkins@intl.att.com>  Thu, 03 Sep 2020 16:15:43 +0100

vyatta-dataplane (3.11.15) unstable; urgency=medium

  [ Shweta Choudaha ]
  * portmonitor: add and replay multiple cfg command

  [ Ian Wilson ]
  * npf: Rename npf_pack_npf_state to npf_pack_session_state
  * npf: Rename npf_pack_session_stats to npf_pack_dp_sess_stats

  [ Charles (Chas) Williams ]
  * ptp: add additional-path support (Bugfix: VRVDR-48480)

  [ Ian Wilson ]
  * npf: Rename struct npf_pack_npf_nat to struct npf_pack_nat
  * npf: Change prefix in npf_pack_dp_session from 'dps_' to 'pds_'
  * npf: Rename npf_pack_sentry to npf_pack_sentry_packet
  * npf: Use 'pns' for prefix and pointer variable for npf_pack_npf_session
  * npf: Naturally align npf_tcpstate_t and npf_state_t
  * npf: Rename npf_pack_npf_nat64 to npf_pack_nat64
  * npf: Prefix npf_pack_message_hdr objects with 'pmh_'
  * npf: Add packed attribute to 'enum session_pack_type'
  * npf: Prefix npf_pack_session_hdr objects with 'psh_'
  * session: Pack enum session_feature_type and re-arrange session_feature
  * ut: Add function to fetch session counters
  * ut: Tests connsync for a firewall UDP session
  * ut: Tests connsync for a firewall TCP session with TCP strict enabled

  [ Robert Shearman ]
  * 3.10.69

  [ Paul Atkins ]
  * flow_cache: initialise the flow_cache_hash_key to 0
  * ut: modify the stack trace for the urcu resize valgrind suppression
  * ut: return -EOPNOTSUPP in the test fal code in ...l2_get_attrs
  * rte_acl: free the name when calling npf_rte_acl_destroy
  * ut: add a valgrind suppression for rte_cpu_get_flag_enabled
  * ut: add more wildcards to the grouper suppression to catch all calls
  * ut: free the contexts created in the npf_apt tests

  [ Robert Shearman ]
  * include: standardise FAL interface index parameter naming
  * include: standardise FAL object parameter naming (Fixes: VRVDR-52849)

  [ Paul Atkins ]

 -- Paul Atkins <paul.atkins@intl.att.com>  Thu, 03 Sep 2020 13:36:47 +0100

vyatta-dataplane (3.11.14) unstable; urgency=medium

  [ Mandeep Rohilla ]
  * BFD: Switch attribute to get Local Discriminator shift

  [ Srinivas Narayan ]
  * crypto: cut over non-combined ciphers to rte infra
  * crypto: Handle failures in session setup gracefully
  * crypto: set up correct default for aead_algo
  * crypto: remove references to cipher_name
  * crypto: remove references to md_name
  * crypto: Remove unnecessary storage of auth alg name
  * crypto: Define separate structure for openssl info
  * crypto: pass openssl setup decision to SA setup function
  * crypto: Remove openssl implementation for aes-gcm
  * crypto: define block sizes
  * crypto: Make iv generation and storage common operations
  * crypto: Move openssl fields to separate structure
  * crypto: include dpdk device id and name in vplsh output
  * crypto: Add error messages in failure path
  * crypto: reset pmd id in array of ids by dev type
  * crypto: Make dev-id value check specific
  * crypto: separate definitions for cipher & digest key sizes

  [ Karthik Murugesan ]
  * vxlan: Added null check to avoid null-pointer dereference

  [ Charles (Chas) Williams ]
  * Fix potentially offensive language
  * Fix potentially offensive language in CGNAT

 -- Robert Shearman <robert.shearman@att.com>  Mon, 24 Aug 2020 17:46:44 +0100

vyatta-dataplane (3.11.13) unstable; urgency=medium

  [ Vinicius Soares ]
  * npf: Moved parser auxiliary static functions to the top of the file
  * npf: Added argument to auxiliary parser function that specifies a delimiter
  * npf: Added support for 'auto-per-action' counter type for ACL rules.
  * npf: Added support for 'auto-per-action' counter type for ACL rules.

  [ Paul Atkins ]

 -- Paul Atkins <paul.atkins@intl.att.com>  Fri, 21 Aug 2020 18:13:12 +0100

vyatta-dataplane (3.11.12) unstable; urgency=medium

  [ Paul Atkins ]
  * 3.10.67

  [ Paul Aitken ]
  * DPI: app groups: avoid null deref

  [ Paul Atkins ]
  * 3.10.68

  [ Robert Shearman ]
  * route_v6: fix nexthop retrieval for promotion during route delete
  * route: fix nexthop retrieval for promotion during route delete
    (Fixes: VRVDR-52609)

  [ Srinivas Narayan ]
  * crypto: store crypto device id in SA for faster access
  * crypto: create session pools and queue pairs for PMD
  * crypto: set up session in driver
  * crypto: Pass crypto op using packet metadata
  * crypto: Make openssl encrypt/decrypt function public
  * crypto: set up infrastructure to invoke PMD
  * crypto: cut over to rte PMD infra
  * crypto: set up crypto op for AES-GCM

  [ Paul Atkins ]
  * debian: fix wording in changelog

  [ Srinivas Narayan ]
  * crypto: minimize dependency on SA
  * crypto: set session direction at the time of SA creation
  * crypto: Make crypto_pkt_ctx visible to other crypto modules
  * crypto: Add packet metadata fields to crypto_pkt_ctx
  * crypto: store SA in crypto packet context
  * crypto: store bytes processed in crypto packet context
  * crypto: refactor esp_input_inner
  * crypto: re-factor esp_output_inner
  * crypto: consolidate esp input functions
  * crypto: consolidate esp_output functions
  * crypto: increment output error only on encrypt op
  * crypto: streamline post-decrypt processing
  * crypto: Refactor post-decrypt VTI handling
  * crypto: re-factor post-decrypt VFP handling
  * crypto: refactor post-decrypt overlay VRF handling
  * crypto: refactor all post-decrypt handling
  * crypto: enable burst processing for esp_input
  * crypto: Enable burst processing for esp_output

  [ Paul Atkins ]

 -- Paul Atkins <paul.atkins@intl.att.com>  Fri, 21 Aug 2020 17:51:18 +0100

vyatta-dataplane (3.11.11) unstable; urgency=medium

  [ Paul Atkins ]
  * gre: don't double free mbuf if using a gre tunnel to ourself

  [ Ian Wilson ]
  * npf: Change npf to use dataplane session states for UDP etc.
  * npf: Store generic session state in the session
  * npf: Set the alg bit in ALG parent sessions
  * npf: Add the se_alg feature boolean to the connsync structure
  * npf: Change the feature uint8_ts to bits in npf_pack_dp_session
  * npf: Replace se_nat bit with se_snat and se_dnat bits in the session
  * npf: Add se_in and se_out bits to the session
  * npf: Add se_app bit to the session to mark dpi sessions
  * npf: Add function to calculate session time-to-expire for json
  * npf: Return generic ALG json for each session
  * npf: Return specific ALG json for each session
  * npf: Naturally align struct npf_pack_dp_session
  * npf: Remove se_etime from connsync session structure
  * ut: Add test functions to create and send udp, tcp, or icmp NATd pkts
  * session: Add command to return list of items from the dataplane sessions
  * npf: Add address family filter to session list command
  * npf: Add filters to session list command for ID, proto, intf and direction
  * npf: Add filters to session list cmd for src and dest addr and port
  * npf: Add filters to session list cmd for features
  * npf: Separate the existing session show filter from the json
  * npf: Add handler for "show dataplane sessions" command
  * npf: Add handler for "show dataplane sessions summary" command
  * npf: Add handler for "clear dataplane sessions" command
  * ut: Rename the npf snat test cases
  * npf: Add a flag to the session to denote that is being used as a fw session

  [ Paul Atkins ]
  * flow_cache: move flow_cache_empty_table higher in file
  * flow_cache: teardown the flow cache on shutdown
  * flow_cache: don't init the flow cache multiple times per core
  * ut: don't leak the ifname in the addport_request

  [ aroberts ]
  * Reinstall a mark-map if a resource group changes

  [ Paul Atkins ]

 -- Paul Atkins <paul.atkins@intl.att.com>  Wed, 19 Aug 2020 09:54:14 +0100

vyatta-dataplane (3.11.10) unstable; urgency=medium

  [ Srinivas Narayan ]
  * crypto: Convert lengths to uint8_t in preparation for move
  * crypto: Avoid dependency on openssl definitions
  * crypto: Re-arrange fields for better performance
  * crypto: create DPDK infrastructure pools
  * crypto: Add DPDK versions of encryption & auth algorithms
  * crypto: clean up openssl functions
  * crypto: determine PMD type based on algorithms
  * crypto: provide function to determine next crypto core
  * crypto: Create DPDK crypto PMD

  [ Paul Atkins ]

 -- Paul Atkins <paul.atkins@intl.att.com>  Tue, 18 Aug 2020 08:29:42 +0100

vyatta-dataplane (3.11.9) unstable; urgency=medium

  [ aroberts ]
  * Don't allow a child shaper to exceed 99.6% of parent rate

  [ Paul Atkins ]
  * 3.10.63

  [ Ian Wilson ]
  * npf: Increment session stats if session matched, and the pkt is not dropped

  [ Paul Atkins ]
  * 3.10.64

  [ Gavin Shearer ]
  * ippf: fix issue of corrupted first byte of IPv6 address to match

  [ Paul Atkins ]
  * 3.10.65

  [ Robert Shearman ]
  * if: move vlan_if_get_stats to common interface code
  * gre: add support for retrieving FAL stats

  [ Paul Atkins ]
  * 3.10.66

  [ Brian Russell ]
  * qos: specify designator for the priority local queue
  * qos: uprev protocol versions

  [ Paul Atkins ]

 -- Paul Atkins <paul.atkins@intl.att.com>  Mon, 17 Aug 2020 15:44:18 +0100

vyatta-dataplane (3.11.8) unstable; urgency=medium

  [ Robert Shearman ]
  * fal_plugin: add object model for MPLS
  * fal_plugin: add FAL object for VRFs
  * fal_plugin: add attributes for MPLS TTL mode (Closes: VRVDR-52435)
  * fal: add next hop label attributes
  * nh_common: add FAL programming helpers
  * route: make use of FAL nh_common helpers
  * route_v6: make use of FAL nh_common helpers
  * mpls: signal FAL create/update/delete of MPLS routes
  * fal: signal use of next hop groups
  * fal: translate IPv6 nexthops with IPv4 mapped addresses to IPv4 nexthop
  * tests: test IPv6 labeled routes via attached IPv4 nexthops
  * vrf: create and use FAL VRF object
  * fal: support MPLS deagg routes
  * mpls: add support for dumping one MPLS route
  * mpls: add support for signalling change to TTL mode to FAL
    (Closes: VRVDR-52436)

  [ Paul Atkins ]

 -- Paul Atkins <paul.atkins@intl.att.com>  Thu, 13 Aug 2020 15:09:49 +0100

vyatta-dataplane (3.11.7) unstable; urgency=medium

  [ Robert Shearman ]
  * controller: extend timeout for adding a port (Fixes: VRVDR-52458)

  [ Paul Atkins ]
  * 3.10.58

  [ Karthik Murugesan ]
  * vxlan: Added null check to avoid null-pointer dereference

  [ Paul Atkins ]
  * 3.10.59

  [ Paul Aitken ]
  * DPI: add application group database
  * DPI: application resource groups
  * DPI: application resource group parsing
  * DPI: new APIs for application resource groups
  * DPI: add application resource groups to app firewall
  * DPI: add application resource groups to Makefile

  [ Paul Atkins ]
  * 3.10.60

  [ Karthik Murugesan ]
  * ptp: Added support for G.8275.1 profiles

  [ Shweta Choudaha ]
  * Mirror: Add support for source vlan config
  * Mirror: Add support to show vlan info for src intf

  [ Manohar Rapeti ]
  * if: Spurious error logs messages (Bugfix: VRVDR-52346)

  [ Brian Russell ]
  * qos: don't enable dscp mapping if designation in use
  * qos: allocate a priority local designation

  [ Paul Atkins ]
  * 3.10.61

  [ Brian Russell ]
  * qos: extend mark-map to include dp

  [ Paul Atkins ]
  * 3.10.62

 -- Paul Atkins <paul.atkins@intl.att.com>  Thu, 13 Aug 2020 14:29:20 +0100

vyatta-dataplane (3.11.6) unstable; urgency=medium

  [ Gavin Shearer ]
  * cpp: add support for PIM and IP multicast

  [ Paul Atkins ]

 -- Paul Atkins <paul.atkins@intl.att.com>  Wed, 05 Aug 2020 16:23:14 +0100

vyatta-dataplane (3.11.5) unstable; urgency=medium

  [ Brian Russell ]
  * qos: restore protocol version 10

  [ Rishi Narain ]
  * SyncE: Allowing ESMC frame flow from vyatta-dataplane
  * SyncE: New feature support

  [ Ramkumar Ganapathysubramanian ]
  * Removed unnecessary error logs in L3 Interface attribute set

  [ Paul Atkins ]
  * dp_event: reorder some of the dp_events in the enum
  * event: add a public event notifier for vrf create/delete events
  * 3.10.56

  [ Charles (Chas) Williams ]
  * netvsc: increase driver limits (Bugfix: VRVDR-52360)
  * ptp: check switch nexthop interface is reachable (Bugfix: VRVDR-52447)

  [ Paul Atkins ]
  * 3.10.57

 -- Paul Atkins <paul.atkins@intl.att.com>  Wed, 05 Aug 2020 10:01:32 +0100

vyatta-dataplane (3.11.4) unstable; urgency=medium

  [ Paul Atkins ]
  * 3.10.54
  * Jenkins: change master branch target to be DANOS:Glasgow

  [ Simon Barber ]
  * Convert return string of vplsh led blink cmd to json

  [ Paul Aitken ]
  * dataplane abort due to short string in rte_jhash

  [ Ramkumar Ganapathysubramanian ]
  * Adding support for DSCP or PCP value in QoS egress-map

  [ Paul Aitken ]
  * DPI: Inconsistent use of protocol in DPI output
  * Avoid buffer overrun in sip_alg_hash

  [ Robert Shearman ]
  * 3.10.55

 -- Robert Shearman <robert.shearman@att.com>  Tue, 28 Jul 2020 09:43:59 +0100

vyatta-dataplane (3.11.3) unstable; urgency=medium

  [ Robert Shearman ]
  * fal: check for conditions that violate FAL route API contract
  * lpm: pass pd_state by reference in walk callback
  * route: update dependent routes when interface FAL L3 state changes
  * route6: update dependent routes when interface FAL L3 state changes
    (Fixes: VRVDR-50303)

  [ Paul Atkins ]
  * 3.10.52

  [ Robert Shearman ]
  * nh_common: skip over backup next-hops when fixing up protected tracking
    (Fixes: VRVDR-52257)
  * ut: add symbols for router-interface FAL object in test FAL
  * ut: test PIC edge with a gateway being used by both primary & backup

  [ Ian Wilson ]
  * npf: Add npf return code counters
  * npf: Add commands to show return code counters
  * npf: Add mechanism to filter return code show output dependent on type
  * npf: Add commands to clear return code counters
  * ut: Add function to fetch and print npf return code counts
  * npf: Change nat64 to use nat64_decision_t instead of npf_decision_t
  * npf: Increment return code counters in npf_hook_track
  * npf: Change npf_cache_all to return either a 0 or a negative return code
  * npf: Change the function used by npf_cache_all to return a return code
  * npf: Add return codes to npf_cache_all
  * npf: Add param to npf_get_cache to allow return code to be returned
  * npf: Add return codes to npf state functions
  * npf: Add return codes to npf_hook_track calls to session functions
  * npf: Add return codes to the function to rewrite l3 and l4 fields
  * npf: Add return code to npf_icmpv4_err_nat
  * npf: Change nat64 common functions to have a single return point
  * npf: Add return codes to the nat64 map and convert functions
  * npf: Add return codes to nat64
  * npf: Add optional pointer, rcp, to npf_hook_notrack parameters
  * npf: Increment l2 return code counters in bridging
  * npf: Add single return point in local firewall functions
  * npf: Increment return code counts for local firewall
  * npf: Increment return code counts for ACL firewall
  * npf: Return select detailed return code stats for nat64

  [ Paul Atkins ]
  * 3.10.53

  [ Robert Shearman ]
  * storm_ctl: fix write to heap after free when deleting an instance
    (Fixes: VRVDR-52115)
  * tests: add test for storm-control out of order profile delete
  * Makefile.am: reduce dependencies of fal_plugin_test_la

  [ Charles (Chas) Williams ]
  * main: handle sparse port configurations (Bugfix: VRVDR-49805)
  * netvsc: set more reasonable queue lengths (Bugfix: VRVDR-49805)

  [ Paul Atkins ]

 -- Paul Atkins <paul.atkins@intl.att.com>  Fri, 24 Jul 2020 16:13:59 +0100

vyatta-dataplane (3.11.2) unstable; urgency=medium

  [ bs775m ]
  * fal_plugin :add attributes for enb/dis pause frame
  * vyatta-datapath:add support for enb/dis pauseframe

  [ Charles (Chas) Williams ]
  * Correct enumeration declaration

  [ Paul Atkins ]

 -- Paul Atkins <paul.atkins@intl.att.com>  Fri, 24 Jul 2020 09:12:29 +0100

vyatta-dataplane (3.11.1) unstable; urgency=medium

  [ Mandeep Rohilla ]
  * BFD: Add support for querying max interval values supported

  [ Paul Atkins ]

 -- Paul Atkins <paul.atkins@intl.att.com>  Mon, 20 Jul 2020 21:45:59 +0100

vyatta-dataplane (3.10.70) unstable; urgency=medium

  [ aroberts ]
  * Don't allow a child shaper to exceed 99.6% of parent rate

  [ Paul Atkins ]

 -- Paul Atkins <paul.atkins@intl.att.com>  Fri, 04 Sep 2020 10:15:04 +0100

vyatta-dataplane (3.10.69) unstable; urgency=medium

  [ Charles (Chas) Williams ]
  * ptp: add additional-path support (Bugfix: VRVDR-48480)

 -- Robert Shearman <robert.shearman@att.com>  Tue, 01 Sep 2020 11:42:50 +0100

vyatta-dataplane (3.10.68) unstable; urgency=medium

  [ Paul Aitken ]
  * DPI: app groups: avoid null deref

  [ Paul Atkins ]

 -- Paul Atkins <paul.atkins@intl.att.com>  Wed, 19 Aug 2020 11:43:55 +0100

vyatta-dataplane (3.10.67) unstable; urgency=medium

  * gre: don't double free mbuf if using a gre tunnel to ourself

 -- Paul Atkins <paul.atkins@intl.att.com>  Wed, 19 Aug 2020 08:37:29 +0100

vyatta-dataplane (3.10.66) unstable; urgency=medium

  [ Robert Shearman ]
  * if: move vlan_if_get_stats to common interface code
  * gre: add support for retrieving FAL stats

  [ Paul Atkins ]

 -- Paul Atkins <paul.atkins@intl.att.com>  Mon, 17 Aug 2020 10:14:51 +0100

vyatta-dataplane (3.10.65) unstable; urgency=medium

  [ Gavin Shearer ]
  * ippf: fix issue of corrupted first byte of IPv6 address to match

  [ Paul Atkins ]

 -- Paul Atkins <paul.atkins@intl.att.com>  Mon, 17 Aug 2020 09:44:06 +0100

vyatta-dataplane (3.10.64) unstable; urgency=medium

  [ Ian Wilson ]
  * npf: Increment session stats if session matched, and the pkt is not dropped

  [ Paul Atkins ]

 -- Paul Atkins <paul.atkins@intl.att.com>  Fri, 14 Aug 2020 10:29:11 +0100

vyatta-dataplane (3.10.63) unstable; urgency=medium

  [ aroberts ]
  * Don't allow a child shaper to exceed 99.6% of parent rate

  [ Paul Atkins ]

 -- Paul Atkins <paul.atkins@intl.att.com>  Fri, 14 Aug 2020 10:26:41 +0100

vyatta-dataplane (3.10.62) unstable; urgency=medium

  [ Brian Russell ]
  * qos: extend mark-map to include dp

  [ Paul Atkins ]

 -- Paul Atkins <paul.atkins@intl.att.com>  Thu, 13 Aug 2020 10:17:11 +0100

vyatta-dataplane (3.10.61) unstable; urgency=medium

  [ Brian Russell ]
  * qos: don't enable dscp mapping if designation in use
  * qos: allocate a priority local designation

  [ Paul Atkins ]

 -- Paul Atkins <paul.atkins@intl.att.com>  Mon, 10 Aug 2020 14:46:43 +0100

vyatta-dataplane (3.10.60) unstable; urgency=medium

  [ Paul Aitken ]
  * DPI: add application group database
  * DPI: application resource groups
  * DPI: application resource group parsing
  * DPI: new APIs for application resource groups
  * DPI: add application resource groups to app firewall
  * DPI: add application resource groups to Makefile

  [ Paul Atkins ]

 -- Paul Atkins <paul.atkins@intl.att.com>  Thu, 06 Aug 2020 13:15:51 +0100

vyatta-dataplane (3.10.59) unstable; urgency=medium

  [ Karthik Murugesan ]
  * vxlan: Added null check to avoid null-pointer dereference

  [ Paul Atkins ]

 -- Paul Atkins <paul.atkins@intl.att.com>  Thu, 06 Aug 2020 08:46:48 +0100

vyatta-dataplane (3.10.58) unstable; urgency=medium

  [ Robert Shearman ]
  * controller: extend timeout for adding a port (Fixes: VRVDR-52458)

  [ Paul Atkins ]

 -- Paul Atkins <paul.atkins@intl.att.com>  Wed, 05 Aug 2020 16:25:22 +0100

vyatta-dataplane (3.10.57) unstable; urgency=medium

  [ Charles (Chas) Williams ]
  * ptp: check switch nexthop interface is reachable (Bugfix: VRVDR-52447)

  [ Paul Atkins ]

 -- Paul Atkins <paul.atkins@intl.att.com>  Wed, 05 Aug 2020 09:26:54 +0100

vyatta-dataplane (3.10.56) unstable; urgency=medium

  * dp_event: reorder some of the dp_events in the enum
  * event: add a public event notifier for vrf create/delete events

 -- Paul Atkins <paul.atkins@intl.att.com>  Tue, 04 Aug 2020 15:41:08 +0100

vyatta-dataplane (3.10.55) unstable; urgency=medium

  [ Paul Atkins ]
  * Jenkins: change master branch target to be DANOS:Glasgow

  [ Simon Barber ]
  * Convert return string of vplsh led blink cmd to json

  [ Paul Aitken ]
  * dataplane abort due to short string in rte_jhash
  * DPI: Inconsistent use of protocol in DPI output
  * Avoid buffer overrun in sip_alg_hash

 -- Robert Shearman <robert.shearman@att.com>  Tue, 28 Jul 2020 09:31:32 +0100

vyatta-dataplane (3.10.54) unstable; urgency=medium

  [ Robert Shearman ]
  * storm_ctl: fix write to heap after free when deleting an instance
    (Fixes: VRVDR-52115)
  * tests: add test for storm-control out of order profile delete
  * Makefile.am: reduce dependencies of fal_plugin_test_la

  [ Paul Atkins ]

 -- Paul Atkins <paul.atkins@intl.att.com>  Fri, 24 Jul 2020 09:51:57 +0100

vyatta-dataplane (3.10.53) unstable; urgency=medium

  [ Robert Shearman ]
  * nh_common: skip over backup next-hops when fixing up protected tracking
    (Fixes: VRVDR-52257)
  * ut: add symbols for router-interface FAL object in test FAL
  * ut: test PIC edge with a gateway being used by both primary & backup

  [ Ian Wilson ]
  * npf: Add npf return code counters
  * npf: Add commands to show return code counters
  * npf: Add mechanism to filter return code show output dependent on type
  * npf: Add commands to clear return code counters
  * ut: Add function to fetch and print npf return code counts
  * npf: Change nat64 to use nat64_decision_t instead of npf_decision_t
  * npf: Increment return code counters in npf_hook_track
  * npf: Change npf_cache_all to return either a 0 or a negative return code
  * npf: Change the function used by npf_cache_all to return a return code
  * npf: Add return codes to npf_cache_all
  * npf: Add param to npf_get_cache to allow return code to be returned
  * npf: Add return codes to npf state functions
  * npf: Add return codes to npf_hook_track calls to session functions
  * npf: Add return codes to the function to rewrite l3 and l4 fields
  * npf: Add return code to npf_icmpv4_err_nat
  * npf: Change nat64 common functions to have a single return point
  * npf: Add return codes to the nat64 map and convert functions
  * npf: Add return codes to nat64
  * npf: Add optional pointer, rcp, to npf_hook_notrack parameters
  * npf: Increment l2 return code counters in bridging
  * npf: Add single return point in local firewall functions
  * npf: Increment return code counts for local firewall
  * npf: Increment return code counts for ACL firewall
  * npf: Return select detailed return code stats for nat64

  [ Paul Atkins ]

 -- Paul Atkins <paul.atkins@intl.att.com>  Wed, 22 Jul 2020 10:10:23 +0100

vyatta-dataplane (3.10.52) unstable; urgency=medium

  [ Robert Shearman ]
  * fal: check for conditions that violate FAL route API contract
  * lpm: pass pd_state by reference in walk callback
  * route: update dependent routes when interface FAL L3 state changes
  * route6: update dependent routes when interface FAL L3 state changes
    (Fixes: VRVDR-50303)

  [ Paul Atkins ]

 -- Paul Atkins <paul.atkins@intl.att.com>  Tue, 21 Jul 2020 07:47:56 +0100

vyatta-dataplane (3.10.51) unstable; urgency=medium

  [ Mandeep Rohilla ]
  * BFD: Add support for querying max interval values supported

  [ Paul Atkins ]

 -- Paul Atkins <paul.atkins@intl.att.com>  Mon, 20 Jul 2020 21:23:09 +0100

vyatta-dataplane (3.10.50) unstable; urgency=medium

  * sanitizer: set ASAN_OPTIONS when sanitizer is used

 -- Paul Atkins <paul.atkins@intl.att.com>  Mon, 20 Jul 2020 13:36:11 +0100

vyatta-dataplane (3.10.49) unstable; urgency=medium

  [ Robert Shearman ]
  * shadow: remove the shadow port handler when an interface is freed
    (Fixes: VRVDR-52193)
  * shadow: use events for init/destroy
  * sample: fix the visit_after node declaration

  [ Paul Atkins ]

 -- Paul Atkins <paul.atkins@intl.att.com>  Mon, 20 Jul 2020 13:18:35 +0100

vyatta-dataplane (3.10.48) unstable; urgency=medium

  [ Robert Shearman ]
  * config: factor out and simplify PCI address parsing for backplane ports
  * config: parse management_port platform.conf attribute
  * dpdk-eth: add management port attribute to interface information

  [ Paul Atkins ]

 -- Paul Atkins <paul.atkins@intl.att.com>  Mon, 20 Jul 2020 08:46:22 +0100

vyatta-dataplane (3.10.47) unstable; urgency=medium

  [ Thomas Kiely ]
  * mac_limit: Remove temporary show keyword

  [ Charles (Chas) Williams ]
  * coverity: fix handling when an error is returned (Bugfix: VRVDR-52191)

  [ Robert Shearman ]
  * dpdk-eth: only remove a LAG port after the ifp using it has been freed
  * main: only close the ports after cleaning up interfaces (Fixes: VRVDR-52220)

  [ Paul Atkins ]
  * fal: provide alternate name for FAL_BFD_HW_MODE_CP_INDEPENDENT

 -- Paul Atkins <paul.atkins@intl.att.com>  Thu, 16 Jul 2020 12:02:27 +0100

vyatta-dataplane (3.10.46) unstable; urgency=medium

  [ Mike Manning ]
  * L2TPv3: Fails to be ping across tunnel using L2TPv3

  [ Robert Shearman ]
  * if: fix cleanup of DPDK ethernet interfaces (Fixes: VRVDR-52145)

  [ Paul Atkins ]
  * ut: add vars that tests can use to pass state to the fal

 -- Paul Atkins <paul.atkins@intl.att.com>  Fri, 10 Jul 2020 13:59:35 +0100

vyatta-dataplane (3.10.45) unstable; urgency=medium

  [ Nicholas Brown ]
  * Add a CODEOWNERS file

  [ Charles (Chas) Williams ]
  * vhost: fix netlink races with hotplug (Bugfix: VRVDR-50960)

  [ Paul Atkins ]

 -- Paul Atkins <paul.atkins@intl.att.com>  Wed, 08 Jul 2020 15:21:32 +0100

vyatta-dataplane (3.10.44) unstable; urgency=medium

  * main: allow the user to specify the platform_file location
  * ut: allow user to specify platform conf file

 -- Paul Atkins <paul.atkins@intl.att.com>  Tue, 07 Jul 2020 13:02:45 +0100

vyatta-dataplane (3.10.43) unstable; urgency=medium

  [ Nicholas Brown ]
  * Remove last mentions of valgrind build
  * Enable the address sanitizer as part of the jenkins build
  * use .checkpatch.conf

  [ Robert Shearman ]
  * dpdk-eth: check that ifp exists in linkwatch_change_mark_state
  * dpdk-eth: don't require ifp for updating queue state (Fixes: VRVDR-52109)

  [ Paul Atkins ]

 -- Paul Atkins <paul.atkins@intl.att.com>  Mon, 06 Jul 2020 13:29:50 +0100

vyatta-dataplane (3.10.42) unstable; urgency=medium

  [ Charles (Chas) Williams ]
  * lag: remove potentially offensive language (Bugfix: VRVDR-51820)
  * main: remove potentially offensive language (Bugfix: VRVDR-51820)
  * vrf: remove potentially offensive language (Bugfix: VRVDR-51820)
  * bridge: remove potentially offensive language (Bugfix: VRVDR-51820)
  * tests: remove potentially offensive language (Bugfix: VRVDR-51820)
  * session: remove potentially offensive language (Bugfix: VRVDR-51820)

  [ Paul Atkins ]

 -- Paul Atkins <paul.atkins@intl.att.com>  Fri, 03 Jul 2020 15:49:00 +0100

vyatta-dataplane (3.10.41) unstable; urgency=medium

  [ Robert Shearman ]
  * if: issue feature event for interface being created
  * mstp: defer creation of STP object until after bridge created in FAL
    (Fixes: VRVDR-52083)
  * bridge: fix duplicate FAL br_new_port notification (Fixes: VRVDR-52084)
  * ut: validate FAL contract for bridge-port objects

  [ Thomas Kiely ]
  * mac_limit: Rename "mac-count" command to "limit status"

  [ Brian Russell ]
  * qos: update fal global map when resource group changes

  [ Paul Atkins ]

 -- Paul Atkins <paul.atkins@intl.att.com>  Fri, 03 Jul 2020 14:22:05 +0100

vyatta-dataplane (3.10.40) unstable; urgency=medium

  [ harios ]
  * Fix done for nexthop as IPv4 mapped IPv6 address

  [ Robert Shearman ]
  * main: swap order of checks on closing ports (Fixes: VRVDR-52095)
  * if: make promiscuity apply to VLANs as well as MAC addresses
    (Fixes: VRVDR-52049)
  * capture: remove interface-type check for setting promiscuity

  [ Paul Atkins ]

 -- Paul Atkins <paul.atkins@intl.att.com>  Fri, 03 Jul 2020 09:06:51 +0100

vyatta-dataplane (3.10.39) unstable; urgency=medium

  [ Robert Shearman ]
  * ut: add dp1 prefix to switchports
  * devinfo: change if_port_info to not require an ifp
  * master: avoid needing ifp present when adding/deleting ports
  * if: classify backplane ports as dataplane interfaces
  * if: clean up life-cycle of DPDK ethernet interface objects
    (Closes: VRVDR-51844)
  * if: remove missed link & unspec address handling
  * if: remove missed IP address & netconf handling (Closes: VRVDR-51845)
  * if: remove unused hwport incomplete infra

  [ Paul Atkins ]

 -- Paul Atkins <paul.atkins@intl.att.com>  Thu, 02 Jul 2020 08:52:24 +0100

vyatta-dataplane (3.10.38) unstable; urgency=medium

  [ Robert Shearman ]
  * shadow: remove superfluous interface netlink state management

  [ Paul Atkins ]

 -- Paul Atkins <paul.atkins@intl.att.com>  Wed, 01 Jul 2020 13:24:13 +0100

vyatta-dataplane (3.10.37) unstable; urgency=medium

  [ Paul Aitken ]
  * DPI: add nDPI debugging
  * DPI: load optional nDPI protocols and categories

  [ Charles (Chas) Williams ]
  * unit tests: fix mbuf debuggging (Bugfix: VRVDR-51987)
  * crypto: fix mbuf debugging (Bugfix: VRVDR-51987)
  * mpls: reject short packets (Bugfix: VRVDR-51987)

  [ Paul Atkins ]

 -- Paul Atkins <paul.atkins@intl.att.com>  Wed, 01 Jul 2020 09:22:12 +0100

vyatta-dataplane (3.10.36) unstable; urgency=medium

  * control: add a comment to request new commands in protobuf format
  * dpdk_eth_if: don't dump ports that have been unplugged
  * if: in ifnet_byethname skip over unplugged interfaces
  * hotplug: mark the interface as unplugged at the start of processing
  * dpdk_eth_if: don't assume that info.driver_name is valid

 -- Paul Atkins <paul.atkins@intl.att.com>  Wed, 24 Jun 2020 09:07:45 +0100

vyatta-dataplane (3.10.35) unstable; urgency=medium

  [ Shweta Choudaha ]
  * Backplane:Shut DPDK bkplane ports post fal cleanup

  [ Paul Atkins ]

 -- Paul Atkins <paul.atkins@intl.att.com>  Fri, 19 Jun 2020 16:18:37 +0100

vyatta-dataplane (3.10.34) unstable; urgency=medium

  [ Ethan Li ]
  * bfd-hw: add FAL attribute for BFD hw running mode

  [ Nicholas Brown ]
  * sample plugin and test code only using public API
  * The test code for the sample plugin should also a plugin

  [ Ian Wilson ]
  * npf: Set custom timeout in dataplane session after session is created
  * npf: Add option to cache pkt without updating the cache grouper data
  * npf: Move _npf_cache_all_at in order to avoid forward reference

  [ Thomas Kiely ]
  * Avoid unnecessary unapply of mac limit feature

  [ Mandeep Rohilla ]
  * BR_VLAN_SET: Api to determine if vlan set is empty
  * BR_VLAN_SET UT: unit tests for the vlan set empty api

  [ Paul Atkins ]
  * ut: func to verify state based on pb show should use void *

 -- Paul Atkins <paul.atkins@intl.att.com>  Fri, 19 Jun 2020 09:02:21 +0100

vyatta-dataplane (3.10.33) unstable; urgency=medium

  [ Ian Wilson ]
  * cgnat: Several small cosmetic changes to cgnat
  * cgnat: Add 2-tuple sessn to hash table if it fails to be added directly
  * cgnat: Move 2-tuple session inspection code into separate function
  * cgnat: Block outbound flow if max-dest-per-session reached
  * cgnat: Block inbound packets if max-dest-per-session reached
  * cgnat: Increase maximum configurable max-dest-per-session to 128
  * ut: Fixup cgnat25 to expect an ICMP error
  * cgnat: Remove interface config store and replay mechanism
  * ut: Remove cgnat14 test for interface store and replay mechanism

  [ Paul Atkins ]

 -- Paul Atkins <paul.atkins@intl.att.com>  Tue, 16 Jun 2020 10:32:46 +0100

vyatta-dataplane (3.10.32) unstable; urgency=medium

  [ Mandeep Rohilla ]
  * DP_EVENT: Add new event for MTU change notifications
  * MTU: Register QoS's intereset in MTU change
  * MTU: Don't bounce the port when changing the MTU

  [ Paul Atkins ]

 -- Paul Atkins <paul.atkins@intl.att.com>  Fri, 12 Jun 2020 11:54:49 +0100

vyatta-dataplane (3.10.31) unstable; urgency=medium

  [ Ian Wilson ]
  * npf: Simplify and enhance the api for fetching address group json

  [ Paul Atkins ]

 -- Paul Atkins <paul.atkins@intl.att.com>  Fri, 12 Jun 2020 11:14:46 +0100

vyatta-dataplane (3.10.30) unstable; urgency=medium

  [ Robert Shearman ]
  * debian: don't suppress changelog generation
  * Pull JSON writer code out into a shared library (Fixes: VRVDR-51389)

  [ Paul Atkins ]

 -- Paul Atkins <paul.atkins@intl.att.com>  Tue, 09 Jun 2020 09:24:36 +0100

vyatta-dataplane (3.10.29) unstable; urgency=medium

  [ Srinivas Narayan ]
  * Check if next hop is non-NULL before de-referencing it

  [ Paul Atkins ]

 -- Paul Atkins <paul.atkins@intl.att.com>  Tue, 09 Jun 2020 08:40:38 +0100

vyatta-dataplane (3.10.28) unstable; urgency=medium

  [ Charles (Chas) Williams ]
  * conf: allow dev_flags to be filtered (Bugfix: VRVDR-48438)
  * ixgbe: do not use the LSC interrupt (Bugfix: VRVDR-48438)
  * ifconfig: allow inspection of the lsc status
  * vhost: do not wait forever for QMP (Bugfix: VRVDR-51099)

  [ Paul Atkins ]

 -- Paul Atkins <paul.atkins@intl.att.com>  Fri, 05 Jun 2020 10:16:49 +0100

vyatta-dataplane (3.10.27) unstable; urgency=medium

  [ Ian Wilson ]
  * nat64: Only dereference the session sentry once
  * nat64: Free memory before returning in nat64_create error case

  [ Robert Shearman ]
  * storm_ctl: avoid redundant FAL update when adding threshold for new type
  * storm_ctl: move fal_policer_modify_profile function down
  * storm_ctl: make threshold removal FAL state symmetric (Fixes: VRVDR-51406)

  [ Paul Atkins ]
  * lpm6: fix check for depth when removing /24

 -- Paul Atkins <paul.atkins@intl.att.com>  Thu, 04 Jun 2020 12:28:06 +0100

vyatta-dataplane (3.10.26) unstable; urgency=medium

  [ Mark Gillott ]
  * if: migrate hardware port completion to separate function
  * if: replace NEWPORT with INIPORT & ADDPORT (Fixes: VRVDR-46511)
  * if: postpone snapshot request until port initialisation complete
    (Fixes: VRVDR-46511)

  [ Paul Atkins ]

 -- Paul Atkins <paul.atkins@intl.att.com>  Fri, 29 May 2020 14:15:43 +0100

vyatta-dataplane (3.10.25) unstable; urgency=medium

  [ Paul Aitken ]
  * DPI: fix memleaks in dpi_ctor
  * DPI: make initialisation return errno

  [ Robert Shearman ]
  * ip_rt_protobuf: fix coverity resource leak reports (Fixes: VRVDR-51284)

  [ Ian Wilson ]
  * cgnat: Return NAT pool "full" (np_full) json to control plane

  [ ak487r ]
  * tests: remove ipv6 ND Solicitation tests for originating firewall

  [ Ian Wilson ]
  * cgnat: Max dest per session only allows powers of two

  [ Tom Kiely ]
  * MAC Limit: Add a new attr for mac limit on port/vlan
  * MAC Limit: Add a new log type flag for mac limiting feat
  * MAC Limit: Add support for creating MAC limiting profiles
  * MAC Limit: Add support mac limit entry based on port/vlan
  * MAC Limit: Apply mac limiting in the FAL
  * MAC Limit: Add hooks for applying mac limiting based on dp events
  * MAC Limit: Add support for show command
  * Add Unit Tests for MAC limiting feature.

  [ Paul Atkins ]

 -- Paul Atkins <paul.atkins@intl.att.com>  Fri, 29 May 2020 12:13:11 +0100

vyatta-dataplane (3.10.24) unstable; urgency=medium

  [ Paul Atkins ]
  * main: add a wrapper to unregister a thread with rcu
  * ip_forward: remove references to next_hop_v6

  [ Robert Shearman ]
  * route: set some missing address family types
  * route_v6: set some missing address family types
  * mpls: set some missing address family types

  [ Paul Atkins ]
  * main: make ASSERT_MASTER public

 -- Paul Atkins <paul.atkins@intl.att.com>  Fri, 22 May 2020 11:01:09 +0100

vyatta-dataplane (3.10.23) unstable; urgency=medium

  [ Paul Atkins ]
  * debian: define prefix in the libyattafal .pc file

  [ Paul Carson ]
  * Forward PPP CHAP traffic to PPP (Fixes: VRVDR-49231)

  [ Derek Fawcus ]
  * NPF: Use ICMP opcode defines, not magic values
  * NPF: Adjust ICMP opcode generation
  * NPF: Enable matching of ICMP classes in ncode
  * Update checkpath warnings in use

  [ Paul Atkins ]

 -- Paul Atkins <paul.atkins@intl.att.com>  Thu, 21 May 2020 10:40:12 +0100

vyatta-dataplane (3.10.22) unstable; urgency=medium

  [ Robert Shearman ]
  * debug_strip: add build-ids to package metadata
  * Generate -dbgsym packages per binary package (Fixes: VRVDR-50948)

  [ Shweta Choudaha ]
  * flow_cache: Use get_lcore_max to get max lcoreid

  [ Paul Atkins ]

 -- Paul Atkins <paul.atkins@intl.att.com>  Tue, 19 May 2020 10:59:05 +0100

vyatta-dataplane (3.10.21) unstable; urgency=medium

  [ Paul Atkins ]
  * nd6_nbr: when storing the v6 addr use sockaddr_storage not sockaddr

  [ Gavin Shearer ]
  * nat64: check rule group name of rule is set before accessing it

  [ Paul Atkins ]
  * main: make sure that we don't register rcu thread twice

  [ Charles (Chas) Williams ]
  * dpdk: get dev_info before closing (Bugfix: VRVDR-51041)

  [ Paul Atkins ]

 -- Paul Atkins <paul.atkins@intl.att.com>  Mon, 18 May 2020 19:29:08 +0100

vyatta-dataplane (3.10.20) unstable; urgency=medium

  [ Paul Aitken ]
  * DPI: new APIs to support application name database
  * DPI: new APIs to support application type database
  * DPI: new APIs for user-defined applications
  * DPI: new APIs to allow packet processing by nDPI
  * DPI: change --without-dpi to build without nDPI
  * DPI: add new files to makefile
  * DPI: remove redundant files
  * DPI: don't need to include DPI
  * DPI: remove Qosmos from dpi_internal.h, add new APIs
  * DPI: update app_cmds.c includes
  * DPI: dpi_public.c to call the engine-based APIs
  * DPI: update DPI rprocs to engine-based APIs
  * DPI: remove app database from npf_ext_app.c
  * DPI: update app FW DPI rprocs to use engine-based APIs
  * DPI: update L3 DPI pipeline to use engine-based APIs
  * DPI: add new engine-based APIs to dpi.c
  * DPI: add libndpi-dev build dependency

  [ Paul Atkins ]

 -- Paul Atkins <paul.atkins@intl.att.com>  Mon, 18 May 2020 15:32:27 +0100

vyatta-dataplane (3.10.19) unstable; urgency=medium

  [ ak487r ]
  * npf: add originating firewall
  * tests: add ipv4 tcp slowpath tests for originating firewall
  * tests: add ipv6 tcp slowpath tests for originating firewall
  * tests: add ipv4 icmp packet to big tests for originating firewall
  * tests: add ipv6 icmp packet to big tests for originating firewall
  * tests: add ipv6 ND Advertisement tests for originating firewall
  * tests: add ipv6 ND Solicitation tests for originating firewall
  * tests: add ipv4 echo reply by cgnat for originating firewall

  [ Paul Atkins ]
  * ut: fix issue with buffer size when comparing one-of
  * nh_common: change 1 to 1ull when using it to shift 64 bit numbers
  * nh_common: when updating map get the count from the bitmap
  * nh_common: on nh_map init leave space for unusable primaries
  * nh_common: use CMM macros when reading/modifying the usability flag
  * nh_common: reinit nh map contents if collisions when marking unusable
  * nh_common: let paths be marked usable and unusable
  * ut: tests for pic edge where a path is made usable
  * route6: display the next hop map for v6 routes
  * ut: remove extra whitespace in pic edge tests
  * ut: add an ipv6 pic edge test
  * route: register path_state functions with event infra for cleanup

 -- Paul Atkins <paul.atkins@intl.att.com>  Mon, 18 May 2020 13:56:55 +0100

vyatta-dataplane (3.10.18) unstable; urgency=medium

  [ Sanjay Iyer ]
  * hw-bfd: Add additional FAL attributes (Fixes: VRVDR-50399)

  [ Paul Atkins ]

 -- Paul Atkins <paul.atkins@intl.att.com>  Fri, 15 May 2020 17:24:01 +0100

vyatta-dataplane (3.10.17) unstable; urgency=medium

  [ Paul Atkins ]
  * nh_common: check if a nh is unusable before marking as unusable
  * nh_common: don't put an unusable nh into the map at init time
  * nh_common: add a bitmask to track usable next_hops
  * ut: allow for checking for one of many expected strings
  * ut: further tests for pic edge

  [ Gavin Shearer ]
  * nat: add support in apm for multiple port maps based on protocol
  * nat: rename fields in port_prot structure
  * nat: add passing in IP proto to apm port request fns
  * nat: update per-rule nat statistics to be per-protocol
  * nat: pass back in JSON the per-protocol rule used counts
  * nat: add warning if changing port pool for separate ICMP pool

  [ Paul Atkins ]

 -- Paul Atkins <paul.atkins@intl.att.com>  Fri, 15 May 2020 13:40:54 +0100

vyatta-dataplane (3.10.16) unstable; urgency=medium

  [ Robert Shearman ]
  * if: fix typo in ifop_uninit comment
  * bridge: issuing FAL delport notifications for members on bridge delete
    (Fixes: VRVDR-51123)

  [ Srinivas Narayan ]
  * npf: Add a flag to enable hash table linkage for rules
  * npf: add hash table linkage for rules

  [ Paul Atkins ]
  * nh_common: change api to mark path unusable to also allow usable

 -- Paul Atkins <paul.atkins@intl.att.com>  Fri, 15 May 2020 11:53:04 +0100

vyatta-dataplane (3.10.15) unstable; urgency=medium

  [ Dewi Morgan ]
  * dataplane: add dp_ifnet_admin_status api

  [ Paul Atkins ]
  * nh_common: when a next_hop is marked unusable update the fal
  * urcu: add an API to allow a thread to register with urcu
  * dpdk_linkwatch: on link down mark paths unusable

  [ Robert Shearman ]
  * fal: signal backup paths

  [ Paul Atkins ]

 -- Paul Atkins <paul.atkins@intl.att.com>  Wed, 13 May 2020 16:27:47 +0100

vyatta-dataplane (3.10.14) unstable; urgency=medium

  [ Srinivas Narayan ]
  * npf: Add flags to skip stats maintenance
  * npf: Skip stats allocation if NO_STATS flag is set
  * npf: Add NULL checks for rule stats where necessary
  * npf: Skip stats allocation for IPsec rulesets
  * npf: Use NO_STATS flag to optimize high level ops

  [ Simon Barber ]
  * Set the l3 length of Site-2-Site Packets for TX on spath

  [ Paul Atkins ]
  * ut: move the pic edge tests into dp_test_ip_pic_edge.c
  * nh_common: change the nexthop to have a struct_ip addr
  * nh_common: rename nexthop_create_copy
  * mpls: make nh_outlabels_copy copy all labels
  * nh_common: add a function to copy a next_hop and use instead of memcpy
  * nh_common: provide apis to help do a modify of an active next_hop_list
  * nh_common: store the number of primary paths in the next_hop_list
  * nh_common: store the protected next_hops in a 2 level hash
  * nh_common: use a nh_map when a next_hop_list has backup paths
  * route: Add an api to allow plugins to provide path state
  * nh_common: add a ptr back from the NH to the NH list
  * nh_common: update sw forwarding state when a NH becomes unusable
  * ut: ip pic edge tests
  * ut: ip pic edge tests with traffic
  * nh_common: fix typos in comments
  * nh_common: when tracking nexthops with backups, skip those with no ifp

 -- Paul Atkins <paul.atkins@intl.att.com>  Wed, 13 May 2020 08:43:08 +0100

vyatta-dataplane (3.10.13) unstable; urgency=medium

  [ Nicholas Brown ]
  * update autconf dpdk check to check for 19.11

  [ Robert Shearman ]
  * protobuf: fix typo in description of mpls_labels field

  [ Srinivas Narayan ]
  * flow-cache: Add API prototypes for flow-cache
  * flow-cache: Move crypto pkt buffer definition
  * flow-cache: Rename pr_cache* to flow_cache*
  * flow-cache: Rename variable used for flow_cache_entry
  * flow-cache: Move address union definition to make it re-usable
  * flow-cache: Migrate addresses to common definition
  * flow-cache: Enable support for IPv6
  * flow-cache: refactor common code invoking flow_cache_add
  * flow-cache: Decouple flow cache from crypto per-core block
  * flow-cache: use accessors for rule and context
  * flow-cache: add a bit to identify packets not matching any rule
  * flow-cache: Add support for caching negative matches
  * flow-cache: Create cache entries for cleartext packets
  * flow-cache: Skip further processing on cache match for cleartext packet
  * flow-cache: Avoid de-referencing policy rule unless present
  * flow-cache: Use rss hash if present in buffer
  * flow-cache: Add support for aging
  * flow-cache: refactor code to dump cache
  * flow-cache: Move flow-cache infra to separate module
  * flow-cache: Emit hit counts
  * flow-cache: split flow cache dump into smaller functions
  * flow-cache: Update comments to use 'flow cache'
  * flow-cache: rename crypto specific function & macro
  * flow-cache: Reorder fields to remove holes in structure

  [ Shweta Choudaha ]
  * backplane: use device max_mtu for backplane intf

  [ Paul Atkins ]

 -- Paul Atkins <paul.atkins@intl.att.com>  Tue, 12 May 2020 12:13:28 +0100

vyatta-dataplane (3.10.12) unstable; urgency=medium

  * debian: update dependency on vyatta-dpdk-swport

 -- Paul Atkins <paul.atkins@intl.att.com>  Mon, 11 May 2020 14:31:12 +0100

vyatta-dataplane (3.10.11) unstable; urgency=medium

  [ Brian Russell ]
  * qos: fix legacy map show

  [ Nicholas Brown ]
  * git ignore more debian package install directories
  * dataplane-dev does not have a dependency on the test binary

  [ Robert Shearman ]
  * route_v6: move handle_route6 function to ip_netlink.c
  * if: rename incomplete_route_add function
  * protobuf: add definition for route updates from the RIB
  * ip_rt_protobuf: add support for decoding protobuf route updates
  * tests: add support for protobuf route messages
  * ip_rt_protobuf: add support for installing backup paths
  * tests: add test for routes with backup paths
  * ecmp: move netlink handling to ip_netlink.c
  * ip_rt_protobuf: preserve display behaviour for MPLS deagg routes

  [ Paul Atkins ]

 -- Paul Atkins <paul.atkins@intl.att.com>  Mon, 11 May 2020 11:49:36 +0100

vyatta-dataplane (3.10.10) unstable; urgency=medium

  [ Mike Larson ]
  * Typo in include guard

  [ Shweta Choudaha ]
  * Add support for I40E X722 device

  [ Charles (Chas) Williams ]
  * dpdk: 19.11: struct ether_addr to struct rte_ether_addr
    (Bugfix: VRVDR-45636)
  * dpdk: 19.11; is_*_ether_addr to rte_is_*_ether_addr (Bugfix: VRVDR-45636)
  * dpdk: 19.11: e_RTE_METER_COLORS to RTE_COLORS (Bugfix: VRVDR-45636)
  * dpdk: 19.11: rename struct *_hdr to struct rte_*_hdr (Bugfix: VRVDR-45636)
  * dpdk: 19.11: ETHER_* to RTE_ETHER_* (Bugfix: VRVDR-45636)
  * dpdk: 19.11: add alignment to packed structs (Bugfix: VRVDR-45636)
  * dpdk: 19.11: fix swport unit tests (Bugfix: VRVDR-45636)
  * dpdk: 19.11: update build depdendencies (Bugfix: VRVDR-45636)

  [ Paul Atkins ]

 -- Paul Atkins <paul.atkins@intl.att.com>  Mon, 11 May 2020 09:13:58 +0100

vyatta-dataplane (3.10.9) unstable; urgency=medium

  [ Gavin Shearer ]
  * alg: ensure parent session active before linking child

  [ Paul Atkins ]
  * 3.9.108

  [ Charles (Chas) Williams ]
  * crypto: count burst buffer full as drops (Bugfix: VRVDR-50279)
  * crypto: count most errors as proto drops (Bugfix: VRVDR-50279)
  * crypto: eliminate macro usage (Bugfix: VRVDR-50279)
  * crypto: count packets against tunnel interface (Bugfix: VRVDR-50279)
  * crypto: do not count failed packets (Bugfix: VRVDR-50279)

  [ Paul Atkins ]
  * 3.9.109

  [ Mark Gillott ]
  * Register event operations only on first use (Fixes: VRVDR-50621)
  * Capture portmonitor replay errors (Fixes: VRVDR-50621)

  [ Paul Atkins ]
  * 3.9.110

  [ Charles (Chas) Williams ]
  * vhost: fix QMP communication (Bugfix: VRVDR-50745)

  [ Paul Atkins ]
  * 3.9.111

  [ Nicholas Brown ]
  * Add new public API dp_pipeline_is_feature_enabled_by_inst()

  [ Paul Atkins ]
  * 3.9.112

  [ Mark Gillott ]
  * pipeline: add initialiser to declaration of storage_ctx

  [ Nicholas Brown ]
  * Install test headers into the correct path from Makefile
  * dataplane_test in it's own package

  [ Gavin Shearer ]
  * nat64: make per-rule 'used' count be decremented
  * nat64: set full range for overload start/stop ports

  [ Mark Gillott ]
  * pcap: serialise access to capture console socket (Fixes: VRVDR-50937)

  [ Paul Atkins ]

 -- Paul Atkins <paul.atkins@intl.att.com>  Wed, 06 May 2020 14:13:12 +0100

vyatta-dataplane (3.10.8) unstable; urgency=medium

  [ Mike Larson ]
  * Add helper functions for protobuf

  [ Paul Atkins ]
  * nh_common: use a common version of nh_get_lables
  * nh_common: use a common version of nh_get_flags
  * mpls: use dp_nh_get_ifp instead of nh_get_if
  * nh_common: use a common version of nexthop_mp_select
  * route: add a family parameter to nexthop_select
  * route6: add a family parameter to nexthop6_select
  * crypto: crypto_policy_handle_packet_outbound_checks to use common nh
  * crypto: pr_feat_attach should use a single nh instead of a union
  * nh_common: use a common version of nexthop_select
  * nh: change nh_select so that it takes a family not a nh_type
  * nh: use nexthop_select instead of nh_select
  * mpls: make mpls_label_table_lookup return a next_hop ptr
  * mpls: make mpls_unlabeled_input return a struct next_hop *
  * mpls: modify mpls_oam_v4_lookup to use a next_hop instead of a union
  * mpls: change mpls_label_table_ins_lbl_internal to take a next_hop ptr
  * mpls: change mpls_label_table_insert_label to take a next_hop ptr
  * mpls: change mpls_label_table_add_reserved_labels to use a next_hop ptr
  * mpls: nh_fwd_mpls should take a struct next_hop ptr
  * mpls: change nh_eth_output_mpls to take a struct next_hop ptr
  * mpls: change nh_mpls_ip_fragment to take a struct next_hop ptr
  * mpls: change nh_mpls_forward to take a struct next_hop ptr
  * mpls: change mpls_labeled_forward to use a struct next_hop ptr
  * mpls: change mpls_unlabeled_forward to use a struct next_hop ptr
  * ecmp: change ecmp_mpls_create to return a struct next_hop ptr
  * mpls: change mpls_route_change to use a struct next_hop ptr
  * crypto: make crypto_policy_check_outbound take a struct next_hop **
  * l3_v4_ipsec: use struct next_hop instead of the nh union
  * l3_v6_ipsec: use struct next_hop instead of the nh union
  * shadow: use struct next_hop instead of the nh union nin spath_reader
  * nh: remove union next_hop_v4_or_v6_ptr as it is no longer used
  * crypto: tidy up code in crypto_policy_check_outbound
  * crypto: remove common code in crypto_policy_feat_attach_by_reqid
  * crypto: remove  common code in policy_bind_feat_attach
  * crypto: remove common code in policy_rule_to_json
  * shadow: commonise next_hop code in spath_reader
  * nh_common: make some of the nexthop functions static
  * nh: move the final funcs from nh.c and delete the file
  * mpls: move nh_fwd_ret into mpls_forward.c as that is the only user
  * nh: remove definition of NH_STRING_MAX as it is unused
  * mpls: remove duplicate code in mpls_route_change
  * nh_common: move enum nh_type into nh_common.h
  * nh_common: include mpls.h as it uses the outlabels defined there
  * nh_common: include ip_addr.h as it uses the ip_addr defined there
  * route: include if_llatbl.h as it use symbols defined there
  * l3_v4_encap: include if_llatbl.h as it use symbols defined there
  * nh: move enum nh_type to nh_common.h and remove nh.h
  * nh_common: rename next_hop_u to next_hop_list

 -- Paul Atkins <paul.atkins@intl.att.com>  Fri, 01 May 2020 10:11:41 +0100

vyatta-dataplane (3.10.7) unstable; urgency=medium

  [ Nicholas Brown ]
  * Git Ignore generated library files

  [ Robert Shearman ]
  * vlan_modify: fix json writing unwinding for no interfaces
    (Fixes: VRVDR-50839)
  * fal: add FAL next-hop attributes for PIC Edge (Closes: VRVDR-50739)
  * fal: add memory management functions
  * if: use RCU for interface fal_l3 field
  * storm_control: use RCU for instance sci_fal_obj array
  * tests: use FAL memory helpers in test plugin

  [ Paul Atkins ]

 -- Paul Atkins <paul.atkins@intl.att.com>  Fri, 01 May 2020 08:19:56 +0100

vyatta-dataplane (3.10.6) unstable; urgency=medium

  [ Paul Atkins ]
  * ut: change the size of the rings on the tx/rx interfaces
  * ut: provide apis for injecting and getting tx'ed packets
  * ut: add a new test for qos bursts

  [ Robert Shearman ]
  * vlan_modify: don't create filter chain unless there's an action we handle
    (Fixes: VRVDR-50709)
  * vlan_modify: remove some noisy log messages (Fixes: VRVDR-50711)

  [ Mike Larson ]
  * Protobuf support files need to be exported for plug-in
  * Move install location for protobuf generated files
  * Export more UT functions/headers
  * Update pkg-config path for dev
  * Set up dependency correctly for proto projects

  [ Paul Atkins ]
  * route: make the gateway in a next hop a union of v4/v6
  * route: change order of fields in struct next_hop_u
  * mpls: include stdbool.h as the header file uses bool
  * nh_common: add a new nh_common file to contain core nh code
  * route6: make the v6 route code use the common 'struct next_hop'
  * nh_common: move struct next_hop_u into nh_common.h
  * nh_common: remove struct next_hop_v6_u, use the v4/v6 version
  * nh_common: move the struct nexthop_hash_key to nh_common header file
  * route6: use the common nexthop_hash_key structure
  * nh_common: move struct nexthop_table into nh_common.h
  * route6: use the common nexthop table definition
  * nh_common: add code to allow registration per AF
  * nh_common: add common funcs to get/set ifp from nh
  * route6: move route_v6_init and route_v6_uninit lower in file
  * route: register hash functions with nh_common
  * route6: register hash functions with nh_common
  * route: don't use global nh_tbl var from nexthop_new
  * route: modify the debug in nexthop_reuse to add the af
  * nh_common: make the nexthop_lookup function common
  * route6: use the common nexthop_lookup function
  * fal: use a common version of next_hop_to_packet_action
  * fal: use a common version of next_hop_group_packet_action
  * fal: use a common version of next_hop_to_attr_list
  * fal: use a common version of fal_ip_new_next_hops
  * nh_common: use a common version of nexthop_reuse
  * nh_common: use a common version of nexthop_hash_insert
  * route6: pass an address family into nexthop6_new
  * route6: use NEXTHOP_HASH_TBL_SIZE instead of the v6 specific version
  * nh_common: use a common version of nexthop_alloc
  * nh_common: use a common version of nexthop_destroy
  * route6: change nexthop6_new to take a proto field
  * nh_common: use a common version of nexthop_new
  * route: modify nexthop_create to take a struct ip_addr for the gateway
  * route6: modify nexthop6_create to take a struct ip_addr for the gateway
  * nh_common: use a common version of nexthop_create
  * fal: use a common version of fal_ip_del_next_hops
  * nh_common: use a common version of nh_is_neigh_present
  * nh_common: use a common version of nh_is_neigh_created
  * nh_common: use a common version of nh_get_lle
  * route: add a family parameter to nexthop_put
  * route6: add a family parameter to nexthop6_put
  * nh_common: use a common version of nexthop_put
  * nh_common: use a common version of nexthop_create_copy
  * route: add a family parameter to nexthop_hash_del_add
  * route6: add a family parameter to nexthop6_hash_del_add
  * nh_common: use a common version of nexthop_hash_del_add
  * nh_common: use a common version of nh_is_connected
  * nh_common: use a common version of nh_is_local
  * nh_common: use a common version of nh_is_gw
  * route: add a family parameter to nh4_set_neigh_present
  * route6: add a family parameter to nh6_set_neigh_present
  * nh_common: use a common version of nh_set_neigh_present
  * route: add a family parameter to nh4_clear_neigh_present
  * route6: add a family parameter to nh6_clear_neigh_present
  * nh_common: use a common version of nh_clear_neigh_present
  * route: add a family parameter to nh4_set_neigh_created
  * route6: add a family parameter to nh6_set_neigh_created
  * nh_common: use a common version of nh_set_neigh_created
  * route: add a family parameter to nh4_clear_neigh_created
  * route6: add a family parameter to nh6_clear_neigh_created
  * nh_common: use a common version of nh_clear_neigh_created
  * nh_common: use a common version of nextu_nc_count
  * nh_common: use a common version of nextu_find_path_using_ifp
  * nh_common: use a common version of nextu_is_any_connected
  * route: add a family parameter to route_nh_replace
  * route: add a family parameter to route6_nh_replace
  * fal: move next_hop_group_packet_action higher in file
  * fal: use next_hop_group_packet_action when creating new ip nhs

 -- Paul Atkins <paul.atkins@intl.att.com>  Wed, 29 Apr 2020 08:42:25 +0100

vyatta-dataplane (3.10.5) unstable; urgency=medium

  [ Srinivas Narayan ]
  * Refactor use of grouper2 functions into separate module
  * rte-acl: determine ruleset size at creation time
  * rte-acl: Add packet matching abstraction
  * rte-acl: migrate ruleset to packet match abstraction API
  * rte-acl: Rename npf_grouper_cb_data and make it public
  * rte-acl: Add rte-acl based implementation of packet matching callbacks
  * rte-acl: Set up crypto callbacks for using rte-acl
  * rte-acl: Pass rule group as part of the context to match function
  * rte-acl: Add API to find rule in a group
  * rte-acl: Add API to determine if ruleset uses cache
  * rte-acl: Update crypto callback for match API
  * rte-acl: Use NPF cache only if ruleset requires it
  * rte-acl: skip using npf-cache if ruleset doesn't rely on it
  * rte-acl: Only invoke classifier for non-empty rulesets
  * rte-acl: Streamline call flow in npf_ruleset_inspect

  [ Paul Atkins ]

 -- Paul Atkins <paul.atkins@intl.att.com>  Mon, 27 Apr 2020 08:09:24 +0100

vyatta-dataplane (3.10.4) unstable; urgency=medium

  * Revert "Protobuf support files need to be exported for plug-in"
  * Revert "Move install location for protobuf generated files"
  * Revert "Export more UT functions/headers"
  * Revert "Update pkg-config path for dev"

 -- Paul Atkins <paul.atkins@intl.att.com>  Fri, 24 Apr 2020 09:18:28 +0100

vyatta-dataplane (3.10.3) unstable; urgency=medium

  [ Paul Atkins ]
  * ut: mark dp_test_crypto_perf_scale tests as DONT_RUN

  [ Mike Larson ]
  * Protobuf support files need to be exported for plug-in
  * Move install location for protobuf generated files
  * Export more UT functions/headers
  * Update pkg-config path for dev

  [ Paul Atkins ]

 -- Paul Atkins <paul.atkins@intl.att.com>  Fri, 24 Apr 2020 08:21:26 +0100

vyatta-dataplane (3.10.2) unstable; urgency=medium

  [ Mark Gillott ]
  * pcap: run FAL updates on master thread (Fixes: VRVDR-50581)

  [ Paul Atkins ]
  * 3.9.105

  [ Nicholas Brown ]
  * master branch is targeting 2005 release
  * Restore .gitlint file
  * Identify hidden files that should not be ignored

  [ Gavin Shearer ]
  * l3acl: don't commit rules to HW on event IF_FEAT_MODE_EVENT_L3_ENABLED

  [ Ian Wilson ]
  * cgnat: Obsolete some error counts, and add echo-req count to summary

  [ Nicholas Brown ]
  * Remove copyright and license assertion output

  [ Paul Atkins ]
  * ipv4_rsmbl: If we detect duplicate fragments then clean up properly
  * ipv4_rsmbl: check all previous frags to determine duplicates

  [ Srinivas Narayan ]
  * ipsec-ut: Update crypto UTs to support policy count verification
  * ipsec-ut: Force NPF cleanup at the end of s2s suites
  * ipsec-ut: Add NPF cleanup calls to multi-tunnel tests
  * ipsec-ut: Add a test to measure time to setup/teardown 500 tunnels
  * ipsec-ut: Increase poll interval for crypto policy display
  * crypto: Add 'brief' option to 'ipsec spd' command
  * crypto: Add total and live policy counts
  * ipsec-ut: Update UT to use 'brief' cmd and live policy count
  * UT: Add API to specify polling interval for json state
  * ipsec-ut: Update polling interval and count based on new API

  [ Paul Atkins ]
  * ipv4_rsmbl: drop fragment if it includes previously rx'ed bytes
  * ut: enhance the ipv4 duplicate fragment tests
  * ipv6_rsmbl: If we detect duplicate fragments then clean up properly
  * ipv6_rsmbl: check all previous frags to determine duplicates
  * ipv6_rsmbl: drop fragment if it includes previously rx'ed bytes
  * if: make if_output_features always inline
  * l2_vlan_mod: rename the vlan_mod pipline feature file
  * l2_vlan_mod: add a new pipeline node for egress vlan modify
  * portmonitor: add a new pipeline node for output portmonitor
  * capture: add a new pipeline node for output capture
  * if: split if_output into an internal and external version
  * if: remove if_output_features and call the feat point directly
  * if: make the pipeline call if_output_internal
  * 3.9.106

  [ Ian Wilson ]
  * npf: Optimal address-group show output including host addresses

  [ Robert Shearman ]
  * pipeline: use correct ifp for egress vlan modify feature
    (Fixes: VRVDR-50708)

  [ Paul Atkins ]
  * 3.9.107

 -- Paul Atkins <paul.atkins@intl.att.com>  Tue, 21 Apr 2020 09:40:00 +0100

vyatta-dataplane (3.10.1) unstable; urgency=medium

  [ Nicholas Brown ]
  * master-next branch is targeting danos project

  [ Srinivas Narayan ]
  * crypto: Increase force commit count to 2000

  [ Paul Atkins ]

 -- Paul Atkins <paul.atkins@intl.att.com>  Wed, 08 Apr 2020 13:36:41 +0100

vyatta-dataplane (3.9.112) unstable; urgency=medium

  [ Nicholas Brown ]
  * Add new public API dp_pipeline_is_feature_enabled_by_inst()

  [ Paul Atkins ]

 -- Paul Atkins <paul.atkins@intl.att.com>  Wed, 06 May 2020 09:18:57 +0100

vyatta-dataplane (3.9.111) unstable; urgency=medium

  [ Charles (Chas) Williams ]
  * vhost: fix QMP communication (Bugfix: VRVDR-50745)

  [ Paul Atkins ]

 -- Paul Atkins <paul.atkins@intl.att.com>  Wed, 22 Apr 2020 16:21:13 +0100

vyatta-dataplane (3.9.110) unstable; urgency=medium

  [ Mark Gillott ]
  * Register event operations only on first use (Fixes: VRVDR-50621)
  * Capture portmonitor replay errors (Fixes: VRVDR-50621)

  [ Paul Atkins ]

 -- Paul Atkins <paul.atkins@intl.att.com>  Tue, 21 Apr 2020 07:45:42 +0100

vyatta-dataplane (3.9.109) unstable; urgency=medium

  [ Charles (Chas) Williams ]
  * crypto: count burst buffer full as drops (Bugfix: VRVDR-50279)
  * crypto: count most errors as proto drops (Bugfix: VRVDR-50279)
  * crypto: eliminate macro usage (Bugfix: VRVDR-50279)
  * crypto: count packets against tunnel interface (Bugfix: VRVDR-50279)
  * crypto: do not count failed packets (Bugfix: VRVDR-50279)

  [ Paul Atkins ]

 -- Paul Atkins <paul.atkins@intl.att.com>  Tue, 21 Apr 2020 07:43:38 +0100

vyatta-dataplane (3.9.108) unstable; urgency=medium

  [ Gavin Shearer ]
  * alg: ensure parent session active before linking child

  [ Paul Atkins ]

 -- Paul Atkins <paul.atkins@intl.att.com>  Tue, 21 Apr 2020 07:42:23 +0100

vyatta-dataplane (3.9.107) unstable; urgency=medium

  [ Ian Wilson ]
  * npf: Optimal address-group show output including host addresses

  [ Robert Shearman ]
  * pipeline: use correct ifp for egress vlan modify feature
    (Fixes: VRVDR-50708)

  [ Paul Atkins ]

 -- Paul Atkins <paul.atkins@intl.att.com>  Fri, 17 Apr 2020 11:20:45 +0100

vyatta-dataplane (3.9.106) unstable; urgency=medium

  [ Nicholas Brown ]
  * master branch is targeting 2005 release
  * Restore .gitlint file
  * Identify hidden files that should not be ignored

  [ Gavin Shearer ]
  * l3acl: don't commit rules to HW on event IF_FEAT_MODE_EVENT_L3_ENABLED

  [ Ian Wilson ]
  * cgnat: Obsolete some error counts, and add echo-req count to summary

  [ Nicholas Brown ]
  * Remove copyright and license assertion output

  [ Paul Atkins ]
  * ipv4_rsmbl: If we detect duplicate fragments then clean up properly
  * ipv4_rsmbl: check all previous frags to determine duplicates
  * ipv4_rsmbl: drop fragment if it includes previously rx'ed bytes
  * ut: enhance the ipv4 duplicate fragment tests
  * ipv6_rsmbl: If we detect duplicate fragments then clean up properly
  * ipv6_rsmbl: check all previous frags to determine duplicates
  * ipv6_rsmbl: drop fragment if it includes previously rx'ed bytes
  * if: make if_output_features always inline
  * l2_vlan_mod: rename the vlan_mod pipline feature file
  * l2_vlan_mod: add a new pipeline node for egress vlan modify
  * portmonitor: add a new pipeline node for output portmonitor
  * capture: add a new pipeline node for output capture
  * if: split if_output into an internal and external version
  * if: remove if_output_features and call the feat point directly
  * if: make the pipeline call if_output_internal

 -- Paul Atkins <paul.atkins@intl.att.com>  Thu, 16 Apr 2020 12:34:30 +0100

vyatta-dataplane (3.9.105) unstable; urgency=medium

  [ Mark Gillott ]
  * pcap: run FAL updates on master thread (Fixes: VRVDR-50581)

  [ Paul Atkins ]

 -- Paul Atkins <paul.atkins@intl.att.com>  Wed, 08 Apr 2020 07:11:28 +0100

vyatta-dataplane (3.9.104) unstable; urgency=medium

  * DANOS Import master

 -- Nicholas Brown <nick.brown@att.com>  Tue, 07 Apr 2020 13:26:26 +0100

vyatta-dataplane (3.7.86.1.4) unstable; urgency=medium

  * DANOS Import

 -- Paul Atkins <paul.atkins@intl.att.com>  Fri, 08 Nov 2019 16:27:29 +0000<|MERGE_RESOLUTION|>--- conflicted
+++ resolved
@@ -1,4 +1,3 @@
-<<<<<<< HEAD
 vyatta-dataplane (3.14.11) unstable; urgency=medium
 
   [ kalaivani vinothkumar ]
@@ -241,7 +240,7 @@
   * UT: Added UT for MPLS ICMP Originated firewall
 
  -- Srinivas Narayan <narayan@vyatta.att-mail.com>  Thu, 08 Jul 2021 17:49:37 +0100
-=======
+
 vyatta-dataplane (3.13.40) unstable; urgency=medium
 
   [ kalaivani vinothkumar ]
@@ -269,7 +268,6 @@
   * npf-rte-acl: register acl-opt as control-thread
 
  -- Srinivas Narayan <narayan@vyatta.att-mail.com>  Fri, 20 Aug 2021 13:36:15 +0100
->>>>>>> 37dcbf4a
 
 vyatta-dataplane (3.13.38) unstable; urgency=medium
 
