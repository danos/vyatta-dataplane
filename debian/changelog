--- conflicted
+++ resolved
@@ -1,4 +1,3 @@
-<<<<<<< HEAD
 vyatta-dataplane (3.12.2) unstable; urgency=medium
 
   [ Nicholas Brown ]
@@ -44,7 +43,7 @@
   [ Paul Atkins ]
 
  -- Paul Atkins <paul.atkins@intl.att.com>  Mon, 12 Oct 2020 09:20:52 +0100
-=======
+
 vyatta-dataplane (3.11.59) unstable; urgency=medium
 
   [ Ian Wilson ]
@@ -69,7 +68,6 @@
   [ Paul Atkins ]
 
  -- Paul Atkins <paul.atkins@intl.att.com>  Mon, 02 Nov 2020 15:41:08 +0000
->>>>>>> 97443179
 
 vyatta-dataplane (3.11.57) unstable; urgency=medium
 
