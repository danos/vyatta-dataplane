<<<<<<< HEAD
vyatta-dataplane (3.11.6) unstable; urgency=medium

  [ Gavin Shearer ]
  * cpp: add support for PIM and IP multicast

  [ Paul Atkins ]

 -- Paul Atkins <paul.atkins@intl.att.com>  Wed, 05 Aug 2020 16:23:14 +0100

vyatta-dataplane (3.11.5) unstable; urgency=medium

  [ Brian Russell ]
  * qos: restore protocol version 10

  [ Rishi Narain ]
  * SyncE: Allowing ESMC frame flow from vyatta-dataplane
  * SyncE: New feature support

  [ Ramkumar Ganapathysubramanian ]
  * Removed unnecessary error logs in L3 Interface attribute set

  [ Paul Atkins ]
  * dp_event: reorder some of the dp_events in the enum
  * event: add a public event notifier for vrf create/delete events
  * 3.10.56

  [ Charles (Chas) Williams ]
  * netvsc: increase driver limits (Bugfix: VRVDR-52360)
  * ptp: check switch nexthop interface is reachable (Bugfix: VRVDR-52447)

  [ Paul Atkins ]
  * 3.10.57

 -- Paul Atkins <paul.atkins@intl.att.com>  Wed, 05 Aug 2020 10:01:32 +0100

vyatta-dataplane (3.11.4) unstable; urgency=medium

  [ Paul Atkins ]
  * 3.10.54
  * Jenkins: change master branch target to be DANOS:Glasgow

  [ Simon Barber ]
  * Convert return string of vplsh led blink cmd to json

  [ Paul Aitken ]
  * dataplane abort due to short string in rte_jhash

  [ Ramkumar Ganapathysubramanian ]
  * Adding support for DSCP or PCP value in QoS egress-map

  [ Paul Aitken ]
  * DPI: Inconsistent use of protocol in DPI output
  * Avoid buffer overrun in sip_alg_hash

  [ Robert Shearman ]
  * 3.10.55

 -- Robert Shearman <robert.shearman@att.com>  Tue, 28 Jul 2020 09:43:59 +0100

vyatta-dataplane (3.11.3) unstable; urgency=medium

  [ Robert Shearman ]
  * fal: check for conditions that violate FAL route API contract
  * lpm: pass pd_state by reference in walk callback
  * route: update dependent routes when interface FAL L3 state changes
  * route6: update dependent routes when interface FAL L3 state changes
    (Fixes: VRVDR-50303)

  [ Paul Atkins ]
  * 3.10.52

  [ Robert Shearman ]
  * nh_common: skip over backup next-hops when fixing up protected tracking
    (Fixes: VRVDR-52257)
  * ut: add symbols for router-interface FAL object in test FAL
  * ut: test PIC edge with a gateway being used by both primary & backup

  [ Ian Wilson ]
  * npf: Add npf return code counters
  * npf: Add commands to show return code counters
  * npf: Add mechanism to filter return code show output dependent on type
  * npf: Add commands to clear return code counters
  * ut: Add function to fetch and print npf return code counts
  * npf: Change nat64 to use nat64_decision_t instead of npf_decision_t
  * npf: Increment return code counters in npf_hook_track
  * npf: Change npf_cache_all to return either a 0 or a negative return code
  * npf: Change the function used by npf_cache_all to return a return code
  * npf: Add return codes to npf_cache_all
  * npf: Add param to npf_get_cache to allow return code to be returned
  * npf: Add return codes to npf state functions
  * npf: Add return codes to npf_hook_track calls to session functions
  * npf: Add return codes to the function to rewrite l3 and l4 fields
  * npf: Add return code to npf_icmpv4_err_nat
  * npf: Change nat64 common functions to have a single return point
  * npf: Add return codes to the nat64 map and convert functions
  * npf: Add return codes to nat64
  * npf: Add optional pointer, rcp, to npf_hook_notrack parameters
  * npf: Increment l2 return code counters in bridging
  * npf: Add single return point in local firewall functions
  * npf: Increment return code counts for local firewall
  * npf: Increment return code counts for ACL firewall
  * npf: Return select detailed return code stats for nat64

  [ Paul Atkins ]
  * 3.10.53

  [ Robert Shearman ]
  * storm_ctl: fix write to heap after free when deleting an instance
    (Fixes: VRVDR-52115)
  * tests: add test for storm-control out of order profile delete
  * Makefile.am: reduce dependencies of fal_plugin_test_la

  [ Charles (Chas) Williams ]
  * main: handle sparse port configurations (Bugfix: VRVDR-49805)
  * netvsc: set more reasonable queue lengths (Bugfix: VRVDR-49805)

  [ Paul Atkins ]

 -- Paul Atkins <paul.atkins@intl.att.com>  Fri, 24 Jul 2020 16:13:59 +0100

vyatta-dataplane (3.11.2) unstable; urgency=medium

  [ bs775m ]
  * fal_plugin :add attributes for enb/dis pause frame
  * vyatta-datapath:add support for enb/dis pauseframe

  [ Charles (Chas) Williams ]
  * Correct enumeration declaration

  [ Paul Atkins ]

 -- Paul Atkins <paul.atkins@intl.att.com>  Fri, 24 Jul 2020 09:12:29 +0100

vyatta-dataplane (3.11.1) unstable; urgency=medium

  [ Mandeep Rohilla ]
  * BFD: Add support for querying max interval values supported

  [ Paul Atkins ]

 -- Paul Atkins <paul.atkins@intl.att.com>  Mon, 20 Jul 2020 21:45:59 +0100
=======
vyatta-dataplane (3.10.60) unstable; urgency=medium

  [ Paul Aitken ]
  * DPI: add application group database
  * DPI: application resource groups
  * DPI: application resource group parsing
  * DPI: new APIs for application resource groups
  * DPI: add application resource groups to app firewall
  * DPI: add application resource groups to Makefile

  [ Paul Atkins ]

 -- Paul Atkins <paul.atkins@intl.att.com>  Thu, 06 Aug 2020 13:15:51 +0100

vyatta-dataplane (3.10.59) unstable; urgency=medium

  [ Karthik Murugesan ]
  * vxlan: Added null check to avoid null-pointer dereference

  [ Paul Atkins ]

 -- Paul Atkins <paul.atkins@intl.att.com>  Thu, 06 Aug 2020 08:46:48 +0100

vyatta-dataplane (3.10.58) unstable; urgency=medium

  [ Robert Shearman ]
  * controller: extend timeout for adding a port (Fixes: VRVDR-52458)

  [ Paul Atkins ]

 -- Paul Atkins <paul.atkins@intl.att.com>  Wed, 05 Aug 2020 16:25:22 +0100
>>>>>>> 83f1c40b

vyatta-dataplane (3.10.57) unstable; urgency=medium

  [ Charles (Chas) Williams ]
  * ptp: check switch nexthop interface is reachable (Bugfix: VRVDR-52447)

  [ Paul Atkins ]

 -- Paul Atkins <paul.atkins@intl.att.com>  Wed, 05 Aug 2020 09:26:54 +0100

vyatta-dataplane (3.10.56) unstable; urgency=medium

  * dp_event: reorder some of the dp_events in the enum
  * event: add a public event notifier for vrf create/delete events

 -- Paul Atkins <paul.atkins@intl.att.com>  Tue, 04 Aug 2020 15:41:08 +0100

vyatta-dataplane (3.10.55) unstable; urgency=medium

  [ Paul Atkins ]
  * Jenkins: change master branch target to be DANOS:Glasgow

  [ Simon Barber ]
  * Convert return string of vplsh led blink cmd to json

  [ Paul Aitken ]
  * dataplane abort due to short string in rte_jhash
  * DPI: Inconsistent use of protocol in DPI output
  * Avoid buffer overrun in sip_alg_hash

 -- Robert Shearman <robert.shearman@att.com>  Tue, 28 Jul 2020 09:31:32 +0100

vyatta-dataplane (3.10.54) unstable; urgency=medium

  [ Robert Shearman ]
  * storm_ctl: fix write to heap after free when deleting an instance
    (Fixes: VRVDR-52115)
  * tests: add test for storm-control out of order profile delete
  * Makefile.am: reduce dependencies of fal_plugin_test_la

  [ Paul Atkins ]

 -- Paul Atkins <paul.atkins@intl.att.com>  Fri, 24 Jul 2020 09:51:57 +0100

vyatta-dataplane (3.10.53) unstable; urgency=medium

  [ Robert Shearman ]
  * nh_common: skip over backup next-hops when fixing up protected tracking
    (Fixes: VRVDR-52257)
  * ut: add symbols for router-interface FAL object in test FAL
  * ut: test PIC edge with a gateway being used by both primary & backup

  [ Ian Wilson ]
  * npf: Add npf return code counters
  * npf: Add commands to show return code counters
  * npf: Add mechanism to filter return code show output dependent on type
  * npf: Add commands to clear return code counters
  * ut: Add function to fetch and print npf return code counts
  * npf: Change nat64 to use nat64_decision_t instead of npf_decision_t
  * npf: Increment return code counters in npf_hook_track
  * npf: Change npf_cache_all to return either a 0 or a negative return code
  * npf: Change the function used by npf_cache_all to return a return code
  * npf: Add return codes to npf_cache_all
  * npf: Add param to npf_get_cache to allow return code to be returned
  * npf: Add return codes to npf state functions
  * npf: Add return codes to npf_hook_track calls to session functions
  * npf: Add return codes to the function to rewrite l3 and l4 fields
  * npf: Add return code to npf_icmpv4_err_nat
  * npf: Change nat64 common functions to have a single return point
  * npf: Add return codes to the nat64 map and convert functions
  * npf: Add return codes to nat64
  * npf: Add optional pointer, rcp, to npf_hook_notrack parameters
  * npf: Increment l2 return code counters in bridging
  * npf: Add single return point in local firewall functions
  * npf: Increment return code counts for local firewall
  * npf: Increment return code counts for ACL firewall
  * npf: Return select detailed return code stats for nat64

  [ Paul Atkins ]

 -- Paul Atkins <paul.atkins@intl.att.com>  Wed, 22 Jul 2020 10:10:23 +0100

vyatta-dataplane (3.10.52) unstable; urgency=medium

  [ Robert Shearman ]
  * fal: check for conditions that violate FAL route API contract
  * lpm: pass pd_state by reference in walk callback
  * route: update dependent routes when interface FAL L3 state changes
  * route6: update dependent routes when interface FAL L3 state changes
    (Fixes: VRVDR-50303)

  [ Paul Atkins ]

 -- Paul Atkins <paul.atkins@intl.att.com>  Tue, 21 Jul 2020 07:47:56 +0100

vyatta-dataplane (3.10.51) unstable; urgency=medium

  [ Mandeep Rohilla ]
  * BFD: Add support for querying max interval values supported

  [ Paul Atkins ]

 -- Paul Atkins <paul.atkins@intl.att.com>  Mon, 20 Jul 2020 21:23:09 +0100

vyatta-dataplane (3.10.50) unstable; urgency=medium

  * sanitizer: set ASAN_OPTIONS when sanitizer is used

 -- Paul Atkins <paul.atkins@intl.att.com>  Mon, 20 Jul 2020 13:36:11 +0100

vyatta-dataplane (3.10.49) unstable; urgency=medium

  [ Robert Shearman ]
  * shadow: remove the shadow port handler when an interface is freed
    (Fixes: VRVDR-52193)
  * shadow: use events for init/destroy
  * sample: fix the visit_after node declaration

  [ Paul Atkins ]

 -- Paul Atkins <paul.atkins@intl.att.com>  Mon, 20 Jul 2020 13:18:35 +0100

vyatta-dataplane (3.10.48) unstable; urgency=medium

  [ Robert Shearman ]
  * config: factor out and simplify PCI address parsing for backplane ports
  * config: parse management_port platform.conf attribute
  * dpdk-eth: add management port attribute to interface information

  [ Paul Atkins ]

 -- Paul Atkins <paul.atkins@intl.att.com>  Mon, 20 Jul 2020 08:46:22 +0100

vyatta-dataplane (3.10.47) unstable; urgency=medium

  [ Thomas Kiely ]
  * mac_limit: Remove temporary show keyword

  [ Charles (Chas) Williams ]
  * coverity: fix handling when an error is returned (Bugfix: VRVDR-52191)

  [ Robert Shearman ]
  * dpdk-eth: only remove a LAG port after the ifp using it has been freed
  * main: only close the ports after cleaning up interfaces (Fixes: VRVDR-52220)

  [ Paul Atkins ]
  * fal: provide alternate name for FAL_BFD_HW_MODE_CP_INDEPENDENT

 -- Paul Atkins <paul.atkins@intl.att.com>  Thu, 16 Jul 2020 12:02:27 +0100

vyatta-dataplane (3.10.46) unstable; urgency=medium

  [ Mike Manning ]
  * L2TPv3: Fails to be ping across tunnel using L2TPv3

  [ Robert Shearman ]
  * if: fix cleanup of DPDK ethernet interfaces (Fixes: VRVDR-52145)

  [ Paul Atkins ]
  * ut: add vars that tests can use to pass state to the fal

 -- Paul Atkins <paul.atkins@intl.att.com>  Fri, 10 Jul 2020 13:59:35 +0100

vyatta-dataplane (3.10.45) unstable; urgency=medium

  [ Nicholas Brown ]
  * Add a CODEOWNERS file

  [ Charles (Chas) Williams ]
  * vhost: fix netlink races with hotplug (Bugfix: VRVDR-50960)

  [ Paul Atkins ]

 -- Paul Atkins <paul.atkins@intl.att.com>  Wed, 08 Jul 2020 15:21:32 +0100

vyatta-dataplane (3.10.44) unstable; urgency=medium

  * main: allow the user to specify the platform_file location
  * ut: allow user to specify platform conf file

 -- Paul Atkins <paul.atkins@intl.att.com>  Tue, 07 Jul 2020 13:02:45 +0100

vyatta-dataplane (3.10.43) unstable; urgency=medium

  [ Nicholas Brown ]
  * Remove last mentions of valgrind build
  * Enable the address sanitizer as part of the jenkins build
  * use .checkpatch.conf

  [ Robert Shearman ]
  * dpdk-eth: check that ifp exists in linkwatch_change_mark_state
  * dpdk-eth: don't require ifp for updating queue state (Fixes: VRVDR-52109)

  [ Paul Atkins ]

 -- Paul Atkins <paul.atkins@intl.att.com>  Mon, 06 Jul 2020 13:29:50 +0100

vyatta-dataplane (3.10.42) unstable; urgency=medium

  [ Charles (Chas) Williams ]
  * lag: remove potentially offensive language (Bugfix: VRVDR-51820)
  * main: remove potentially offensive language (Bugfix: VRVDR-51820)
  * vrf: remove potentially offensive language (Bugfix: VRVDR-51820)
  * bridge: remove potentially offensive language (Bugfix: VRVDR-51820)
  * tests: remove potentially offensive language (Bugfix: VRVDR-51820)
  * session: remove potentially offensive language (Bugfix: VRVDR-51820)

  [ Paul Atkins ]

 -- Paul Atkins <paul.atkins@intl.att.com>  Fri, 03 Jul 2020 15:49:00 +0100

vyatta-dataplane (3.10.41) unstable; urgency=medium

  [ Robert Shearman ]
  * if: issue feature event for interface being created
  * mstp: defer creation of STP object until after bridge created in FAL
    (Fixes: VRVDR-52083)
  * bridge: fix duplicate FAL br_new_port notification (Fixes: VRVDR-52084)
  * ut: validate FAL contract for bridge-port objects

  [ Thomas Kiely ]
  * mac_limit: Rename "mac-count" command to "limit status"

  [ Brian Russell ]
  * qos: update fal global map when resource group changes

  [ Paul Atkins ]

 -- Paul Atkins <paul.atkins@intl.att.com>  Fri, 03 Jul 2020 14:22:05 +0100

vyatta-dataplane (3.10.40) unstable; urgency=medium

  [ harios ]
  * Fix done for nexthop as IPv4 mapped IPv6 address

  [ Robert Shearman ]
  * main: swap order of checks on closing ports (Fixes: VRVDR-52095)
  * if: make promiscuity apply to VLANs as well as MAC addresses
    (Fixes: VRVDR-52049)
  * capture: remove interface-type check for setting promiscuity

  [ Paul Atkins ]

 -- Paul Atkins <paul.atkins@intl.att.com>  Fri, 03 Jul 2020 09:06:51 +0100

vyatta-dataplane (3.10.39) unstable; urgency=medium

  [ Robert Shearman ]
  * ut: add dp1 prefix to switchports
  * devinfo: change if_port_info to not require an ifp
  * master: avoid needing ifp present when adding/deleting ports
  * if: classify backplane ports as dataplane interfaces
  * if: clean up life-cycle of DPDK ethernet interface objects
    (Closes: VRVDR-51844)
  * if: remove missed link & unspec address handling
  * if: remove missed IP address & netconf handling (Closes: VRVDR-51845)
  * if: remove unused hwport incomplete infra

  [ Paul Atkins ]

 -- Paul Atkins <paul.atkins@intl.att.com>  Thu, 02 Jul 2020 08:52:24 +0100

vyatta-dataplane (3.10.38) unstable; urgency=medium

  [ Robert Shearman ]
  * shadow: remove superfluous interface netlink state management

  [ Paul Atkins ]

 -- Paul Atkins <paul.atkins@intl.att.com>  Wed, 01 Jul 2020 13:24:13 +0100

vyatta-dataplane (3.10.37) unstable; urgency=medium

  [ Paul Aitken ]
  * DPI: add nDPI debugging
  * DPI: load optional nDPI protocols and categories

  [ Charles (Chas) Williams ]
  * unit tests: fix mbuf debuggging (Bugfix: VRVDR-51987)
  * crypto: fix mbuf debugging (Bugfix: VRVDR-51987)
  * mpls: reject short packets (Bugfix: VRVDR-51987)

  [ Paul Atkins ]

 -- Paul Atkins <paul.atkins@intl.att.com>  Wed, 01 Jul 2020 09:22:12 +0100

vyatta-dataplane (3.10.36) unstable; urgency=medium

  * control: add a comment to request new commands in protobuf format
  * dpdk_eth_if: don't dump ports that have been unplugged
  * if: in ifnet_byethname skip over unplugged interfaces
  * hotplug: mark the interface as unplugged at the start of processing
  * dpdk_eth_if: don't assume that info.driver_name is valid

 -- Paul Atkins <paul.atkins@intl.att.com>  Wed, 24 Jun 2020 09:07:45 +0100

vyatta-dataplane (3.10.35) unstable; urgency=medium

  [ Shweta Choudaha ]
  * Backplane:Shut DPDK bkplane ports post fal cleanup

  [ Paul Atkins ]

 -- Paul Atkins <paul.atkins@intl.att.com>  Fri, 19 Jun 2020 16:18:37 +0100

vyatta-dataplane (3.10.34) unstable; urgency=medium

  [ Ethan Li ]
  * bfd-hw: add FAL attribute for BFD hw running mode

  [ Nicholas Brown ]
  * sample plugin and test code only using public API
  * The test code for the sample plugin should also a plugin

  [ Ian Wilson ]
  * npf: Set custom timeout in dataplane session after session is created
  * npf: Add option to cache pkt without updating the cache grouper data
  * npf: Move _npf_cache_all_at in order to avoid forward reference

  [ Thomas Kiely ]
  * Avoid unnecessary unapply of mac limit feature

  [ Mandeep Rohilla ]
  * BR_VLAN_SET: Api to determine if vlan set is empty
  * BR_VLAN_SET UT: unit tests for the vlan set empty api

  [ Paul Atkins ]
  * ut: func to verify state based on pb show should use void *

 -- Paul Atkins <paul.atkins@intl.att.com>  Fri, 19 Jun 2020 09:02:21 +0100

vyatta-dataplane (3.10.33) unstable; urgency=medium

  [ Ian Wilson ]
  * cgnat: Several small cosmetic changes to cgnat
  * cgnat: Add 2-tuple sessn to hash table if it fails to be added directly
  * cgnat: Move 2-tuple session inspection code into separate function
  * cgnat: Block outbound flow if max-dest-per-session reached
  * cgnat: Block inbound packets if max-dest-per-session reached
  * cgnat: Increase maximum configurable max-dest-per-session to 128
  * ut: Fixup cgnat25 to expect an ICMP error
  * cgnat: Remove interface config store and replay mechanism
  * ut: Remove cgnat14 test for interface store and replay mechanism

  [ Paul Atkins ]

 -- Paul Atkins <paul.atkins@intl.att.com>  Tue, 16 Jun 2020 10:32:46 +0100

vyatta-dataplane (3.10.32) unstable; urgency=medium

  [ Mandeep Rohilla ]
  * DP_EVENT: Add new event for MTU change notifications
  * MTU: Register QoS's intereset in MTU change
  * MTU: Don't bounce the port when changing the MTU

  [ Paul Atkins ]

 -- Paul Atkins <paul.atkins@intl.att.com>  Fri, 12 Jun 2020 11:54:49 +0100

vyatta-dataplane (3.10.31) unstable; urgency=medium

  [ Ian Wilson ]
  * npf: Simplify and enhance the api for fetching address group json

  [ Paul Atkins ]

 -- Paul Atkins <paul.atkins@intl.att.com>  Fri, 12 Jun 2020 11:14:46 +0100

vyatta-dataplane (3.10.30) unstable; urgency=medium

  [ Robert Shearman ]
  * debian: don't suppress changelog generation
  * Pull JSON writer code out into a shared library (Fixes: VRVDR-51389)

  [ Paul Atkins ]

 -- Paul Atkins <paul.atkins@intl.att.com>  Tue, 09 Jun 2020 09:24:36 +0100

vyatta-dataplane (3.10.29) unstable; urgency=medium

  [ Srinivas Narayan ]
  * Check if next hop is non-NULL before de-referencing it

  [ Paul Atkins ]

 -- Paul Atkins <paul.atkins@intl.att.com>  Tue, 09 Jun 2020 08:40:38 +0100

vyatta-dataplane (3.10.28) unstable; urgency=medium

  [ Charles (Chas) Williams ]
  * conf: allow dev_flags to be filtered (Bugfix: VRVDR-48438)
  * ixgbe: do not use the LSC interrupt (Bugfix: VRVDR-48438)
  * ifconfig: allow inspection of the lsc status
  * vhost: do not wait forever for QMP (Bugfix: VRVDR-51099)

  [ Paul Atkins ]

 -- Paul Atkins <paul.atkins@intl.att.com>  Fri, 05 Jun 2020 10:16:49 +0100

vyatta-dataplane (3.10.27) unstable; urgency=medium

  [ Ian Wilson ]
  * nat64: Only dereference the session sentry once
  * nat64: Free memory before returning in nat64_create error case

  [ Robert Shearman ]
  * storm_ctl: avoid redundant FAL update when adding threshold for new type
  * storm_ctl: move fal_policer_modify_profile function down
  * storm_ctl: make threshold removal FAL state symmetric (Fixes: VRVDR-51406)

  [ Paul Atkins ]
  * lpm6: fix check for depth when removing /24

 -- Paul Atkins <paul.atkins@intl.att.com>  Thu, 04 Jun 2020 12:28:06 +0100

vyatta-dataplane (3.10.26) unstable; urgency=medium

  [ Mark Gillott ]
  * if: migrate hardware port completion to separate function
  * if: replace NEWPORT with INIPORT & ADDPORT (Fixes: VRVDR-46511)
  * if: postpone snapshot request until port initialisation complete
    (Fixes: VRVDR-46511)

  [ Paul Atkins ]

 -- Paul Atkins <paul.atkins@intl.att.com>  Fri, 29 May 2020 14:15:43 +0100

vyatta-dataplane (3.10.25) unstable; urgency=medium

  [ Paul Aitken ]
  * DPI: fix memleaks in dpi_ctor
  * DPI: make initialisation return errno

  [ Robert Shearman ]
  * ip_rt_protobuf: fix coverity resource leak reports (Fixes: VRVDR-51284)

  [ Ian Wilson ]
  * cgnat: Return NAT pool "full" (np_full) json to control plane

  [ ak487r ]
  * tests: remove ipv6 ND Solicitation tests for originating firewall

  [ Ian Wilson ]
  * cgnat: Max dest per session only allows powers of two

  [ Tom Kiely ]
  * MAC Limit: Add a new attr for mac limit on port/vlan
  * MAC Limit: Add a new log type flag for mac limiting feat
  * MAC Limit: Add support for creating MAC limiting profiles
  * MAC Limit: Add support mac limit entry based on port/vlan
  * MAC Limit: Apply mac limiting in the FAL
  * MAC Limit: Add hooks for applying mac limiting based on dp events
  * MAC Limit: Add support for show command
  * Add Unit Tests for MAC limiting feature.

  [ Paul Atkins ]

 -- Paul Atkins <paul.atkins@intl.att.com>  Fri, 29 May 2020 12:13:11 +0100

vyatta-dataplane (3.10.24) unstable; urgency=medium

  [ Paul Atkins ]
  * main: add a wrapper to unregister a thread with rcu
  * ip_forward: remove references to next_hop_v6

  [ Robert Shearman ]
  * route: set some missing address family types
  * route_v6: set some missing address family types
  * mpls: set some missing address family types

  [ Paul Atkins ]
  * main: make ASSERT_MASTER public

 -- Paul Atkins <paul.atkins@intl.att.com>  Fri, 22 May 2020 11:01:09 +0100

vyatta-dataplane (3.10.23) unstable; urgency=medium

  [ Paul Atkins ]
  * debian: define prefix in the libyattafal .pc file

  [ Paul Carson ]
  * Forward PPP CHAP traffic to PPP (Fixes: VRVDR-49231)

  [ Derek Fawcus ]
  * NPF: Use ICMP opcode defines, not magic values
  * NPF: Adjust ICMP opcode generation
  * NPF: Enable matching of ICMP classes in ncode
  * Update checkpath warnings in use

  [ Paul Atkins ]

 -- Paul Atkins <paul.atkins@intl.att.com>  Thu, 21 May 2020 10:40:12 +0100

vyatta-dataplane (3.10.22) unstable; urgency=medium

  [ Robert Shearman ]
  * debug_strip: add build-ids to package metadata
  * Generate -dbgsym packages per binary package (Fixes: VRVDR-50948)

  [ Shweta Choudaha ]
  * flow_cache: Use get_lcore_max to get max lcoreid

  [ Paul Atkins ]

 -- Paul Atkins <paul.atkins@intl.att.com>  Tue, 19 May 2020 10:59:05 +0100

vyatta-dataplane (3.10.21) unstable; urgency=medium

  [ Paul Atkins ]
  * nd6_nbr: when storing the v6 addr use sockaddr_storage not sockaddr

  [ Gavin Shearer ]
  * nat64: check rule group name of rule is set before accessing it

  [ Paul Atkins ]
  * main: make sure that we don't register rcu thread twice

  [ Charles (Chas) Williams ]
  * dpdk: get dev_info before closing (Bugfix: VRVDR-51041)

  [ Paul Atkins ]

 -- Paul Atkins <paul.atkins@intl.att.com>  Mon, 18 May 2020 19:29:08 +0100

vyatta-dataplane (3.10.20) unstable; urgency=medium

  [ Paul Aitken ]
  * DPI: new APIs to support application name database
  * DPI: new APIs to support application type database
  * DPI: new APIs for user-defined applications
  * DPI: new APIs to allow packet processing by nDPI
  * DPI: change --without-dpi to build without nDPI
  * DPI: add new files to makefile
  * DPI: remove redundant files
  * DPI: don't need to include DPI
  * DPI: remove Qosmos from dpi_internal.h, add new APIs
  * DPI: update app_cmds.c includes
  * DPI: dpi_public.c to call the engine-based APIs
  * DPI: update DPI rprocs to engine-based APIs
  * DPI: remove app database from npf_ext_app.c
  * DPI: update app FW DPI rprocs to use engine-based APIs
  * DPI: update L3 DPI pipeline to use engine-based APIs
  * DPI: add new engine-based APIs to dpi.c
  * DPI: add libndpi-dev build dependency

  [ Paul Atkins ]

 -- Paul Atkins <paul.atkins@intl.att.com>  Mon, 18 May 2020 15:32:27 +0100

vyatta-dataplane (3.10.19) unstable; urgency=medium

  [ ak487r ]
  * npf: add originating firewall
  * tests: add ipv4 tcp slowpath tests for originating firewall
  * tests: add ipv6 tcp slowpath tests for originating firewall
  * tests: add ipv4 icmp packet to big tests for originating firewall
  * tests: add ipv6 icmp packet to big tests for originating firewall
  * tests: add ipv6 ND Advertisement tests for originating firewall
  * tests: add ipv6 ND Solicitation tests for originating firewall
  * tests: add ipv4 echo reply by cgnat for originating firewall

  [ Paul Atkins ]
  * ut: fix issue with buffer size when comparing one-of
  * nh_common: change 1 to 1ull when using it to shift 64 bit numbers
  * nh_common: when updating map get the count from the bitmap
  * nh_common: on nh_map init leave space for unusable primaries
  * nh_common: use CMM macros when reading/modifying the usability flag
  * nh_common: reinit nh map contents if collisions when marking unusable
  * nh_common: let paths be marked usable and unusable
  * ut: tests for pic edge where a path is made usable
  * route6: display the next hop map for v6 routes
  * ut: remove extra whitespace in pic edge tests
  * ut: add an ipv6 pic edge test
  * route: register path_state functions with event infra for cleanup

 -- Paul Atkins <paul.atkins@intl.att.com>  Mon, 18 May 2020 13:56:55 +0100

vyatta-dataplane (3.10.18) unstable; urgency=medium

  [ Sanjay Iyer ]
  * hw-bfd: Add additional FAL attributes (Fixes: VRVDR-50399)

  [ Paul Atkins ]

 -- Paul Atkins <paul.atkins@intl.att.com>  Fri, 15 May 2020 17:24:01 +0100

vyatta-dataplane (3.10.17) unstable; urgency=medium

  [ Paul Atkins ]
  * nh_common: check if a nh is unusable before marking as unusable
  * nh_common: don't put an unusable nh into the map at init time
  * nh_common: add a bitmask to track usable next_hops
  * ut: allow for checking for one of many expected strings
  * ut: further tests for pic edge

  [ Gavin Shearer ]
  * nat: add support in apm for multiple port maps based on protocol
  * nat: rename fields in port_prot structure
  * nat: add passing in IP proto to apm port request fns
  * nat: update per-rule nat statistics to be per-protocol
  * nat: pass back in JSON the per-protocol rule used counts
  * nat: add warning if changing port pool for separate ICMP pool

  [ Paul Atkins ]

 -- Paul Atkins <paul.atkins@intl.att.com>  Fri, 15 May 2020 13:40:54 +0100

vyatta-dataplane (3.10.16) unstable; urgency=medium

  [ Robert Shearman ]
  * if: fix typo in ifop_uninit comment
  * bridge: issuing FAL delport notifications for members on bridge delete
    (Fixes: VRVDR-51123)

  [ Srinivas Narayan ]
  * npf: Add a flag to enable hash table linkage for rules
  * npf: add hash table linkage for rules

  [ Paul Atkins ]
  * nh_common: change api to mark path unusable to also allow usable

 -- Paul Atkins <paul.atkins@intl.att.com>  Fri, 15 May 2020 11:53:04 +0100

vyatta-dataplane (3.10.15) unstable; urgency=medium

  [ Dewi Morgan ]
  * dataplane: add dp_ifnet_admin_status api

  [ Paul Atkins ]
  * nh_common: when a next_hop is marked unusable update the fal
  * urcu: add an API to allow a thread to register with urcu
  * dpdk_linkwatch: on link down mark paths unusable

  [ Robert Shearman ]
  * fal: signal backup paths

  [ Paul Atkins ]

 -- Paul Atkins <paul.atkins@intl.att.com>  Wed, 13 May 2020 16:27:47 +0100

vyatta-dataplane (3.10.14) unstable; urgency=medium

  [ Srinivas Narayan ]
  * npf: Add flags to skip stats maintenance
  * npf: Skip stats allocation if NO_STATS flag is set
  * npf: Add NULL checks for rule stats where necessary
  * npf: Skip stats allocation for IPsec rulesets
  * npf: Use NO_STATS flag to optimize high level ops

  [ Simon Barber ]
  * Set the l3 length of Site-2-Site Packets for TX on spath

  [ Paul Atkins ]
  * ut: move the pic edge tests into dp_test_ip_pic_edge.c
  * nh_common: change the nexthop to have a struct_ip addr
  * nh_common: rename nexthop_create_copy
  * mpls: make nh_outlabels_copy copy all labels
  * nh_common: add a function to copy a next_hop and use instead of memcpy
  * nh_common: provide apis to help do a modify of an active next_hop_list
  * nh_common: store the number of primary paths in the next_hop_list
  * nh_common: store the protected next_hops in a 2 level hash
  * nh_common: use a nh_map when a next_hop_list has backup paths
  * route: Add an api to allow plugins to provide path state
  * nh_common: add a ptr back from the NH to the NH list
  * nh_common: update sw forwarding state when a NH becomes unusable
  * ut: ip pic edge tests
  * ut: ip pic edge tests with traffic
  * nh_common: fix typos in comments
  * nh_common: when tracking nexthops with backups, skip those with no ifp

 -- Paul Atkins <paul.atkins@intl.att.com>  Wed, 13 May 2020 08:43:08 +0100

vyatta-dataplane (3.10.13) unstable; urgency=medium

  [ Nicholas Brown ]
  * update autconf dpdk check to check for 19.11

  [ Robert Shearman ]
  * protobuf: fix typo in description of mpls_labels field

  [ Srinivas Narayan ]
  * flow-cache: Add API prototypes for flow-cache
  * flow-cache: Move crypto pkt buffer definition
  * flow-cache: Rename pr_cache* to flow_cache*
  * flow-cache: Rename variable used for flow_cache_entry
  * flow-cache: Move address union definition to make it re-usable
  * flow-cache: Migrate addresses to common definition
  * flow-cache: Enable support for IPv6
  * flow-cache: refactor common code invoking flow_cache_add
  * flow-cache: Decouple flow cache from crypto per-core block
  * flow-cache: use accessors for rule and context
  * flow-cache: add a bit to identify packets not matching any rule
  * flow-cache: Add support for caching negative matches
  * flow-cache: Create cache entries for cleartext packets
  * flow-cache: Skip further processing on cache match for cleartext packet
  * flow-cache: Avoid de-referencing policy rule unless present
  * flow-cache: Use rss hash if present in buffer
  * flow-cache: Add support for aging
  * flow-cache: refactor code to dump cache
  * flow-cache: Move flow-cache infra to separate module
  * flow-cache: Emit hit counts
  * flow-cache: split flow cache dump into smaller functions
  * flow-cache: Update comments to use 'flow cache'
  * flow-cache: rename crypto specific function & macro
  * flow-cache: Reorder fields to remove holes in structure

  [ Shweta Choudaha ]
  * backplane: use device max_mtu for backplane intf

  [ Paul Atkins ]

 -- Paul Atkins <paul.atkins@intl.att.com>  Tue, 12 May 2020 12:13:28 +0100

vyatta-dataplane (3.10.12) unstable; urgency=medium

  * debian: update dependency on vyatta-dpdk-swport

 -- Paul Atkins <paul.atkins@intl.att.com>  Mon, 11 May 2020 14:31:12 +0100

vyatta-dataplane (3.10.11) unstable; urgency=medium

  [ Brian Russell ]
  * qos: fix legacy map show

  [ Nicholas Brown ]
  * git ignore more debian package install directories
  * dataplane-dev does not have a dependency on the test binary

  [ Robert Shearman ]
  * route_v6: move handle_route6 function to ip_netlink.c
  * if: rename incomplete_route_add function
  * protobuf: add definition for route updates from the RIB
  * ip_rt_protobuf: add support for decoding protobuf route updates
  * tests: add support for protobuf route messages
  * ip_rt_protobuf: add support for installing backup paths
  * tests: add test for routes with backup paths
  * ecmp: move netlink handling to ip_netlink.c
  * ip_rt_protobuf: preserve display behaviour for MPLS deagg routes

  [ Paul Atkins ]

 -- Paul Atkins <paul.atkins@intl.att.com>  Mon, 11 May 2020 11:49:36 +0100

vyatta-dataplane (3.10.10) unstable; urgency=medium

  [ Mike Larson ]
  * Typo in include guard

  [ Shweta Choudaha ]
  * Add support for I40E X722 device

  [ Charles (Chas) Williams ]
  * dpdk: 19.11: struct ether_addr to struct rte_ether_addr
    (Bugfix: VRVDR-45636)
  * dpdk: 19.11; is_*_ether_addr to rte_is_*_ether_addr (Bugfix: VRVDR-45636)
  * dpdk: 19.11: e_RTE_METER_COLORS to RTE_COLORS (Bugfix: VRVDR-45636)
  * dpdk: 19.11: rename struct *_hdr to struct rte_*_hdr (Bugfix: VRVDR-45636)
  * dpdk: 19.11: ETHER_* to RTE_ETHER_* (Bugfix: VRVDR-45636)
  * dpdk: 19.11: add alignment to packed structs (Bugfix: VRVDR-45636)
  * dpdk: 19.11: fix swport unit tests (Bugfix: VRVDR-45636)
  * dpdk: 19.11: update build depdendencies (Bugfix: VRVDR-45636)

  [ Paul Atkins ]

 -- Paul Atkins <paul.atkins@intl.att.com>  Mon, 11 May 2020 09:13:58 +0100

vyatta-dataplane (3.10.9) unstable; urgency=medium

  [ Gavin Shearer ]
  * alg: ensure parent session active before linking child

  [ Paul Atkins ]
  * 3.9.108

  [ Charles (Chas) Williams ]
  * crypto: count burst buffer full as drops (Bugfix: VRVDR-50279)
  * crypto: count most errors as proto drops (Bugfix: VRVDR-50279)
  * crypto: eliminate macro usage (Bugfix: VRVDR-50279)
  * crypto: count packets against tunnel interface (Bugfix: VRVDR-50279)
  * crypto: do not count failed packets (Bugfix: VRVDR-50279)

  [ Paul Atkins ]
  * 3.9.109

  [ Mark Gillott ]
  * Register event operations only on first use (Fixes: VRVDR-50621)
  * Capture portmonitor replay errors (Fixes: VRVDR-50621)

  [ Paul Atkins ]
  * 3.9.110

  [ Charles (Chas) Williams ]
  * vhost: fix QMP communication (Bugfix: VRVDR-50745)

  [ Paul Atkins ]
  * 3.9.111

  [ Nicholas Brown ]
  * Add new public API dp_pipeline_is_feature_enabled_by_inst()

  [ Paul Atkins ]
  * 3.9.112

  [ Mark Gillott ]
  * pipeline: add initialiser to declaration of storage_ctx

  [ Nicholas Brown ]
  * Install test headers into the correct path from Makefile
  * dataplane_test in it's own package

  [ Gavin Shearer ]
  * nat64: make per-rule 'used' count be decremented
  * nat64: set full range for overload start/stop ports

  [ Mark Gillott ]
  * pcap: serialise access to capture console socket (Fixes: VRVDR-50937)

  [ Paul Atkins ]

 -- Paul Atkins <paul.atkins@intl.att.com>  Wed, 06 May 2020 14:13:12 +0100

vyatta-dataplane (3.10.8) unstable; urgency=medium

  [ Mike Larson ]
  * Add helper functions for protobuf

  [ Paul Atkins ]
  * nh_common: use a common version of nh_get_lables
  * nh_common: use a common version of nh_get_flags
  * mpls: use dp_nh_get_ifp instead of nh_get_if
  * nh_common: use a common version of nexthop_mp_select
  * route: add a family parameter to nexthop_select
  * route6: add a family parameter to nexthop6_select
  * crypto: crypto_policy_handle_packet_outbound_checks to use common nh
  * crypto: pr_feat_attach should use a single nh instead of a union
  * nh_common: use a common version of nexthop_select
  * nh: change nh_select so that it takes a family not a nh_type
  * nh: use nexthop_select instead of nh_select
  * mpls: make mpls_label_table_lookup return a next_hop ptr
  * mpls: make mpls_unlabeled_input return a struct next_hop *
  * mpls: modify mpls_oam_v4_lookup to use a next_hop instead of a union
  * mpls: change mpls_label_table_ins_lbl_internal to take a next_hop ptr
  * mpls: change mpls_label_table_insert_label to take a next_hop ptr
  * mpls: change mpls_label_table_add_reserved_labels to use a next_hop ptr
  * mpls: nh_fwd_mpls should take a struct next_hop ptr
  * mpls: change nh_eth_output_mpls to take a struct next_hop ptr
  * mpls: change nh_mpls_ip_fragment to take a struct next_hop ptr
  * mpls: change nh_mpls_forward to take a struct next_hop ptr
  * mpls: change mpls_labeled_forward to use a struct next_hop ptr
  * mpls: change mpls_unlabeled_forward to use a struct next_hop ptr
  * ecmp: change ecmp_mpls_create to return a struct next_hop ptr
  * mpls: change mpls_route_change to use a struct next_hop ptr
  * crypto: make crypto_policy_check_outbound take a struct next_hop **
  * l3_v4_ipsec: use struct next_hop instead of the nh union
  * l3_v6_ipsec: use struct next_hop instead of the nh union
  * shadow: use struct next_hop instead of the nh union nin spath_reader
  * nh: remove union next_hop_v4_or_v6_ptr as it is no longer used
  * crypto: tidy up code in crypto_policy_check_outbound
  * crypto: remove common code in crypto_policy_feat_attach_by_reqid
  * crypto: remove  common code in policy_bind_feat_attach
  * crypto: remove common code in policy_rule_to_json
  * shadow: commonise next_hop code in spath_reader
  * nh_common: make some of the nexthop functions static
  * nh: move the final funcs from nh.c and delete the file
  * mpls: move nh_fwd_ret into mpls_forward.c as that is the only user
  * nh: remove definition of NH_STRING_MAX as it is unused
  * mpls: remove duplicate code in mpls_route_change
  * nh_common: move enum nh_type into nh_common.h
  * nh_common: include mpls.h as it uses the outlabels defined there
  * nh_common: include ip_addr.h as it uses the ip_addr defined there
  * route: include if_llatbl.h as it use symbols defined there
  * l3_v4_encap: include if_llatbl.h as it use symbols defined there
  * nh: move enum nh_type to nh_common.h and remove nh.h
  * nh_common: rename next_hop_u to next_hop_list

 -- Paul Atkins <paul.atkins@intl.att.com>  Fri, 01 May 2020 10:11:41 +0100

vyatta-dataplane (3.10.7) unstable; urgency=medium

  [ Nicholas Brown ]
  * Git Ignore generated library files

  [ Robert Shearman ]
  * vlan_modify: fix json writing unwinding for no interfaces
    (Fixes: VRVDR-50839)
  * fal: add FAL next-hop attributes for PIC Edge (Closes: VRVDR-50739)
  * fal: add memory management functions
  * if: use RCU for interface fal_l3 field
  * storm_control: use RCU for instance sci_fal_obj array
  * tests: use FAL memory helpers in test plugin

  [ Paul Atkins ]

 -- Paul Atkins <paul.atkins@intl.att.com>  Fri, 01 May 2020 08:19:56 +0100

vyatta-dataplane (3.10.6) unstable; urgency=medium

  [ Paul Atkins ]
  * ut: change the size of the rings on the tx/rx interfaces
  * ut: provide apis for injecting and getting tx'ed packets
  * ut: add a new test for qos bursts

  [ Robert Shearman ]
  * vlan_modify: don't create filter chain unless there's an action we handle
    (Fixes: VRVDR-50709)
  * vlan_modify: remove some noisy log messages (Fixes: VRVDR-50711)

  [ Mike Larson ]
  * Protobuf support files need to be exported for plug-in
  * Move install location for protobuf generated files
  * Export more UT functions/headers
  * Update pkg-config path for dev
  * Set up dependency correctly for proto projects

  [ Paul Atkins ]
  * route: make the gateway in a next hop a union of v4/v6
  * route: change order of fields in struct next_hop_u
  * mpls: include stdbool.h as the header file uses bool
  * nh_common: add a new nh_common file to contain core nh code
  * route6: make the v6 route code use the common 'struct next_hop'
  * nh_common: move struct next_hop_u into nh_common.h
  * nh_common: remove struct next_hop_v6_u, use the v4/v6 version
  * nh_common: move the struct nexthop_hash_key to nh_common header file
  * route6: use the common nexthop_hash_key structure
  * nh_common: move struct nexthop_table into nh_common.h
  * route6: use the common nexthop table definition
  * nh_common: add code to allow registration per AF
  * nh_common: add common funcs to get/set ifp from nh
  * route6: move route_v6_init and route_v6_uninit lower in file
  * route: register hash functions with nh_common
  * route6: register hash functions with nh_common
  * route: don't use global nh_tbl var from nexthop_new
  * route: modify the debug in nexthop_reuse to add the af
  * nh_common: make the nexthop_lookup function common
  * route6: use the common nexthop_lookup function
  * fal: use a common version of next_hop_to_packet_action
  * fal: use a common version of next_hop_group_packet_action
  * fal: use a common version of next_hop_to_attr_list
  * fal: use a common version of fal_ip_new_next_hops
  * nh_common: use a common version of nexthop_reuse
  * nh_common: use a common version of nexthop_hash_insert
  * route6: pass an address family into nexthop6_new
  * route6: use NEXTHOP_HASH_TBL_SIZE instead of the v6 specific version
  * nh_common: use a common version of nexthop_alloc
  * nh_common: use a common version of nexthop_destroy
  * route6: change nexthop6_new to take a proto field
  * nh_common: use a common version of nexthop_new
  * route: modify nexthop_create to take a struct ip_addr for the gateway
  * route6: modify nexthop6_create to take a struct ip_addr for the gateway
  * nh_common: use a common version of nexthop_create
  * fal: use a common version of fal_ip_del_next_hops
  * nh_common: use a common version of nh_is_neigh_present
  * nh_common: use a common version of nh_is_neigh_created
  * nh_common: use a common version of nh_get_lle
  * route: add a family parameter to nexthop_put
  * route6: add a family parameter to nexthop6_put
  * nh_common: use a common version of nexthop_put
  * nh_common: use a common version of nexthop_create_copy
  * route: add a family parameter to nexthop_hash_del_add
  * route6: add a family parameter to nexthop6_hash_del_add
  * nh_common: use a common version of nexthop_hash_del_add
  * nh_common: use a common version of nh_is_connected
  * nh_common: use a common version of nh_is_local
  * nh_common: use a common version of nh_is_gw
  * route: add a family parameter to nh4_set_neigh_present
  * route6: add a family parameter to nh6_set_neigh_present
  * nh_common: use a common version of nh_set_neigh_present
  * route: add a family parameter to nh4_clear_neigh_present
  * route6: add a family parameter to nh6_clear_neigh_present
  * nh_common: use a common version of nh_clear_neigh_present
  * route: add a family parameter to nh4_set_neigh_created
  * route6: add a family parameter to nh6_set_neigh_created
  * nh_common: use a common version of nh_set_neigh_created
  * route: add a family parameter to nh4_clear_neigh_created
  * route6: add a family parameter to nh6_clear_neigh_created
  * nh_common: use a common version of nh_clear_neigh_created
  * nh_common: use a common version of nextu_nc_count
  * nh_common: use a common version of nextu_find_path_using_ifp
  * nh_common: use a common version of nextu_is_any_connected
  * route: add a family parameter to route_nh_replace
  * route: add a family parameter to route6_nh_replace
  * fal: move next_hop_group_packet_action higher in file
  * fal: use next_hop_group_packet_action when creating new ip nhs

 -- Paul Atkins <paul.atkins@intl.att.com>  Wed, 29 Apr 2020 08:42:25 +0100

vyatta-dataplane (3.10.5) unstable; urgency=medium

  [ Srinivas Narayan ]
  * Refactor use of grouper2 functions into separate module
  * rte-acl: determine ruleset size at creation time
  * rte-acl: Add packet matching abstraction
  * rte-acl: migrate ruleset to packet match abstraction API
  * rte-acl: Rename npf_grouper_cb_data and make it public
  * rte-acl: Add rte-acl based implementation of packet matching callbacks
  * rte-acl: Set up crypto callbacks for using rte-acl
  * rte-acl: Pass rule group as part of the context to match function
  * rte-acl: Add API to find rule in a group
  * rte-acl: Add API to determine if ruleset uses cache
  * rte-acl: Update crypto callback for match API
  * rte-acl: Use NPF cache only if ruleset requires it
  * rte-acl: skip using npf-cache if ruleset doesn't rely on it
  * rte-acl: Only invoke classifier for non-empty rulesets
  * rte-acl: Streamline call flow in npf_ruleset_inspect

  [ Paul Atkins ]

 -- Paul Atkins <paul.atkins@intl.att.com>  Mon, 27 Apr 2020 08:09:24 +0100

vyatta-dataplane (3.10.4) unstable; urgency=medium

  * Revert "Protobuf support files need to be exported for plug-in"
  * Revert "Move install location for protobuf generated files"
  * Revert "Export more UT functions/headers"
  * Revert "Update pkg-config path for dev"

 -- Paul Atkins <paul.atkins@intl.att.com>  Fri, 24 Apr 2020 09:18:28 +0100

vyatta-dataplane (3.10.3) unstable; urgency=medium

  [ Paul Atkins ]
  * ut: mark dp_test_crypto_perf_scale tests as DONT_RUN

  [ Mike Larson ]
  * Protobuf support files need to be exported for plug-in
  * Move install location for protobuf generated files
  * Export more UT functions/headers
  * Update pkg-config path for dev

  [ Paul Atkins ]

 -- Paul Atkins <paul.atkins@intl.att.com>  Fri, 24 Apr 2020 08:21:26 +0100

vyatta-dataplane (3.10.2) unstable; urgency=medium

  [ Mark Gillott ]
  * pcap: run FAL updates on master thread (Fixes: VRVDR-50581)

  [ Paul Atkins ]
  * 3.9.105

  [ Nicholas Brown ]
  * master branch is targeting 2005 release
  * Restore .gitlint file
  * Identify hidden files that should not be ignored

  [ Gavin Shearer ]
  * l3acl: don't commit rules to HW on event IF_FEAT_MODE_EVENT_L3_ENABLED

  [ Ian Wilson ]
  * cgnat: Obsolete some error counts, and add echo-req count to summary

  [ Nicholas Brown ]
  * Remove copyright and license assertion output

  [ Paul Atkins ]
  * ipv4_rsmbl: If we detect duplicate fragments then clean up properly
  * ipv4_rsmbl: check all previous frags to determine duplicates

  [ Srinivas Narayan ]
  * ipsec-ut: Update crypto UTs to support policy count verification
  * ipsec-ut: Force NPF cleanup at the end of s2s suites
  * ipsec-ut: Add NPF cleanup calls to multi-tunnel tests
  * ipsec-ut: Add a test to measure time to setup/teardown 500 tunnels
  * ipsec-ut: Increase poll interval for crypto policy display
  * crypto: Add 'brief' option to 'ipsec spd' command
  * crypto: Add total and live policy counts
  * ipsec-ut: Update UT to use 'brief' cmd and live policy count
  * UT: Add API to specify polling interval for json state
  * ipsec-ut: Update polling interval and count based on new API

  [ Paul Atkins ]
  * ipv4_rsmbl: drop fragment if it includes previously rx'ed bytes
  * ut: enhance the ipv4 duplicate fragment tests
  * ipv6_rsmbl: If we detect duplicate fragments then clean up properly
  * ipv6_rsmbl: check all previous frags to determine duplicates
  * ipv6_rsmbl: drop fragment if it includes previously rx'ed bytes
  * if: make if_output_features always inline
  * l2_vlan_mod: rename the vlan_mod pipline feature file
  * l2_vlan_mod: add a new pipeline node for egress vlan modify
  * portmonitor: add a new pipeline node for output portmonitor
  * capture: add a new pipeline node for output capture
  * if: split if_output into an internal and external version
  * if: remove if_output_features and call the feat point directly
  * if: make the pipeline call if_output_internal
  * 3.9.106

  [ Ian Wilson ]
  * npf: Optimal address-group show output including host addresses

  [ Robert Shearman ]
  * pipeline: use correct ifp for egress vlan modify feature
    (Fixes: VRVDR-50708)

  [ Paul Atkins ]
  * 3.9.107

 -- Paul Atkins <paul.atkins@intl.att.com>  Tue, 21 Apr 2020 09:40:00 +0100

vyatta-dataplane (3.10.1) unstable; urgency=medium

  [ Nicholas Brown ]
  * master-next branch is targeting danos project

  [ Srinivas Narayan ]
  * crypto: Increase force commit count to 2000

  [ Paul Atkins ]

 -- Paul Atkins <paul.atkins@intl.att.com>  Wed, 08 Apr 2020 13:36:41 +0100

vyatta-dataplane (3.9.112) unstable; urgency=medium

  [ Nicholas Brown ]
  * Add new public API dp_pipeline_is_feature_enabled_by_inst()

  [ Paul Atkins ]

 -- Paul Atkins <paul.atkins@intl.att.com>  Wed, 06 May 2020 09:18:57 +0100

vyatta-dataplane (3.9.111) unstable; urgency=medium

  [ Charles (Chas) Williams ]
  * vhost: fix QMP communication (Bugfix: VRVDR-50745)

  [ Paul Atkins ]

 -- Paul Atkins <paul.atkins@intl.att.com>  Wed, 22 Apr 2020 16:21:13 +0100

vyatta-dataplane (3.9.110) unstable; urgency=medium

  [ Mark Gillott ]
  * Register event operations only on first use (Fixes: VRVDR-50621)
  * Capture portmonitor replay errors (Fixes: VRVDR-50621)

  [ Paul Atkins ]

 -- Paul Atkins <paul.atkins@intl.att.com>  Tue, 21 Apr 2020 07:45:42 +0100

vyatta-dataplane (3.9.109) unstable; urgency=medium

  [ Charles (Chas) Williams ]
  * crypto: count burst buffer full as drops (Bugfix: VRVDR-50279)
  * crypto: count most errors as proto drops (Bugfix: VRVDR-50279)
  * crypto: eliminate macro usage (Bugfix: VRVDR-50279)
  * crypto: count packets against tunnel interface (Bugfix: VRVDR-50279)
  * crypto: do not count failed packets (Bugfix: VRVDR-50279)

  [ Paul Atkins ]

 -- Paul Atkins <paul.atkins@intl.att.com>  Tue, 21 Apr 2020 07:43:38 +0100

vyatta-dataplane (3.9.108) unstable; urgency=medium

  [ Gavin Shearer ]
  * alg: ensure parent session active before linking child

  [ Paul Atkins ]

 -- Paul Atkins <paul.atkins@intl.att.com>  Tue, 21 Apr 2020 07:42:23 +0100

vyatta-dataplane (3.9.107) unstable; urgency=medium

  [ Ian Wilson ]
  * npf: Optimal address-group show output including host addresses

  [ Robert Shearman ]
  * pipeline: use correct ifp for egress vlan modify feature
    (Fixes: VRVDR-50708)

  [ Paul Atkins ]

 -- Paul Atkins <paul.atkins@intl.att.com>  Fri, 17 Apr 2020 11:20:45 +0100

vyatta-dataplane (3.9.106) unstable; urgency=medium

  [ Nicholas Brown ]
  * master branch is targeting 2005 release
  * Restore .gitlint file
  * Identify hidden files that should not be ignored

  [ Gavin Shearer ]
  * l3acl: don't commit rules to HW on event IF_FEAT_MODE_EVENT_L3_ENABLED

  [ Ian Wilson ]
  * cgnat: Obsolete some error counts, and add echo-req count to summary

  [ Nicholas Brown ]
  * Remove copyright and license assertion output

  [ Paul Atkins ]
  * ipv4_rsmbl: If we detect duplicate fragments then clean up properly
  * ipv4_rsmbl: check all previous frags to determine duplicates
  * ipv4_rsmbl: drop fragment if it includes previously rx'ed bytes
  * ut: enhance the ipv4 duplicate fragment tests
  * ipv6_rsmbl: If we detect duplicate fragments then clean up properly
  * ipv6_rsmbl: check all previous frags to determine duplicates
  * ipv6_rsmbl: drop fragment if it includes previously rx'ed bytes
  * if: make if_output_features always inline
  * l2_vlan_mod: rename the vlan_mod pipline feature file
  * l2_vlan_mod: add a new pipeline node for egress vlan modify
  * portmonitor: add a new pipeline node for output portmonitor
  * capture: add a new pipeline node for output capture
  * if: split if_output into an internal and external version
  * if: remove if_output_features and call the feat point directly
  * if: make the pipeline call if_output_internal

 -- Paul Atkins <paul.atkins@intl.att.com>  Thu, 16 Apr 2020 12:34:30 +0100

vyatta-dataplane (3.9.105) unstable; urgency=medium

  [ Mark Gillott ]
  * pcap: run FAL updates on master thread (Fixes: VRVDR-50581)

  [ Paul Atkins ]

 -- Paul Atkins <paul.atkins@intl.att.com>  Wed, 08 Apr 2020 07:11:28 +0100

vyatta-dataplane (3.9.104) unstable; urgency=medium

  * DANOS Import master

 -- Nicholas Brown <nick.brown@att.com>  Tue, 07 Apr 2020 13:26:26 +0100

vyatta-dataplane (3.7.86.1.4) unstable; urgency=medium

  * DANOS Import

 -- Paul Atkins <paul.atkins@intl.att.com>  Fri, 08 Nov 2019 16:27:29 +0000<|MERGE_RESOLUTION|>--- conflicted
+++ resolved
@@ -1,4 +1,3 @@
-<<<<<<< HEAD
 vyatta-dataplane (3.11.6) unstable; urgency=medium
 
   [ Gavin Shearer ]
@@ -140,7 +139,7 @@
   [ Paul Atkins ]
 
  -- Paul Atkins <paul.atkins@intl.att.com>  Mon, 20 Jul 2020 21:45:59 +0100
-=======
+
 vyatta-dataplane (3.10.60) unstable; urgency=medium
 
   [ Paul Aitken ]
@@ -172,7 +171,6 @@
   [ Paul Atkins ]
 
  -- Paul Atkins <paul.atkins@intl.att.com>  Wed, 05 Aug 2020 16:25:22 +0100
->>>>>>> 83f1c40b
 
 vyatta-dataplane (3.10.57) unstable; urgency=medium
 
