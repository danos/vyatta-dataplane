<<<<<<< HEAD
vyatta-dataplane (3.12.2) unstable; urgency=medium

  [ Nicholas Brown ]
  * Remove no_extra_tests DEB_BUILD_OPTIONS
  * Add debian packaging directory to .gitignore
  * More specific include path libvyattafal pkgconfig

  [ Charles (Chas) Williams ]
  * ptp: refactor into ptp_peer_dst_lookup (Bugfix: VRVDR-53302)
  * ptp: refactor into ptp_peer_dst_resolve (Bugfix: VRVDR-53302)
  * ptp: group peers by IP address (Bugfix: VRVDR-53302)
  * ptp: refactor into ptp_peer_find_nexthop (Bugfix: VRVDR-53302)
  * ptp: select best route for peer (Bugfix: VRVDR-53302)

  [ Paul Atkins ]
  * 3.11.40
  * vhost: remove the code to handle out of order cfg for vhost
  * 3.11.41

  [ Ian Wilson ]
  * npf: Check ingress and egress features when deciding to return ACL stats
  * acl: Egress ACL in s/w path will not match dp originated IPv6 ND traffic
  * ipv6_originate_filter made static

  [ Paul Atkins ]
  * 3.11.42

  [ Charles (Chas) Williams ]
  * ptp: get sibling ifp and nexthop during iteration (Bugfix: VRVDR-53302)
  * ptp: prefer peers with reachability (Bugfix: VRVDR-53302)

  [ Paul Atkins ]
  * commands: remove the code to handle out of order cfg for poe
  * 3.11.43

 -- Paul Atkins <paul.atkins@intl.att.com>  Wed, 14 Oct 2020 10:02:17 +0100

vyatta-dataplane (3.12.1) unstable; urgency=medium

  [ Robert Shearman ]
  * protobuf: add Path message fields for recursive labels

  [ Paul Atkins ]

 -- Paul Atkins <paul.atkins@intl.att.com>  Mon, 12 Oct 2020 09:20:52 +0100
=======
vyatta-dataplane (3.11.54) unstable; urgency=medium

  [ Ian Wilson ]
  * ut: Add functions to enable multicast fwding and to add multicast route
  * ut: Add test for multicast forwarding in the dataplane

  [ Paul Atkins ]

 -- Paul Atkins <paul.atkins@intl.att.com>  Tue, 27 Oct 2020 08:35:24 +0000

vyatta-dataplane (3.11.53) unstable; urgency=medium

  * lpm: change lpm walker to take a struct of params
  * lpm: allow the callers of lpm_walk to kick the trackers for a rule
  * route: call the route trackers after updating the fal l3 state
  * lpm6: change lpm6 walker to take a struct of params
  * lpm6: allow the callers of lpm6_walk to kick the trackers for a rule
  * route6: call the route trackers after updating the fal l3 state

 -- Paul Atkins <paul.atkins@intl.att.com>  Mon, 26 Oct 2020 13:21:18 +0000
>>>>>>> 22ecb1c9

vyatta-dataplane (3.11.52) unstable; urgency=medium

  [ Srinivas Narayan ]
  * crypto: save bytes from each batch for use as IVs
  * crypto: add return value check for engine init
  * crypto: remove unused functions

  [ Paul Atkins ]

 -- Paul Atkins <paul.atkins@intl.att.com>  Mon, 26 Oct 2020 09:45:57 +0000

vyatta-dataplane (3.11.51) unstable; urgency=medium

  [ Thomas Kiely ]
  * Update S2S UT infra for multiple V4 policies
  * Add V4 test to ensure correct policy match for proto
  * ACL V4 rule setup does not handle discrete protocol
  * Update S2S UT infra for multiple V6 policies
  * Add V6 test to ensure correct policy match for proto
  * ACL V6 rule setup does not handle discrete protocol

  [ Paul Atkins ]

 -- Paul Atkins <paul.atkins@intl.att.com>  Fri, 23 Oct 2020 10:09:01 +0100

vyatta-dataplane (3.11.50) unstable; urgency=medium

  [ Nicholas Brown ]
  * Move IGNORE_SANITIZER to compiler.h

  [ Paul Atkins ]

 -- Paul Atkins <paul.atkins@intl.att.com>  Fri, 23 Oct 2020 09:05:58 +0100

vyatta-dataplane (3.11.49) unstable; urgency=medium

  [ Ian Wilson ]
  * ut: Tests egress ACL on a pppoe interface
  * ut: Tests egress ACL on a bridge interface

  [ Paul Atkins ]

 -- Paul Atkins <paul.atkins@intl.att.com>  Thu, 22 Oct 2020 08:18:20 +0100

vyatta-dataplane (3.11.48) unstable; urgency=medium

  [ Ian Wilson ]
  * ut: Verify that ipv4-orig-feat feature is enabled
  * npf: NPF_RS_FLAG_FEAT_GBL renamed to NPF_RS_FLAG_FEAT_INTF_ALL
  * npf: Move check of NPF_RS_FLAG_FEAT_INTF_ALL from npf_gbl_rs_count_incr
  * npf: Enable feature on all interfaces for rulesets attached to global
  * npf: Separate enabling of defrag-out and defrag-out-spath

  [ Paul Atkins ]

 -- Paul Atkins <paul.atkins@intl.att.com>  Wed, 21 Oct 2020 16:34:35 +0100

vyatta-dataplane (3.11.47) unstable; urgency=medium

  [ Srinivas Narayan ]
  * crypto: store out_ethertype in context
  * crypto: store out_hdr_len in context
  * crypto: re-order fields in crypto_pkt_ctx
  * crypto: store udp encap length in SA to simplify code
  * crypto: include DPDK driver stats in output
  * crypto: Pass packet burst to ESP
  * crypto: Move bad mbufs to end of context array
  * crypto: Pass a batch of packets to the PMD
  * crypto: Allocate crypto ops when crypto pkt buffer is set up
  * crypto: pass batches of packets to ESP encrypt functions
  * crypto: Pass batches of packets to ESP decrypt functions
  * crypto: Remove debug error messages in some places
  * crypto: pass errors from PMD operations to higher layers
  * crypto: remove unnecessary check & error
  * crypto: Add error counters for failures
  * crypto: Set action to drop if packet has not been processed
  * crypto: Prefetch batches of context pointers for processing
  * crypto: Fetch data in first mbuf into L2 cache
  * crypto: Prefetch contexts into L2 cache
  * crypto: add inline implementation to grow buffer
  * crypto: Invoke rte_pktmbuf_lastseg only for multi-seg pkts

  [ Paul Atkins ]

 -- Paul Atkins <paul.atkins@intl.att.com>  Wed, 21 Oct 2020 09:14:31 +0100

vyatta-dataplane (3.11.46) unstable; urgency=medium

  [ Gavin Shearer ]
  * fal acl: use rule number attr instead of priority in rules

  [ Paul Atkins ]
  * Include shadow ring in buffer count calculations
  * Increase slowpath receive ring size

  [ Paul Atkins ]

 -- Paul Atkins <paul.atkins@intl.att.com>  Tue, 20 Oct 2020 10:07:06 +0100

vyatta-dataplane (3.11.45) unstable; urgency=medium

  [ Paul Atkins ]
  * portmonitor_cmds: remove the code to handle out of order cfg

  [ Charles (Chas) Williams ]
  * ptp: handle unavailable interface vlan mappings (Bugfix: VRVDR-53372)

  [ Paul Atkins ]

 -- Paul Atkins <paul.atkins@intl.att.com>  Fri, 16 Oct 2020 09:52:15 +0100

vyatta-dataplane (3.11.44) unstable; urgency=medium

  [ Nicholas Brown ]
  * Clarify UT path redirection code

  [ Ian Wilson ]
  * npf: Rename 'typedef enum TCP_STATES' to 'enum tcp_session state'
  * npf: Rename npf_tcpstate_t to struct npf_tcp_window
  * npf: Replace nst_tcpst with nst_tcp_win in npf_state_t
  * npf: Pack enum dp_session_state so that is used 1 byte instead of 2
  * npf: Add npf_state_tcp2gen to determine generic state from tcp state
  * npf: Pack enum npf_proto_idx.  Use the enum instead of a uint8_t
  * npf: Add separate log functions for TCP and everything else
  * npf: Add separate state change functions for TCP and everything else
  * npf: Add separate state pack update functions for TCP and other
  * npf: Add separate functions for connsync update/restore of session state
  * npf: Move spinlocks into npf_state_npf_pack_update_xxx fns
  * npf: Use separate state inspect functions for TCP, ICMP, and other
  * npf: Use separate connsync state update functions for TCP and other
  * npf: Add a union to npf_state_t for the different state types
  * npf: Add separate function for session close for TCP and other
  * npf: Rename npf_state_tcp_state_set and npf_state_generic_state_set
  * npf: Remove TCP session states that were outside the enum
  * npf: Change TCP sessions to use nst_tcp_state instead of nst_state
  * npf: Change TCP strict FSM to be a lookup table to return a boolean
  * npf: npf_state_update_session_state replaced
  * npf: npf_timeout_get replaced
  * npf: Session state stats defines replaced with inline functions
  * npf: npf_map_str_to_generic_state replaced with dp_session_name2state
  * npf: vrf creation moved from npf_timeout_set to cmd_npf_global_timeout
  * npf: non-TCP sessions changed to use nst_gen_state instead of nst_state
  * npf: union of nst_tcp_state and nst_gen_state removed from npf_state_t
  * npf: Changes to sess limit rproc to use generic session state
  * npf: Defines NPF_SET_SESSION_LOG_FLAG etc. replaced with functions
  * npf: Renamed functions that return session state name
  * npf: npf_pack_session_state changed to include union of state types
  * npf: 'struct session' pointer passed into npf_session_update_state
  * npf: npf_session_t pointer passed into npf_state_inspect
  * npf: npf_tcp_state_is_closed fn removed
  * npf: Changes to connsync functions to pack and update session state

  [ Nachiketa Prachanda ]
  * fix use after free on events unregistration
  * api: interface event notifications to plugins

  [ Paul Atkins ]

 -- Paul Atkins <paul.atkins@intl.att.com>  Wed, 14 Oct 2020 15:50:34 +0100

vyatta-dataplane (3.11.43) unstable; urgency=medium

  [ Charles (Chas) Williams ]
  * ptp: get sibling ifp and nexthop during iteration (Bugfix: VRVDR-53302)
  * ptp: prefer peers with reachability (Bugfix: VRVDR-53302)

  [ Paul Atkins ]
  * commands: remove the code to handle out of order cfg for poe

 -- Paul Atkins <paul.atkins@intl.att.com>  Wed, 14 Oct 2020 08:31:05 +0100

vyatta-dataplane (3.11.42) unstable; urgency=medium

  [ Ian Wilson ]
  * npf: Check ingress and egress features when deciding to return ACL stats
  * acl: Egress ACL in s/w path will not match dp originated IPv6 ND traffic
  * ipv6_originate_filter made static

  [ Paul Atkins ]

 -- Paul Atkins <paul.atkins@intl.att.com>  Tue, 13 Oct 2020 14:12:35 +0100

vyatta-dataplane (3.11.41) unstable; urgency=medium

  * vhost: remove the code to handle out of order cfg for vhost

 -- Paul Atkins <paul.atkins@intl.att.com>  Tue, 13 Oct 2020 10:34:16 +0100

vyatta-dataplane (3.11.40) unstable; urgency=medium

  [ Nicholas Brown ]
  * Remove no_extra_tests DEB_BUILD_OPTIONS
  * Add debian packaging directory to .gitignore
  * More specific include path libvyattafal pkgconfig

  [ Charles (Chas) Williams ]
  * ptp: refactor into ptp_peer_dst_lookup (Bugfix: VRVDR-53302)
  * ptp: refactor into ptp_peer_dst_resolve (Bugfix: VRVDR-53302)
  * ptp: group peers by IP address (Bugfix: VRVDR-53302)
  * ptp: refactor into ptp_peer_find_nexthop (Bugfix: VRVDR-53302)
  * ptp: select best route for peer (Bugfix: VRVDR-53302)

  [ Paul Atkins ]

 -- Paul Atkins <paul.atkins@intl.att.com>  Tue, 13 Oct 2020 09:56:41 +0100

vyatta-dataplane (3.11.39) unstable; urgency=medium

  [ Ramesh Devarajan ]
  * capture: Print dropped frames count

  [ Paul Atkins ]
  * capture: compare fal obj against FAL_NULL_OBJECT_ID instead of NULL

 -- Paul Atkins <paul.atkins@intl.att.com>  Thu, 08 Oct 2020 11:30:41 +0100

vyatta-dataplane (3.11.38) unstable; urgency=medium

  [ Charles (Chas) Williams ]
  * dpdk: add ConnectX-6 support to vplane-uio

  [ Paul Atkins ]
  * backplane: add comment about why command replay is needed
  * backplane: check that the FILE ptr is set in the command handler
  * rt_commands: remove the code to handle out of order cfg for garp
  * commands: remove the code to handle out of order cfg for switchport

 -- Paul Atkins <paul.atkins@intl.att.com>  Wed, 07 Oct 2020 08:54:45 +0100

vyatta-dataplane (3.11.37) unstable; urgency=medium

  [ Nicholas Brown ]
  * Update exported symbols from fal test plugin
  * Use visibility attribute for symbols
  * Use __FOR_EXPORT instead of __externally_visible

  [ Robert Shearman ]
  * mpls: fix crash when displaying PD subset data
  * pd_show: allow showing objects in state full as well
  * mpls: fix output of PD subset state (Fixes: VRVDR-53208)

  [ Ian Wilson ]
  * ut: Add test for sw acl with fragmented IPv4 pkt on output
  * ut: Add test for sw acl with fragmented IPv6 pkt on output
  * npf: Set address family in ruleset when grouper is not initialized

  [ Paul Atkins ]

 -- Paul Atkins <paul.atkins@intl.att.com>  Fri, 02 Oct 2020 14:54:03 +0100

vyatta-dataplane (3.11.36) unstable; urgency=medium

  [ Ian Wilson ]
  * ut: dpt_udp and dpt_tcp enhanced to support IPv6
  * ut: Basic ingress software ACL tests enhanced to include TCP and UDP
  * ut: Add egress software ACL tests
  * ut: Add tests for sw ACLs on the ip_lookup_and_originate output path
  * ut: Add tests for sw ACLs for pkts originated from the router (spath)
  * Create ipv4-out-spath pipeline node
  * Create ipv6-out-spath pipeline node

  [ Paul Atkins ]

 -- Paul Atkins <paul.atkins@intl.att.com>  Thu, 01 Oct 2020 08:34:29 +0100

vyatta-dataplane (3.11.35) unstable; urgency=medium

  * Revert "dp_test: remove undefined functions from headers"
  * Revert "ut: remove unused code in dp_test_npf_sess_lib"

 -- Paul Atkins <paul.atkins@intl.att.com>  Tue, 29 Sep 2020 11:28:22 +0100

vyatta-dataplane (3.11.34) unstable; urgency=medium

  [ Nicholas Brown ]
  * Treat ndpi dependency like other dependencies
  * Use pkgconfig macro variables for protobuf
  * Move all test code to single directory

  [ Nachiketa Prachanda ]
  * dp_test: remove undefined functions from headers
  * rename dpt_session_counters
  * dp_test: export dpt_session_counters function

  [ Paul Atkins ]
  * npf: remove unused code from alg/alg_apt.c
  * npf: remove unused code from cgnat/cgn_session.c
  * npf: remove unused code from cgnat/cgn_sess_state.c
  * npf: remove unused code from cgnat/cgn_log.c
  * npf: remove unused code from cgnat/cgn_policy.c
  * npf: remove unused code from config/npf_attach_point.c
  * npf: remove unused code from config/pmf_att_rlgrp.c
  * npf: remove unused code from config/pmf_parse.c
  * npf: remove unused code from dpi/npf_typedb.c
  * npf: remove unused code from nat/nat_pool_event.c
  * npf: remove unused code from zones/npf_zone_private.c
  * npf: remove unused code from npf_vrf.c
  * npf: remove unused code from npf_tblset.c
  * npf: remove unused code from npf_cache.c
  * npf: remove unused code from npf_nat.c
  * npf: remove unused code from npf_nat64.c
  * npf: remove unused code from npf_processor.c
  * npf: remove unused code from npf_state_tcp.c
  * npf: remove unused code from npf_disassemble.c
  * npf: remove unused code from npf_session.c

 -- Paul Atkins <paul.atkins@intl.att.com>  Tue, 29 Sep 2020 09:07:41 +0100

vyatta-dataplane (3.11.33) unstable; urgency=medium

  [ Nicholas Brown ]
  * remove config for cpputest
  * Don't check DPDK port size
  * Require a recent openssl version
  * Don't set cpu arch in attempt to match DPDK
  * PACKAGE_VERSION is already defined in build_config.h

  [ Paul Atkins ]

 -- Paul Atkins <paul.atkins@intl.att.com>  Mon, 28 Sep 2020 10:12:48 +0100

vyatta-dataplane (3.11.32) unstable; urgency=medium

  [ Charles (Chas) Williams ]
  * debian: cleanup .postinst script (Bugfix: VRVDR-53193)

  [ Paul Atkins ]

 -- Paul Atkins <paul.atkins@intl.att.com>  Fri, 25 Sep 2020 08:14:15 +0100

vyatta-dataplane (3.11.31) unstable; urgency=medium

  [ Robert Shearman ]
  * if: remove unnecessary name hash insert during hwport init
  * if: move allocation of DPDK ethernet interfaces to dpdk_eth_if.c
    (Closes: VRVDR-53058)

  [ Paul Atkins ]

 -- Paul Atkins <paul.atkins@intl.att.com>  Thu, 24 Sep 2020 15:29:41 +0100

vyatta-dataplane (3.11.30) unstable; urgency=medium

  [ Srinivas Narayan ]
  * crypto: set ICV offset correctly for multi-segment packets
  * crypto: Initialize status to avoid spurious drops

  [ Paul Atkins ]

 -- Paul Atkins <paul.atkins@intl.att.com>  Thu, 24 Sep 2020 15:05:14 +0100

vyatta-dataplane (3.11.29) unstable; urgency=medium

  [ Paul Aitken ]
  * DPI: fix appFW "ten packets" functionality
  * DPI: make appFW cognisant of engine ID

  [ Ian Wilson ]
  * npf: Initialisation of config ht moved out of npf_make_rule
  * npf: Parse special ACL group-attribute rule if present
  * npf: Skip ruleset inspection for address-family if not enabled on group
  * ut: Add simple software ACL tests

  [ Paul Atkins ]

 -- Paul Atkins <paul.atkins@intl.att.com>  Mon, 21 Sep 2020 07:55:22 +0100

vyatta-dataplane (3.11.28) unstable; urgency=medium

  [ Paul Atkins ]
  * ipv6: remove unused code from nd6_nbr.c
  * if: remove unused code from if.c
  * if: remove unused code from bridge/bridge_port.c
  * crypto: remove unused code from crypto_policy.c
  * crypto: remove unused code from crypto_engine.c
  * commands: remove unused code from commands.c
  * arp: remove unused code from arp.c

  [ Ian Wilson ]
  * npf: Filter and sort sessions by NAT translation address or port

  [ Paul Atkins ]

 -- Paul Atkins <paul.atkins@intl.att.com>  Fri, 18 Sep 2020 16:43:48 +0100

vyatta-dataplane (3.11.27) unstable; urgency=medium

  * commands: remove the code to handle out of order cfg for speed
  * storm_ctl: remove the code to handle out of order cfg

 -- Paul Atkins <paul.atkins@intl.att.com>  Thu, 17 Sep 2020 13:11:51 +0100

vyatta-dataplane (3.11.26) unstable; urgency=medium

  * ut: remove dp_test_lib_cmd as the code in it is not used
  * ut: remove unused code in dp_test_netlink_state.c
  * ut: remove unused code in dp_test_qos_lib.c
  * ut: remove unused code in dp_test_str.c
  * ut: remove unused code in dp_test_console.c
  * ut: remove unused code in dp_test_lib.c
  * ut: remove unused code in dp_test_lib_intf.c

 -- Paul Atkins <paul.atkins@intl.att.com>  Wed, 16 Sep 2020 09:40:24 +0100

vyatta-dataplane (3.11.25) unstable; urgency=medium

  * npf: remove the code in src/npf/alg/apt as it is not used
  * ut: remove unused code in dp_test_npf_alg_sip_lib
  * ut: remove unused code in dp_test_npf_alg_sip_call
  * ut: remove unused code in dp_test_npf_alg_sip_parse
  * ut: remove unused code in dp_test_npf_alg_lib
  * ut: remove unused code in dp_test_npf_lib
  * ut: remove unused code in dp_test_npf_sess_lib
  * ut: remove unused code in dp_test_session_internal_lib
  * ut: remove unused code in dp_test_npf_nat_lib
  * ut: remove unused code in dp_test_npf_fw_lib
  * ut: remove unused code in dp_test_npf_portmap_lib

 -- Paul Atkins <paul.atkins@intl.att.com>  Tue, 15 Sep 2020 13:41:22 +0100

vyatta-dataplane (3.11.24) unstable; urgency=medium

  [ Paul Aitken ]
  * NPF: prevent possible null deref

  [ Gavin Shearer ]
  * cgn: add locking when sending logs ZMQ

  [ Paul Atkins ]

 -- Paul Atkins <paul.atkins@intl.att.com>  Tue, 15 Sep 2020 13:37:16 +0100

vyatta-dataplane (3.11.23) unstable; urgency=medium

  * zmq_dp: remove unused code
  * dealer: remove unused code
  * ut: remove unused code in dp_test_crypto_utils
  * ut: remove unused code in dp_test_lib_intf
  * ut: remove unused code in dp_test_netlink_state
  * ut: remove unused code in dp_test_qos_lib
  * vxlan: remove unused code
  * vti: remove unused code
  * qos_sched: remove unused code
  * nsh: remove unused code

 -- Paul Atkins <paul.atkins@intl.att.com>  Mon, 14 Sep 2020 14:14:45 +0100

vyatta-dataplane (3.11.22) unstable; urgency=medium

  [ Gavin Shearer ]
  * npf: ensure cache ptr set if grouper/rule processing
  * npf: check IPv4/v6 proto before accessing cached protocol
  * npf: add check to npf_remark_dscp for non-IP packets
  * npf: update npf_cache_all() to not convert failures to success
  * npf: init cache IP addresses pointer to NULL for embedded pkts
  * npf: enable test for a bad embedded ICMP error packet
  * npf: remove double space from "from  npf"

  [ Philip Downey ]
  * MCAST Avoid deferencing unitialised fal RFP object (Fixes: VRVDR-46304)

  [ Thomas Kiely ]
  * Debug keyword "flow-cache" missing
  * Make MAC limit debugs conditional

  [ Paul Atkins ]
  * mpls: track pd state when updating label table entry update
  * ut: add mpls test for sending existing route update

 -- Paul Atkins <paul.atkins@intl.att.com>  Mon, 14 Sep 2020 13:42:54 +0100

vyatta-dataplane (3.11.21) unstable; urgency=medium

  [ Paul Atkins ]
  * netlink: vrf_link_create should return NULL not false on failure

  [ Robert Shearman ]
  * fal: fix generation of next-hop router interface attribute
    (Fixes: VRVDR-52948)

  [ Ian Wilson ]
  * npf: Unused function npf_json_nat_session removed
  * npf: Return rule details in firewall and NAT session json

  [ Paul Atkins ]

 -- Paul Atkins <paul.atkins@intl.att.com>  Fri, 11 Sep 2020 08:37:49 +0100

vyatta-dataplane (3.11.20) unstable; urgency=medium

  [ Paul Atkins ]
  * crypto: policy_rule_find_by_tag should return NULL not false

  [ Gavin Shearer ]
  * cpp: request that the burst rate is set to 100ms

  [ Manohar Rapeti ]
  * qos: enhanced "qos show platform" (Bugfix: VRVDR-52788)
  * qos: possible accessing of freed pointer (Bugfix: VRVDR-52788)
  * qos: Indentation fix (Bugfix: VRVDR-52788)

  [ Ian Wilson ]
  * ut: Renamed npf ICMP tests
  * ut: Added test for ICMP pkts with corrupted embedded packet

  [ Paul Atkins ]

 -- Paul Atkins <paul.atkins@intl.att.com>  Thu, 10 Sep 2020 09:36:33 +0100

vyatta-dataplane (3.11.19) unstable; urgency=medium

  * 3.10.70
  * ut: remove mac limit tests that removes profile while in use
  * ut: dp_test_npf_json_get_portmap_port leaking json array
  * controller: cleanup all requests on shutdown
  * ut: fix mem leak in the qos class tests
  * ut: free the packet descriptors in the session tests
  * ut: cleanup json array after use in sess lib

 -- Paul Atkins <paul.atkins@intl.att.com>  Wed, 09 Sep 2020 08:43:39 +0100

vyatta-dataplane (3.11.18) unstable; urgency=medium

  [ aroberts ]
  * Don't allow a child shaper to exceed 99.6% of parent rate

  [ Manohar Rapeti ]
  * qos: mem leak in dataplane UT (Bugfix: VRVDR-49730)
  * qos: uninitialised value (Bugfix: VRVDR-49730)

  [ Paul Atkins ]

 -- Paul Atkins <paul.atkins@intl.att.com>  Tue, 08 Sep 2020 08:38:25 +0100

vyatta-dataplane (3.11.17) unstable; urgency=medium

  [ aroberts ]
  * Add 100G support for Qos shaper commands
  * Add dependency with 64bit qos structure in dpdk

  [ Paul Atkins ]

 -- Paul Atkins <paul.atkins@intl.att.com>  Fri, 04 Sep 2020 09:54:23 +0100

vyatta-dataplane (3.11.16) unstable; urgency=medium

  [ Robert Shearman ]
  * dpdk-eth: avoid duplicate link up/link down logs (Fixes: VRVDR-52606)

  [ Paul Atkins ]

 -- Paul Atkins <paul.atkins@intl.att.com>  Thu, 03 Sep 2020 16:15:43 +0100

vyatta-dataplane (3.11.15) unstable; urgency=medium

  [ Shweta Choudaha ]
  * portmonitor: add and replay multiple cfg command

  [ Ian Wilson ]
  * npf: Rename npf_pack_npf_state to npf_pack_session_state
  * npf: Rename npf_pack_session_stats to npf_pack_dp_sess_stats

  [ Charles (Chas) Williams ]
  * ptp: add additional-path support (Bugfix: VRVDR-48480)

  [ Ian Wilson ]
  * npf: Rename struct npf_pack_npf_nat to struct npf_pack_nat
  * npf: Change prefix in npf_pack_dp_session from 'dps_' to 'pds_'
  * npf: Rename npf_pack_sentry to npf_pack_sentry_packet
  * npf: Use 'pns' for prefix and pointer variable for npf_pack_npf_session
  * npf: Naturally align npf_tcpstate_t and npf_state_t
  * npf: Rename npf_pack_npf_nat64 to npf_pack_nat64
  * npf: Prefix npf_pack_message_hdr objects with 'pmh_'
  * npf: Add packed attribute to 'enum session_pack_type'
  * npf: Prefix npf_pack_session_hdr objects with 'psh_'
  * session: Pack enum session_feature_type and re-arrange session_feature
  * ut: Add function to fetch session counters
  * ut: Tests connsync for a firewall UDP session
  * ut: Tests connsync for a firewall TCP session with TCP strict enabled

  [ Robert Shearman ]
  * 3.10.69

  [ Paul Atkins ]
  * flow_cache: initialise the flow_cache_hash_key to 0
  * ut: modify the stack trace for the urcu resize valgrind suppression
  * ut: return -EOPNOTSUPP in the test fal code in ...l2_get_attrs
  * rte_acl: free the name when calling npf_rte_acl_destroy
  * ut: add a valgrind suppression for rte_cpu_get_flag_enabled
  * ut: add more wildcards to the grouper suppression to catch all calls
  * ut: free the contexts created in the npf_apt tests

  [ Robert Shearman ]
  * include: standardise FAL interface index parameter naming
  * include: standardise FAL object parameter naming (Fixes: VRVDR-52849)

  [ Paul Atkins ]

 -- Paul Atkins <paul.atkins@intl.att.com>  Thu, 03 Sep 2020 13:36:47 +0100

vyatta-dataplane (3.11.14) unstable; urgency=medium

  [ Mandeep Rohilla ]
  * BFD: Switch attribute to get Local Discriminator shift

  [ Srinivas Narayan ]
  * crypto: cut over non-combined ciphers to rte infra
  * crypto: Handle failures in session setup gracefully
  * crypto: set up correct default for aead_algo
  * crypto: remove references to cipher_name
  * crypto: remove references to md_name
  * crypto: Remove unnecessary storage of auth alg name
  * crypto: Define separate structure for openssl info
  * crypto: pass openssl setup decision to SA setup function
  * crypto: Remove openssl implementation for aes-gcm
  * crypto: define block sizes
  * crypto: Make iv generation and storage common operations
  * crypto: Move openssl fields to separate structure
  * crypto: include dpdk device id and name in vplsh output
  * crypto: Add error messages in failure path
  * crypto: reset pmd id in array of ids by dev type
  * crypto: Make dev-id value check specific
  * crypto: separate definitions for cipher & digest key sizes

  [ Karthik Murugesan ]
  * vxlan: Added null check to avoid null-pointer dereference

  [ Charles (Chas) Williams ]
  * Fix potentially offensive language
  * Fix potentially offensive language in CGNAT

 -- Robert Shearman <robert.shearman@att.com>  Mon, 24 Aug 2020 17:46:44 +0100

vyatta-dataplane (3.11.13) unstable; urgency=medium

  [ Vinicius Soares ]
  * npf: Moved parser auxiliary static functions to the top of the file
  * npf: Added argument to auxiliary parser function that specifies a delimiter
  * npf: Added support for 'auto-per-action' counter type for ACL rules.
  * npf: Added support for 'auto-per-action' counter type for ACL rules.

  [ Paul Atkins ]

 -- Paul Atkins <paul.atkins@intl.att.com>  Fri, 21 Aug 2020 18:13:12 +0100

vyatta-dataplane (3.11.12) unstable; urgency=medium

  [ Paul Atkins ]
  * 3.10.67

  [ Paul Aitken ]
  * DPI: app groups: avoid null deref

  [ Paul Atkins ]
  * 3.10.68

  [ Robert Shearman ]
  * route_v6: fix nexthop retrieval for promotion during route delete
  * route: fix nexthop retrieval for promotion during route delete
    (Fixes: VRVDR-52609)

  [ Srinivas Narayan ]
  * crypto: store crypto device id in SA for faster access
  * crypto: create session pools and queue pairs for PMD
  * crypto: set up session in driver
  * crypto: Pass crypto op using packet metadata
  * crypto: Make openssl encrypt/decrypt function public
  * crypto: set up infrastructure to invoke PMD
  * crypto: cut over to rte PMD infra
  * crypto: set up crypto op for AES-GCM

  [ Paul Atkins ]
  * debian: fix wording in changelog

  [ Srinivas Narayan ]
  * crypto: minimize dependency on SA
  * crypto: set session direction at the time of SA creation
  * crypto: Make crypto_pkt_ctx visible to other crypto modules
  * crypto: Add packet metadata fields to crypto_pkt_ctx
  * crypto: store SA in crypto packet context
  * crypto: store bytes processed in crypto packet context
  * crypto: refactor esp_input_inner
  * crypto: re-factor esp_output_inner
  * crypto: consolidate esp input functions
  * crypto: consolidate esp_output functions
  * crypto: increment output error only on encrypt op
  * crypto: streamline post-decrypt processing
  * crypto: Refactor post-decrypt VTI handling
  * crypto: re-factor post-decrypt VFP handling
  * crypto: refactor post-decrypt overlay VRF handling
  * crypto: refactor all post-decrypt handling
  * crypto: enable burst processing for esp_input
  * crypto: Enable burst processing for esp_output

  [ Paul Atkins ]

 -- Paul Atkins <paul.atkins@intl.att.com>  Fri, 21 Aug 2020 17:51:18 +0100

vyatta-dataplane (3.11.11) unstable; urgency=medium

  [ Paul Atkins ]
  * gre: don't double free mbuf if using a gre tunnel to ourself

  [ Ian Wilson ]
  * npf: Change npf to use dataplane session states for UDP etc.
  * npf: Store generic session state in the session
  * npf: Set the alg bit in ALG parent sessions
  * npf: Add the se_alg feature boolean to the connsync structure
  * npf: Change the feature uint8_ts to bits in npf_pack_dp_session
  * npf: Replace se_nat bit with se_snat and se_dnat bits in the session
  * npf: Add se_in and se_out bits to the session
  * npf: Add se_app bit to the session to mark dpi sessions
  * npf: Add function to calculate session time-to-expire for json
  * npf: Return generic ALG json for each session
  * npf: Return specific ALG json for each session
  * npf: Naturally align struct npf_pack_dp_session
  * npf: Remove se_etime from connsync session structure
  * ut: Add test functions to create and send udp, tcp, or icmp NATd pkts
  * session: Add command to return list of items from the dataplane sessions
  * npf: Add address family filter to session list command
  * npf: Add filters to session list command for ID, proto, intf and direction
  * npf: Add filters to session list cmd for src and dest addr and port
  * npf: Add filters to session list cmd for features
  * npf: Separate the existing session show filter from the json
  * npf: Add handler for "show dataplane sessions" command
  * npf: Add handler for "show dataplane sessions summary" command
  * npf: Add handler for "clear dataplane sessions" command
  * ut: Rename the npf snat test cases
  * npf: Add a flag to the session to denote that is being used as a fw session

  [ Paul Atkins ]
  * flow_cache: move flow_cache_empty_table higher in file
  * flow_cache: teardown the flow cache on shutdown
  * flow_cache: don't init the flow cache multiple times per core
  * ut: don't leak the ifname in the addport_request

  [ aroberts ]
  * Reinstall a mark-map if a resource group changes

  [ Paul Atkins ]

 -- Paul Atkins <paul.atkins@intl.att.com>  Wed, 19 Aug 2020 09:54:14 +0100

vyatta-dataplane (3.11.10) unstable; urgency=medium

  [ Srinivas Narayan ]
  * crypto: Convert lengths to uint8_t in preparation for move
  * crypto: Avoid dependency on openssl definitions
  * crypto: Re-arrange fields for better performance
  * crypto: create DPDK infrastructure pools
  * crypto: Add DPDK versions of encryption & auth algorithms
  * crypto: clean up openssl functions
  * crypto: determine PMD type based on algorithms
  * crypto: provide function to determine next crypto core
  * crypto: Create DPDK crypto PMD

  [ Paul Atkins ]

 -- Paul Atkins <paul.atkins@intl.att.com>  Tue, 18 Aug 2020 08:29:42 +0100

vyatta-dataplane (3.11.9) unstable; urgency=medium

  [ aroberts ]
  * Don't allow a child shaper to exceed 99.6% of parent rate

  [ Paul Atkins ]
  * 3.10.63

  [ Ian Wilson ]
  * npf: Increment session stats if session matched, and the pkt is not dropped

  [ Paul Atkins ]
  * 3.10.64

  [ Gavin Shearer ]
  * ippf: fix issue of corrupted first byte of IPv6 address to match

  [ Paul Atkins ]
  * 3.10.65

  [ Robert Shearman ]
  * if: move vlan_if_get_stats to common interface code
  * gre: add support for retrieving FAL stats

  [ Paul Atkins ]
  * 3.10.66

  [ Brian Russell ]
  * qos: specify designator for the priority local queue
  * qos: uprev protocol versions

  [ Paul Atkins ]

 -- Paul Atkins <paul.atkins@intl.att.com>  Mon, 17 Aug 2020 15:44:18 +0100

vyatta-dataplane (3.11.8) unstable; urgency=medium

  [ Robert Shearman ]
  * fal_plugin: add object model for MPLS
  * fal_plugin: add FAL object for VRFs
  * fal_plugin: add attributes for MPLS TTL mode (Closes: VRVDR-52435)
  * fal: add next hop label attributes
  * nh_common: add FAL programming helpers
  * route: make use of FAL nh_common helpers
  * route_v6: make use of FAL nh_common helpers
  * mpls: signal FAL create/update/delete of MPLS routes
  * fal: signal use of next hop groups
  * fal: translate IPv6 nexthops with IPv4 mapped addresses to IPv4 nexthop
  * tests: test IPv6 labeled routes via attached IPv4 nexthops
  * vrf: create and use FAL VRF object
  * fal: support MPLS deagg routes
  * mpls: add support for dumping one MPLS route
  * mpls: add support for signalling change to TTL mode to FAL
    (Closes: VRVDR-52436)

  [ Paul Atkins ]

 -- Paul Atkins <paul.atkins@intl.att.com>  Thu, 13 Aug 2020 15:09:49 +0100

vyatta-dataplane (3.11.7) unstable; urgency=medium

  [ Robert Shearman ]
  * controller: extend timeout for adding a port (Fixes: VRVDR-52458)

  [ Paul Atkins ]
  * 3.10.58

  [ Karthik Murugesan ]
  * vxlan: Added null check to avoid null-pointer dereference

  [ Paul Atkins ]
  * 3.10.59

  [ Paul Aitken ]
  * DPI: add application group database
  * DPI: application resource groups
  * DPI: application resource group parsing
  * DPI: new APIs for application resource groups
  * DPI: add application resource groups to app firewall
  * DPI: add application resource groups to Makefile

  [ Paul Atkins ]
  * 3.10.60

  [ Karthik Murugesan ]
  * ptp: Added support for G.8275.1 profiles

  [ Shweta Choudaha ]
  * Mirror: Add support for source vlan config
  * Mirror: Add support to show vlan info for src intf

  [ Manohar Rapeti ]
  * if: Spurious error logs messages (Bugfix: VRVDR-52346)

  [ Brian Russell ]
  * qos: don't enable dscp mapping if designation in use
  * qos: allocate a priority local designation

  [ Paul Atkins ]
  * 3.10.61

  [ Brian Russell ]
  * qos: extend mark-map to include dp

  [ Paul Atkins ]
  * 3.10.62

 -- Paul Atkins <paul.atkins@intl.att.com>  Thu, 13 Aug 2020 14:29:20 +0100

vyatta-dataplane (3.11.6) unstable; urgency=medium

  [ Gavin Shearer ]
  * cpp: add support for PIM and IP multicast

  [ Paul Atkins ]

 -- Paul Atkins <paul.atkins@intl.att.com>  Wed, 05 Aug 2020 16:23:14 +0100

vyatta-dataplane (3.11.5) unstable; urgency=medium

  [ Brian Russell ]
  * qos: restore protocol version 10

  [ Rishi Narain ]
  * SyncE: Allowing ESMC frame flow from vyatta-dataplane
  * SyncE: New feature support

  [ Ramkumar Ganapathysubramanian ]
  * Removed unnecessary error logs in L3 Interface attribute set

  [ Paul Atkins ]
  * dp_event: reorder some of the dp_events in the enum
  * event: add a public event notifier for vrf create/delete events
  * 3.10.56

  [ Charles (Chas) Williams ]
  * netvsc: increase driver limits (Bugfix: VRVDR-52360)
  * ptp: check switch nexthop interface is reachable (Bugfix: VRVDR-52447)

  [ Paul Atkins ]
  * 3.10.57

 -- Paul Atkins <paul.atkins@intl.att.com>  Wed, 05 Aug 2020 10:01:32 +0100

vyatta-dataplane (3.11.4) unstable; urgency=medium

  [ Paul Atkins ]
  * 3.10.54
  * Jenkins: change master branch target to be DANOS:Glasgow

  [ Simon Barber ]
  * Convert return string of vplsh led blink cmd to json

  [ Paul Aitken ]
  * dataplane abort due to short string in rte_jhash

  [ Ramkumar Ganapathysubramanian ]
  * Adding support for DSCP or PCP value in QoS egress-map

  [ Paul Aitken ]
  * DPI: Inconsistent use of protocol in DPI output
  * Avoid buffer overrun in sip_alg_hash

  [ Robert Shearman ]
  * 3.10.55

 -- Robert Shearman <robert.shearman@att.com>  Tue, 28 Jul 2020 09:43:59 +0100

vyatta-dataplane (3.11.3) unstable; urgency=medium

  [ Robert Shearman ]
  * fal: check for conditions that violate FAL route API contract
  * lpm: pass pd_state by reference in walk callback
  * route: update dependent routes when interface FAL L3 state changes
  * route6: update dependent routes when interface FAL L3 state changes
    (Fixes: VRVDR-50303)

  [ Paul Atkins ]
  * 3.10.52

  [ Robert Shearman ]
  * nh_common: skip over backup next-hops when fixing up protected tracking
    (Fixes: VRVDR-52257)
  * ut: add symbols for router-interface FAL object in test FAL
  * ut: test PIC edge with a gateway being used by both primary & backup

  [ Ian Wilson ]
  * npf: Add npf return code counters
  * npf: Add commands to show return code counters
  * npf: Add mechanism to filter return code show output dependent on type
  * npf: Add commands to clear return code counters
  * ut: Add function to fetch and print npf return code counts
  * npf: Change nat64 to use nat64_decision_t instead of npf_decision_t
  * npf: Increment return code counters in npf_hook_track
  * npf: Change npf_cache_all to return either a 0 or a negative return code
  * npf: Change the function used by npf_cache_all to return a return code
  * npf: Add return codes to npf_cache_all
  * npf: Add param to npf_get_cache to allow return code to be returned
  * npf: Add return codes to npf state functions
  * npf: Add return codes to npf_hook_track calls to session functions
  * npf: Add return codes to the function to rewrite l3 and l4 fields
  * npf: Add return code to npf_icmpv4_err_nat
  * npf: Change nat64 common functions to have a single return point
  * npf: Add return codes to the nat64 map and convert functions
  * npf: Add return codes to nat64
  * npf: Add optional pointer, rcp, to npf_hook_notrack parameters
  * npf: Increment l2 return code counters in bridging
  * npf: Add single return point in local firewall functions
  * npf: Increment return code counts for local firewall
  * npf: Increment return code counts for ACL firewall
  * npf: Return select detailed return code stats for nat64

  [ Paul Atkins ]
  * 3.10.53

  [ Robert Shearman ]
  * storm_ctl: fix write to heap after free when deleting an instance
    (Fixes: VRVDR-52115)
  * tests: add test for storm-control out of order profile delete
  * Makefile.am: reduce dependencies of fal_plugin_test_la

  [ Charles (Chas) Williams ]
  * main: handle sparse port configurations (Bugfix: VRVDR-49805)
  * netvsc: set more reasonable queue lengths (Bugfix: VRVDR-49805)

  [ Paul Atkins ]

 -- Paul Atkins <paul.atkins@intl.att.com>  Fri, 24 Jul 2020 16:13:59 +0100

vyatta-dataplane (3.11.2) unstable; urgency=medium

  [ bs775m ]
  * fal_plugin :add attributes for enb/dis pause frame
  * vyatta-datapath:add support for enb/dis pauseframe

  [ Charles (Chas) Williams ]
  * Correct enumeration declaration

  [ Paul Atkins ]

 -- Paul Atkins <paul.atkins@intl.att.com>  Fri, 24 Jul 2020 09:12:29 +0100

vyatta-dataplane (3.11.1) unstable; urgency=medium

  [ Mandeep Rohilla ]
  * BFD: Add support for querying max interval values supported

  [ Paul Atkins ]

 -- Paul Atkins <paul.atkins@intl.att.com>  Mon, 20 Jul 2020 21:45:59 +0100

vyatta-dataplane (3.10.70) unstable; urgency=medium

  [ aroberts ]
  * Don't allow a child shaper to exceed 99.6% of parent rate

  [ Paul Atkins ]

 -- Paul Atkins <paul.atkins@intl.att.com>  Fri, 04 Sep 2020 10:15:04 +0100

vyatta-dataplane (3.10.69) unstable; urgency=medium

  [ Charles (Chas) Williams ]
  * ptp: add additional-path support (Bugfix: VRVDR-48480)

 -- Robert Shearman <robert.shearman@att.com>  Tue, 01 Sep 2020 11:42:50 +0100

vyatta-dataplane (3.10.68) unstable; urgency=medium

  [ Paul Aitken ]
  * DPI: app groups: avoid null deref

  [ Paul Atkins ]

 -- Paul Atkins <paul.atkins@intl.att.com>  Wed, 19 Aug 2020 11:43:55 +0100

vyatta-dataplane (3.10.67) unstable; urgency=medium

  * gre: don't double free mbuf if using a gre tunnel to ourself

 -- Paul Atkins <paul.atkins@intl.att.com>  Wed, 19 Aug 2020 08:37:29 +0100

vyatta-dataplane (3.10.66) unstable; urgency=medium

  [ Robert Shearman ]
  * if: move vlan_if_get_stats to common interface code
  * gre: add support for retrieving FAL stats

  [ Paul Atkins ]

 -- Paul Atkins <paul.atkins@intl.att.com>  Mon, 17 Aug 2020 10:14:51 +0100

vyatta-dataplane (3.10.65) unstable; urgency=medium

  [ Gavin Shearer ]
  * ippf: fix issue of corrupted first byte of IPv6 address to match

  [ Paul Atkins ]

 -- Paul Atkins <paul.atkins@intl.att.com>  Mon, 17 Aug 2020 09:44:06 +0100

vyatta-dataplane (3.10.64) unstable; urgency=medium

  [ Ian Wilson ]
  * npf: Increment session stats if session matched, and the pkt is not dropped

  [ Paul Atkins ]

 -- Paul Atkins <paul.atkins@intl.att.com>  Fri, 14 Aug 2020 10:29:11 +0100

vyatta-dataplane (3.10.63) unstable; urgency=medium

  [ aroberts ]
  * Don't allow a child shaper to exceed 99.6% of parent rate

  [ Paul Atkins ]

 -- Paul Atkins <paul.atkins@intl.att.com>  Fri, 14 Aug 2020 10:26:41 +0100

vyatta-dataplane (3.10.62) unstable; urgency=medium

  [ Brian Russell ]
  * qos: extend mark-map to include dp

  [ Paul Atkins ]

 -- Paul Atkins <paul.atkins@intl.att.com>  Thu, 13 Aug 2020 10:17:11 +0100

vyatta-dataplane (3.10.61) unstable; urgency=medium

  [ Brian Russell ]
  * qos: don't enable dscp mapping if designation in use
  * qos: allocate a priority local designation

  [ Paul Atkins ]

 -- Paul Atkins <paul.atkins@intl.att.com>  Mon, 10 Aug 2020 14:46:43 +0100

vyatta-dataplane (3.10.60) unstable; urgency=medium

  [ Paul Aitken ]
  * DPI: add application group database
  * DPI: application resource groups
  * DPI: application resource group parsing
  * DPI: new APIs for application resource groups
  * DPI: add application resource groups to app firewall
  * DPI: add application resource groups to Makefile

  [ Paul Atkins ]

 -- Paul Atkins <paul.atkins@intl.att.com>  Thu, 06 Aug 2020 13:15:51 +0100

vyatta-dataplane (3.10.59) unstable; urgency=medium

  [ Karthik Murugesan ]
  * vxlan: Added null check to avoid null-pointer dereference

  [ Paul Atkins ]

 -- Paul Atkins <paul.atkins@intl.att.com>  Thu, 06 Aug 2020 08:46:48 +0100

vyatta-dataplane (3.10.58) unstable; urgency=medium

  [ Robert Shearman ]
  * controller: extend timeout for adding a port (Fixes: VRVDR-52458)

  [ Paul Atkins ]

 -- Paul Atkins <paul.atkins@intl.att.com>  Wed, 05 Aug 2020 16:25:22 +0100

vyatta-dataplane (3.10.57) unstable; urgency=medium

  [ Charles (Chas) Williams ]
  * ptp: check switch nexthop interface is reachable (Bugfix: VRVDR-52447)

  [ Paul Atkins ]

 -- Paul Atkins <paul.atkins@intl.att.com>  Wed, 05 Aug 2020 09:26:54 +0100

vyatta-dataplane (3.10.56) unstable; urgency=medium

  * dp_event: reorder some of the dp_events in the enum
  * event: add a public event notifier for vrf create/delete events

 -- Paul Atkins <paul.atkins@intl.att.com>  Tue, 04 Aug 2020 15:41:08 +0100

vyatta-dataplane (3.10.55) unstable; urgency=medium

  [ Paul Atkins ]
  * Jenkins: change master branch target to be DANOS:Glasgow

  [ Simon Barber ]
  * Convert return string of vplsh led blink cmd to json

  [ Paul Aitken ]
  * dataplane abort due to short string in rte_jhash
  * DPI: Inconsistent use of protocol in DPI output
  * Avoid buffer overrun in sip_alg_hash

 -- Robert Shearman <robert.shearman@att.com>  Tue, 28 Jul 2020 09:31:32 +0100

vyatta-dataplane (3.10.54) unstable; urgency=medium

  [ Robert Shearman ]
  * storm_ctl: fix write to heap after free when deleting an instance
    (Fixes: VRVDR-52115)
  * tests: add test for storm-control out of order profile delete
  * Makefile.am: reduce dependencies of fal_plugin_test_la

  [ Paul Atkins ]

 -- Paul Atkins <paul.atkins@intl.att.com>  Fri, 24 Jul 2020 09:51:57 +0100

vyatta-dataplane (3.10.53) unstable; urgency=medium

  [ Robert Shearman ]
  * nh_common: skip over backup next-hops when fixing up protected tracking
    (Fixes: VRVDR-52257)
  * ut: add symbols for router-interface FAL object in test FAL
  * ut: test PIC edge with a gateway being used by both primary & backup

  [ Ian Wilson ]
  * npf: Add npf return code counters
  * npf: Add commands to show return code counters
  * npf: Add mechanism to filter return code show output dependent on type
  * npf: Add commands to clear return code counters
  * ut: Add function to fetch and print npf return code counts
  * npf: Change nat64 to use nat64_decision_t instead of npf_decision_t
  * npf: Increment return code counters in npf_hook_track
  * npf: Change npf_cache_all to return either a 0 or a negative return code
  * npf: Change the function used by npf_cache_all to return a return code
  * npf: Add return codes to npf_cache_all
  * npf: Add param to npf_get_cache to allow return code to be returned
  * npf: Add return codes to npf state functions
  * npf: Add return codes to npf_hook_track calls to session functions
  * npf: Add return codes to the function to rewrite l3 and l4 fields
  * npf: Add return code to npf_icmpv4_err_nat
  * npf: Change nat64 common functions to have a single return point
  * npf: Add return codes to the nat64 map and convert functions
  * npf: Add return codes to nat64
  * npf: Add optional pointer, rcp, to npf_hook_notrack parameters
  * npf: Increment l2 return code counters in bridging
  * npf: Add single return point in local firewall functions
  * npf: Increment return code counts for local firewall
  * npf: Increment return code counts for ACL firewall
  * npf: Return select detailed return code stats for nat64

  [ Paul Atkins ]

 -- Paul Atkins <paul.atkins@intl.att.com>  Wed, 22 Jul 2020 10:10:23 +0100

vyatta-dataplane (3.10.52) unstable; urgency=medium

  [ Robert Shearman ]
  * fal: check for conditions that violate FAL route API contract
  * lpm: pass pd_state by reference in walk callback
  * route: update dependent routes when interface FAL L3 state changes
  * route6: update dependent routes when interface FAL L3 state changes
    (Fixes: VRVDR-50303)

  [ Paul Atkins ]

 -- Paul Atkins <paul.atkins@intl.att.com>  Tue, 21 Jul 2020 07:47:56 +0100

vyatta-dataplane (3.10.51) unstable; urgency=medium

  [ Mandeep Rohilla ]
  * BFD: Add support for querying max interval values supported

  [ Paul Atkins ]

 -- Paul Atkins <paul.atkins@intl.att.com>  Mon, 20 Jul 2020 21:23:09 +0100

vyatta-dataplane (3.10.50) unstable; urgency=medium

  * sanitizer: set ASAN_OPTIONS when sanitizer is used

 -- Paul Atkins <paul.atkins@intl.att.com>  Mon, 20 Jul 2020 13:36:11 +0100

vyatta-dataplane (3.10.49) unstable; urgency=medium

  [ Robert Shearman ]
  * shadow: remove the shadow port handler when an interface is freed
    (Fixes: VRVDR-52193)
  * shadow: use events for init/destroy
  * sample: fix the visit_after node declaration

  [ Paul Atkins ]

 -- Paul Atkins <paul.atkins@intl.att.com>  Mon, 20 Jul 2020 13:18:35 +0100

vyatta-dataplane (3.10.48) unstable; urgency=medium

  [ Robert Shearman ]
  * config: factor out and simplify PCI address parsing for backplane ports
  * config: parse management_port platform.conf attribute
  * dpdk-eth: add management port attribute to interface information

  [ Paul Atkins ]

 -- Paul Atkins <paul.atkins@intl.att.com>  Mon, 20 Jul 2020 08:46:22 +0100

vyatta-dataplane (3.10.47) unstable; urgency=medium

  [ Thomas Kiely ]
  * mac_limit: Remove temporary show keyword

  [ Charles (Chas) Williams ]
  * coverity: fix handling when an error is returned (Bugfix: VRVDR-52191)

  [ Robert Shearman ]
  * dpdk-eth: only remove a LAG port after the ifp using it has been freed
  * main: only close the ports after cleaning up interfaces (Fixes: VRVDR-52220)

  [ Paul Atkins ]
  * fal: provide alternate name for FAL_BFD_HW_MODE_CP_INDEPENDENT

 -- Paul Atkins <paul.atkins@intl.att.com>  Thu, 16 Jul 2020 12:02:27 +0100

vyatta-dataplane (3.10.46) unstable; urgency=medium

  [ Mike Manning ]
  * L2TPv3: Fails to be ping across tunnel using L2TPv3

  [ Robert Shearman ]
  * if: fix cleanup of DPDK ethernet interfaces (Fixes: VRVDR-52145)

  [ Paul Atkins ]
  * ut: add vars that tests can use to pass state to the fal

 -- Paul Atkins <paul.atkins@intl.att.com>  Fri, 10 Jul 2020 13:59:35 +0100

vyatta-dataplane (3.10.45) unstable; urgency=medium

  [ Nicholas Brown ]
  * Add a CODEOWNERS file

  [ Charles (Chas) Williams ]
  * vhost: fix netlink races with hotplug (Bugfix: VRVDR-50960)

  [ Paul Atkins ]

 -- Paul Atkins <paul.atkins@intl.att.com>  Wed, 08 Jul 2020 15:21:32 +0100

vyatta-dataplane (3.10.44) unstable; urgency=medium

  * main: allow the user to specify the platform_file location
  * ut: allow user to specify platform conf file

 -- Paul Atkins <paul.atkins@intl.att.com>  Tue, 07 Jul 2020 13:02:45 +0100

vyatta-dataplane (3.10.43) unstable; urgency=medium

  [ Nicholas Brown ]
  * Remove last mentions of valgrind build
  * Enable the address sanitizer as part of the jenkins build
  * use .checkpatch.conf

  [ Robert Shearman ]
  * dpdk-eth: check that ifp exists in linkwatch_change_mark_state
  * dpdk-eth: don't require ifp for updating queue state (Fixes: VRVDR-52109)

  [ Paul Atkins ]

 -- Paul Atkins <paul.atkins@intl.att.com>  Mon, 06 Jul 2020 13:29:50 +0100

vyatta-dataplane (3.10.42) unstable; urgency=medium

  [ Charles (Chas) Williams ]
  * lag: remove potentially offensive language (Bugfix: VRVDR-51820)
  * main: remove potentially offensive language (Bugfix: VRVDR-51820)
  * vrf: remove potentially offensive language (Bugfix: VRVDR-51820)
  * bridge: remove potentially offensive language (Bugfix: VRVDR-51820)
  * tests: remove potentially offensive language (Bugfix: VRVDR-51820)
  * session: remove potentially offensive language (Bugfix: VRVDR-51820)

  [ Paul Atkins ]

 -- Paul Atkins <paul.atkins@intl.att.com>  Fri, 03 Jul 2020 15:49:00 +0100

vyatta-dataplane (3.10.41) unstable; urgency=medium

  [ Robert Shearman ]
  * if: issue feature event for interface being created
  * mstp: defer creation of STP object until after bridge created in FAL
    (Fixes: VRVDR-52083)
  * bridge: fix duplicate FAL br_new_port notification (Fixes: VRVDR-52084)
  * ut: validate FAL contract for bridge-port objects

  [ Thomas Kiely ]
  * mac_limit: Rename "mac-count" command to "limit status"

  [ Brian Russell ]
  * qos: update fal global map when resource group changes

  [ Paul Atkins ]

 -- Paul Atkins <paul.atkins@intl.att.com>  Fri, 03 Jul 2020 14:22:05 +0100

vyatta-dataplane (3.10.40) unstable; urgency=medium

  [ harios ]
  * Fix done for nexthop as IPv4 mapped IPv6 address

  [ Robert Shearman ]
  * main: swap order of checks on closing ports (Fixes: VRVDR-52095)
  * if: make promiscuity apply to VLANs as well as MAC addresses
    (Fixes: VRVDR-52049)
  * capture: remove interface-type check for setting promiscuity

  [ Paul Atkins ]

 -- Paul Atkins <paul.atkins@intl.att.com>  Fri, 03 Jul 2020 09:06:51 +0100

vyatta-dataplane (3.10.39) unstable; urgency=medium

  [ Robert Shearman ]
  * ut: add dp1 prefix to switchports
  * devinfo: change if_port_info to not require an ifp
  * master: avoid needing ifp present when adding/deleting ports
  * if: classify backplane ports as dataplane interfaces
  * if: clean up life-cycle of DPDK ethernet interface objects
    (Closes: VRVDR-51844)
  * if: remove missed link & unspec address handling
  * if: remove missed IP address & netconf handling (Closes: VRVDR-51845)
  * if: remove unused hwport incomplete infra

  [ Paul Atkins ]

 -- Paul Atkins <paul.atkins@intl.att.com>  Thu, 02 Jul 2020 08:52:24 +0100

vyatta-dataplane (3.10.38) unstable; urgency=medium

  [ Robert Shearman ]
  * shadow: remove superfluous interface netlink state management

  [ Paul Atkins ]

 -- Paul Atkins <paul.atkins@intl.att.com>  Wed, 01 Jul 2020 13:24:13 +0100

vyatta-dataplane (3.10.37) unstable; urgency=medium

  [ Paul Aitken ]
  * DPI: add nDPI debugging
  * DPI: load optional nDPI protocols and categories

  [ Charles (Chas) Williams ]
  * unit tests: fix mbuf debuggging (Bugfix: VRVDR-51987)
  * crypto: fix mbuf debugging (Bugfix: VRVDR-51987)
  * mpls: reject short packets (Bugfix: VRVDR-51987)

  [ Paul Atkins ]

 -- Paul Atkins <paul.atkins@intl.att.com>  Wed, 01 Jul 2020 09:22:12 +0100

vyatta-dataplane (3.10.36) unstable; urgency=medium

  * control: add a comment to request new commands in protobuf format
  * dpdk_eth_if: don't dump ports that have been unplugged
  * if: in ifnet_byethname skip over unplugged interfaces
  * hotplug: mark the interface as unplugged at the start of processing
  * dpdk_eth_if: don't assume that info.driver_name is valid

 -- Paul Atkins <paul.atkins@intl.att.com>  Wed, 24 Jun 2020 09:07:45 +0100

vyatta-dataplane (3.10.35) unstable; urgency=medium

  [ Shweta Choudaha ]
  * Backplane:Shut DPDK bkplane ports post fal cleanup

  [ Paul Atkins ]

 -- Paul Atkins <paul.atkins@intl.att.com>  Fri, 19 Jun 2020 16:18:37 +0100

vyatta-dataplane (3.10.34) unstable; urgency=medium

  [ Ethan Li ]
  * bfd-hw: add FAL attribute for BFD hw running mode

  [ Nicholas Brown ]
  * sample plugin and test code only using public API
  * The test code for the sample plugin should also a plugin

  [ Ian Wilson ]
  * npf: Set custom timeout in dataplane session after session is created
  * npf: Add option to cache pkt without updating the cache grouper data
  * npf: Move _npf_cache_all_at in order to avoid forward reference

  [ Thomas Kiely ]
  * Avoid unnecessary unapply of mac limit feature

  [ Mandeep Rohilla ]
  * BR_VLAN_SET: Api to determine if vlan set is empty
  * BR_VLAN_SET UT: unit tests for the vlan set empty api

  [ Paul Atkins ]
  * ut: func to verify state based on pb show should use void *

 -- Paul Atkins <paul.atkins@intl.att.com>  Fri, 19 Jun 2020 09:02:21 +0100

vyatta-dataplane (3.10.33) unstable; urgency=medium

  [ Ian Wilson ]
  * cgnat: Several small cosmetic changes to cgnat
  * cgnat: Add 2-tuple sessn to hash table if it fails to be added directly
  * cgnat: Move 2-tuple session inspection code into separate function
  * cgnat: Block outbound flow if max-dest-per-session reached
  * cgnat: Block inbound packets if max-dest-per-session reached
  * cgnat: Increase maximum configurable max-dest-per-session to 128
  * ut: Fixup cgnat25 to expect an ICMP error
  * cgnat: Remove interface config store and replay mechanism
  * ut: Remove cgnat14 test for interface store and replay mechanism

  [ Paul Atkins ]

 -- Paul Atkins <paul.atkins@intl.att.com>  Tue, 16 Jun 2020 10:32:46 +0100

vyatta-dataplane (3.10.32) unstable; urgency=medium

  [ Mandeep Rohilla ]
  * DP_EVENT: Add new event for MTU change notifications
  * MTU: Register QoS's intereset in MTU change
  * MTU: Don't bounce the port when changing the MTU

  [ Paul Atkins ]

 -- Paul Atkins <paul.atkins@intl.att.com>  Fri, 12 Jun 2020 11:54:49 +0100

vyatta-dataplane (3.10.31) unstable; urgency=medium

  [ Ian Wilson ]
  * npf: Simplify and enhance the api for fetching address group json

  [ Paul Atkins ]

 -- Paul Atkins <paul.atkins@intl.att.com>  Fri, 12 Jun 2020 11:14:46 +0100

vyatta-dataplane (3.10.30) unstable; urgency=medium

  [ Robert Shearman ]
  * debian: don't suppress changelog generation
  * Pull JSON writer code out into a shared library (Fixes: VRVDR-51389)

  [ Paul Atkins ]

 -- Paul Atkins <paul.atkins@intl.att.com>  Tue, 09 Jun 2020 09:24:36 +0100

vyatta-dataplane (3.10.29) unstable; urgency=medium

  [ Srinivas Narayan ]
  * Check if next hop is non-NULL before de-referencing it

  [ Paul Atkins ]

 -- Paul Atkins <paul.atkins@intl.att.com>  Tue, 09 Jun 2020 08:40:38 +0100

vyatta-dataplane (3.10.28) unstable; urgency=medium

  [ Charles (Chas) Williams ]
  * conf: allow dev_flags to be filtered (Bugfix: VRVDR-48438)
  * ixgbe: do not use the LSC interrupt (Bugfix: VRVDR-48438)
  * ifconfig: allow inspection of the lsc status
  * vhost: do not wait forever for QMP (Bugfix: VRVDR-51099)

  [ Paul Atkins ]

 -- Paul Atkins <paul.atkins@intl.att.com>  Fri, 05 Jun 2020 10:16:49 +0100

vyatta-dataplane (3.10.27) unstable; urgency=medium

  [ Ian Wilson ]
  * nat64: Only dereference the session sentry once
  * nat64: Free memory before returning in nat64_create error case

  [ Robert Shearman ]
  * storm_ctl: avoid redundant FAL update when adding threshold for new type
  * storm_ctl: move fal_policer_modify_profile function down
  * storm_ctl: make threshold removal FAL state symmetric (Fixes: VRVDR-51406)

  [ Paul Atkins ]
  * lpm6: fix check for depth when removing /24

 -- Paul Atkins <paul.atkins@intl.att.com>  Thu, 04 Jun 2020 12:28:06 +0100

vyatta-dataplane (3.10.26) unstable; urgency=medium

  [ Mark Gillott ]
  * if: migrate hardware port completion to separate function
  * if: replace NEWPORT with INIPORT & ADDPORT (Fixes: VRVDR-46511)
  * if: postpone snapshot request until port initialisation complete
    (Fixes: VRVDR-46511)

  [ Paul Atkins ]

 -- Paul Atkins <paul.atkins@intl.att.com>  Fri, 29 May 2020 14:15:43 +0100

vyatta-dataplane (3.10.25) unstable; urgency=medium

  [ Paul Aitken ]
  * DPI: fix memleaks in dpi_ctor
  * DPI: make initialisation return errno

  [ Robert Shearman ]
  * ip_rt_protobuf: fix coverity resource leak reports (Fixes: VRVDR-51284)

  [ Ian Wilson ]
  * cgnat: Return NAT pool "full" (np_full) json to control plane

  [ ak487r ]
  * tests: remove ipv6 ND Solicitation tests for originating firewall

  [ Ian Wilson ]
  * cgnat: Max dest per session only allows powers of two

  [ Tom Kiely ]
  * MAC Limit: Add a new attr for mac limit on port/vlan
  * MAC Limit: Add a new log type flag for mac limiting feat
  * MAC Limit: Add support for creating MAC limiting profiles
  * MAC Limit: Add support mac limit entry based on port/vlan
  * MAC Limit: Apply mac limiting in the FAL
  * MAC Limit: Add hooks for applying mac limiting based on dp events
  * MAC Limit: Add support for show command
  * Add Unit Tests for MAC limiting feature.

  [ Paul Atkins ]

 -- Paul Atkins <paul.atkins@intl.att.com>  Fri, 29 May 2020 12:13:11 +0100

vyatta-dataplane (3.10.24) unstable; urgency=medium

  [ Paul Atkins ]
  * main: add a wrapper to unregister a thread with rcu
  * ip_forward: remove references to next_hop_v6

  [ Robert Shearman ]
  * route: set some missing address family types
  * route_v6: set some missing address family types
  * mpls: set some missing address family types

  [ Paul Atkins ]
  * main: make ASSERT_MASTER public

 -- Paul Atkins <paul.atkins@intl.att.com>  Fri, 22 May 2020 11:01:09 +0100

vyatta-dataplane (3.10.23) unstable; urgency=medium

  [ Paul Atkins ]
  * debian: define prefix in the libyattafal .pc file

  [ Paul Carson ]
  * Forward PPP CHAP traffic to PPP (Fixes: VRVDR-49231)

  [ Derek Fawcus ]
  * NPF: Use ICMP opcode defines, not magic values
  * NPF: Adjust ICMP opcode generation
  * NPF: Enable matching of ICMP classes in ncode
  * Update checkpath warnings in use

  [ Paul Atkins ]

 -- Paul Atkins <paul.atkins@intl.att.com>  Thu, 21 May 2020 10:40:12 +0100

vyatta-dataplane (3.10.22) unstable; urgency=medium

  [ Robert Shearman ]
  * debug_strip: add build-ids to package metadata
  * Generate -dbgsym packages per binary package (Fixes: VRVDR-50948)

  [ Shweta Choudaha ]
  * flow_cache: Use get_lcore_max to get max lcoreid

  [ Paul Atkins ]

 -- Paul Atkins <paul.atkins@intl.att.com>  Tue, 19 May 2020 10:59:05 +0100

vyatta-dataplane (3.10.21) unstable; urgency=medium

  [ Paul Atkins ]
  * nd6_nbr: when storing the v6 addr use sockaddr_storage not sockaddr

  [ Gavin Shearer ]
  * nat64: check rule group name of rule is set before accessing it

  [ Paul Atkins ]
  * main: make sure that we don't register rcu thread twice

  [ Charles (Chas) Williams ]
  * dpdk: get dev_info before closing (Bugfix: VRVDR-51041)

  [ Paul Atkins ]

 -- Paul Atkins <paul.atkins@intl.att.com>  Mon, 18 May 2020 19:29:08 +0100

vyatta-dataplane (3.10.20) unstable; urgency=medium

  [ Paul Aitken ]
  * DPI: new APIs to support application name database
  * DPI: new APIs to support application type database
  * DPI: new APIs for user-defined applications
  * DPI: new APIs to allow packet processing by nDPI
  * DPI: change --without-dpi to build without nDPI
  * DPI: add new files to makefile
  * DPI: remove redundant files
  * DPI: don't need to include DPI
  * DPI: remove Qosmos from dpi_internal.h, add new APIs
  * DPI: update app_cmds.c includes
  * DPI: dpi_public.c to call the engine-based APIs
  * DPI: update DPI rprocs to engine-based APIs
  * DPI: remove app database from npf_ext_app.c
  * DPI: update app FW DPI rprocs to use engine-based APIs
  * DPI: update L3 DPI pipeline to use engine-based APIs
  * DPI: add new engine-based APIs to dpi.c
  * DPI: add libndpi-dev build dependency

  [ Paul Atkins ]

 -- Paul Atkins <paul.atkins@intl.att.com>  Mon, 18 May 2020 15:32:27 +0100

vyatta-dataplane (3.10.19) unstable; urgency=medium

  [ ak487r ]
  * npf: add originating firewall
  * tests: add ipv4 tcp slowpath tests for originating firewall
  * tests: add ipv6 tcp slowpath tests for originating firewall
  * tests: add ipv4 icmp packet to big tests for originating firewall
  * tests: add ipv6 icmp packet to big tests for originating firewall
  * tests: add ipv6 ND Advertisement tests for originating firewall
  * tests: add ipv6 ND Solicitation tests for originating firewall
  * tests: add ipv4 echo reply by cgnat for originating firewall

  [ Paul Atkins ]
  * ut: fix issue with buffer size when comparing one-of
  * nh_common: change 1 to 1ull when using it to shift 64 bit numbers
  * nh_common: when updating map get the count from the bitmap
  * nh_common: on nh_map init leave space for unusable primaries
  * nh_common: use CMM macros when reading/modifying the usability flag
  * nh_common: reinit nh map contents if collisions when marking unusable
  * nh_common: let paths be marked usable and unusable
  * ut: tests for pic edge where a path is made usable
  * route6: display the next hop map for v6 routes
  * ut: remove extra whitespace in pic edge tests
  * ut: add an ipv6 pic edge test
  * route: register path_state functions with event infra for cleanup

 -- Paul Atkins <paul.atkins@intl.att.com>  Mon, 18 May 2020 13:56:55 +0100

vyatta-dataplane (3.10.18) unstable; urgency=medium

  [ Sanjay Iyer ]
  * hw-bfd: Add additional FAL attributes (Fixes: VRVDR-50399)

  [ Paul Atkins ]

 -- Paul Atkins <paul.atkins@intl.att.com>  Fri, 15 May 2020 17:24:01 +0100

vyatta-dataplane (3.10.17) unstable; urgency=medium

  [ Paul Atkins ]
  * nh_common: check if a nh is unusable before marking as unusable
  * nh_common: don't put an unusable nh into the map at init time
  * nh_common: add a bitmask to track usable next_hops
  * ut: allow for checking for one of many expected strings
  * ut: further tests for pic edge

  [ Gavin Shearer ]
  * nat: add support in apm for multiple port maps based on protocol
  * nat: rename fields in port_prot structure
  * nat: add passing in IP proto to apm port request fns
  * nat: update per-rule nat statistics to be per-protocol
  * nat: pass back in JSON the per-protocol rule used counts
  * nat: add warning if changing port pool for separate ICMP pool

  [ Paul Atkins ]

 -- Paul Atkins <paul.atkins@intl.att.com>  Fri, 15 May 2020 13:40:54 +0100

vyatta-dataplane (3.10.16) unstable; urgency=medium

  [ Robert Shearman ]
  * if: fix typo in ifop_uninit comment
  * bridge: issuing FAL delport notifications for members on bridge delete
    (Fixes: VRVDR-51123)

  [ Srinivas Narayan ]
  * npf: Add a flag to enable hash table linkage for rules
  * npf: add hash table linkage for rules

  [ Paul Atkins ]
  * nh_common: change api to mark path unusable to also allow usable

 -- Paul Atkins <paul.atkins@intl.att.com>  Fri, 15 May 2020 11:53:04 +0100

vyatta-dataplane (3.10.15) unstable; urgency=medium

  [ Dewi Morgan ]
  * dataplane: add dp_ifnet_admin_status api

  [ Paul Atkins ]
  * nh_common: when a next_hop is marked unusable update the fal
  * urcu: add an API to allow a thread to register with urcu
  * dpdk_linkwatch: on link down mark paths unusable

  [ Robert Shearman ]
  * fal: signal backup paths

  [ Paul Atkins ]

 -- Paul Atkins <paul.atkins@intl.att.com>  Wed, 13 May 2020 16:27:47 +0100

vyatta-dataplane (3.10.14) unstable; urgency=medium

  [ Srinivas Narayan ]
  * npf: Add flags to skip stats maintenance
  * npf: Skip stats allocation if NO_STATS flag is set
  * npf: Add NULL checks for rule stats where necessary
  * npf: Skip stats allocation for IPsec rulesets
  * npf: Use NO_STATS flag to optimize high level ops

  [ Simon Barber ]
  * Set the l3 length of Site-2-Site Packets for TX on spath

  [ Paul Atkins ]
  * ut: move the pic edge tests into dp_test_ip_pic_edge.c
  * nh_common: change the nexthop to have a struct_ip addr
  * nh_common: rename nexthop_create_copy
  * mpls: make nh_outlabels_copy copy all labels
  * nh_common: add a function to copy a next_hop and use instead of memcpy
  * nh_common: provide apis to help do a modify of an active next_hop_list
  * nh_common: store the number of primary paths in the next_hop_list
  * nh_common: store the protected next_hops in a 2 level hash
  * nh_common: use a nh_map when a next_hop_list has backup paths
  * route: Add an api to allow plugins to provide path state
  * nh_common: add a ptr back from the NH to the NH list
  * nh_common: update sw forwarding state when a NH becomes unusable
  * ut: ip pic edge tests
  * ut: ip pic edge tests with traffic
  * nh_common: fix typos in comments
  * nh_common: when tracking nexthops with backups, skip those with no ifp

 -- Paul Atkins <paul.atkins@intl.att.com>  Wed, 13 May 2020 08:43:08 +0100

vyatta-dataplane (3.10.13) unstable; urgency=medium

  [ Nicholas Brown ]
  * update autconf dpdk check to check for 19.11

  [ Robert Shearman ]
  * protobuf: fix typo in description of mpls_labels field

  [ Srinivas Narayan ]
  * flow-cache: Add API prototypes for flow-cache
  * flow-cache: Move crypto pkt buffer definition
  * flow-cache: Rename pr_cache* to flow_cache*
  * flow-cache: Rename variable used for flow_cache_entry
  * flow-cache: Move address union definition to make it re-usable
  * flow-cache: Migrate addresses to common definition
  * flow-cache: Enable support for IPv6
  * flow-cache: refactor common code invoking flow_cache_add
  * flow-cache: Decouple flow cache from crypto per-core block
  * flow-cache: use accessors for rule and context
  * flow-cache: add a bit to identify packets not matching any rule
  * flow-cache: Add support for caching negative matches
  * flow-cache: Create cache entries for cleartext packets
  * flow-cache: Skip further processing on cache match for cleartext packet
  * flow-cache: Avoid de-referencing policy rule unless present
  * flow-cache: Use rss hash if present in buffer
  * flow-cache: Add support for aging
  * flow-cache: refactor code to dump cache
  * flow-cache: Move flow-cache infra to separate module
  * flow-cache: Emit hit counts
  * flow-cache: split flow cache dump into smaller functions
  * flow-cache: Update comments to use 'flow cache'
  * flow-cache: rename crypto specific function & macro
  * flow-cache: Reorder fields to remove holes in structure

  [ Shweta Choudaha ]
  * backplane: use device max_mtu for backplane intf

  [ Paul Atkins ]

 -- Paul Atkins <paul.atkins@intl.att.com>  Tue, 12 May 2020 12:13:28 +0100

vyatta-dataplane (3.10.12) unstable; urgency=medium

  * debian: update dependency on vyatta-dpdk-swport

 -- Paul Atkins <paul.atkins@intl.att.com>  Mon, 11 May 2020 14:31:12 +0100

vyatta-dataplane (3.10.11) unstable; urgency=medium

  [ Brian Russell ]
  * qos: fix legacy map show

  [ Nicholas Brown ]
  * git ignore more debian package install directories
  * dataplane-dev does not have a dependency on the test binary

  [ Robert Shearman ]
  * route_v6: move handle_route6 function to ip_netlink.c
  * if: rename incomplete_route_add function
  * protobuf: add definition for route updates from the RIB
  * ip_rt_protobuf: add support for decoding protobuf route updates
  * tests: add support for protobuf route messages
  * ip_rt_protobuf: add support for installing backup paths
  * tests: add test for routes with backup paths
  * ecmp: move netlink handling to ip_netlink.c
  * ip_rt_protobuf: preserve display behaviour for MPLS deagg routes

  [ Paul Atkins ]

 -- Paul Atkins <paul.atkins@intl.att.com>  Mon, 11 May 2020 11:49:36 +0100

vyatta-dataplane (3.10.10) unstable; urgency=medium

  [ Mike Larson ]
  * Typo in include guard

  [ Shweta Choudaha ]
  * Add support for I40E X722 device

  [ Charles (Chas) Williams ]
  * dpdk: 19.11: struct ether_addr to struct rte_ether_addr
    (Bugfix: VRVDR-45636)
  * dpdk: 19.11; is_*_ether_addr to rte_is_*_ether_addr (Bugfix: VRVDR-45636)
  * dpdk: 19.11: e_RTE_METER_COLORS to RTE_COLORS (Bugfix: VRVDR-45636)
  * dpdk: 19.11: rename struct *_hdr to struct rte_*_hdr (Bugfix: VRVDR-45636)
  * dpdk: 19.11: ETHER_* to RTE_ETHER_* (Bugfix: VRVDR-45636)
  * dpdk: 19.11: add alignment to packed structs (Bugfix: VRVDR-45636)
  * dpdk: 19.11: fix swport unit tests (Bugfix: VRVDR-45636)
  * dpdk: 19.11: update build depdendencies (Bugfix: VRVDR-45636)

  [ Paul Atkins ]

 -- Paul Atkins <paul.atkins@intl.att.com>  Mon, 11 May 2020 09:13:58 +0100

vyatta-dataplane (3.10.9) unstable; urgency=medium

  [ Gavin Shearer ]
  * alg: ensure parent session active before linking child

  [ Paul Atkins ]
  * 3.9.108

  [ Charles (Chas) Williams ]
  * crypto: count burst buffer full as drops (Bugfix: VRVDR-50279)
  * crypto: count most errors as proto drops (Bugfix: VRVDR-50279)
  * crypto: eliminate macro usage (Bugfix: VRVDR-50279)
  * crypto: count packets against tunnel interface (Bugfix: VRVDR-50279)
  * crypto: do not count failed packets (Bugfix: VRVDR-50279)

  [ Paul Atkins ]
  * 3.9.109

  [ Mark Gillott ]
  * Register event operations only on first use (Fixes: VRVDR-50621)
  * Capture portmonitor replay errors (Fixes: VRVDR-50621)

  [ Paul Atkins ]
  * 3.9.110

  [ Charles (Chas) Williams ]
  * vhost: fix QMP communication (Bugfix: VRVDR-50745)

  [ Paul Atkins ]
  * 3.9.111

  [ Nicholas Brown ]
  * Add new public API dp_pipeline_is_feature_enabled_by_inst()

  [ Paul Atkins ]
  * 3.9.112

  [ Mark Gillott ]
  * pipeline: add initialiser to declaration of storage_ctx

  [ Nicholas Brown ]
  * Install test headers into the correct path from Makefile
  * dataplane_test in it's own package

  [ Gavin Shearer ]
  * nat64: make per-rule 'used' count be decremented
  * nat64: set full range for overload start/stop ports

  [ Mark Gillott ]
  * pcap: serialise access to capture console socket (Fixes: VRVDR-50937)

  [ Paul Atkins ]

 -- Paul Atkins <paul.atkins@intl.att.com>  Wed, 06 May 2020 14:13:12 +0100

vyatta-dataplane (3.10.8) unstable; urgency=medium

  [ Mike Larson ]
  * Add helper functions for protobuf

  [ Paul Atkins ]
  * nh_common: use a common version of nh_get_lables
  * nh_common: use a common version of nh_get_flags
  * mpls: use dp_nh_get_ifp instead of nh_get_if
  * nh_common: use a common version of nexthop_mp_select
  * route: add a family parameter to nexthop_select
  * route6: add a family parameter to nexthop6_select
  * crypto: crypto_policy_handle_packet_outbound_checks to use common nh
  * crypto: pr_feat_attach should use a single nh instead of a union
  * nh_common: use a common version of nexthop_select
  * nh: change nh_select so that it takes a family not a nh_type
  * nh: use nexthop_select instead of nh_select
  * mpls: make mpls_label_table_lookup return a next_hop ptr
  * mpls: make mpls_unlabeled_input return a struct next_hop *
  * mpls: modify mpls_oam_v4_lookup to use a next_hop instead of a union
  * mpls: change mpls_label_table_ins_lbl_internal to take a next_hop ptr
  * mpls: change mpls_label_table_insert_label to take a next_hop ptr
  * mpls: change mpls_label_table_add_reserved_labels to use a next_hop ptr
  * mpls: nh_fwd_mpls should take a struct next_hop ptr
  * mpls: change nh_eth_output_mpls to take a struct next_hop ptr
  * mpls: change nh_mpls_ip_fragment to take a struct next_hop ptr
  * mpls: change nh_mpls_forward to take a struct next_hop ptr
  * mpls: change mpls_labeled_forward to use a struct next_hop ptr
  * mpls: change mpls_unlabeled_forward to use a struct next_hop ptr
  * ecmp: change ecmp_mpls_create to return a struct next_hop ptr
  * mpls: change mpls_route_change to use a struct next_hop ptr
  * crypto: make crypto_policy_check_outbound take a struct next_hop **
  * l3_v4_ipsec: use struct next_hop instead of the nh union
  * l3_v6_ipsec: use struct next_hop instead of the nh union
  * shadow: use struct next_hop instead of the nh union nin spath_reader
  * nh: remove union next_hop_v4_or_v6_ptr as it is no longer used
  * crypto: tidy up code in crypto_policy_check_outbound
  * crypto: remove common code in crypto_policy_feat_attach_by_reqid
  * crypto: remove  common code in policy_bind_feat_attach
  * crypto: remove common code in policy_rule_to_json
  * shadow: commonise next_hop code in spath_reader
  * nh_common: make some of the nexthop functions static
  * nh: move the final funcs from nh.c and delete the file
  * mpls: move nh_fwd_ret into mpls_forward.c as that is the only user
  * nh: remove definition of NH_STRING_MAX as it is unused
  * mpls: remove duplicate code in mpls_route_change
  * nh_common: move enum nh_type into nh_common.h
  * nh_common: include mpls.h as it uses the outlabels defined there
  * nh_common: include ip_addr.h as it uses the ip_addr defined there
  * route: include if_llatbl.h as it use symbols defined there
  * l3_v4_encap: include if_llatbl.h as it use symbols defined there
  * nh: move enum nh_type to nh_common.h and remove nh.h
  * nh_common: rename next_hop_u to next_hop_list

 -- Paul Atkins <paul.atkins@intl.att.com>  Fri, 01 May 2020 10:11:41 +0100

vyatta-dataplane (3.10.7) unstable; urgency=medium

  [ Nicholas Brown ]
  * Git Ignore generated library files

  [ Robert Shearman ]
  * vlan_modify: fix json writing unwinding for no interfaces
    (Fixes: VRVDR-50839)
  * fal: add FAL next-hop attributes for PIC Edge (Closes: VRVDR-50739)
  * fal: add memory management functions
  * if: use RCU for interface fal_l3 field
  * storm_control: use RCU for instance sci_fal_obj array
  * tests: use FAL memory helpers in test plugin

  [ Paul Atkins ]

 -- Paul Atkins <paul.atkins@intl.att.com>  Fri, 01 May 2020 08:19:56 +0100

vyatta-dataplane (3.10.6) unstable; urgency=medium

  [ Paul Atkins ]
  * ut: change the size of the rings on the tx/rx interfaces
  * ut: provide apis for injecting and getting tx'ed packets
  * ut: add a new test for qos bursts

  [ Robert Shearman ]
  * vlan_modify: don't create filter chain unless there's an action we handle
    (Fixes: VRVDR-50709)
  * vlan_modify: remove some noisy log messages (Fixes: VRVDR-50711)

  [ Mike Larson ]
  * Protobuf support files need to be exported for plug-in
  * Move install location for protobuf generated files
  * Export more UT functions/headers
  * Update pkg-config path for dev
  * Set up dependency correctly for proto projects

  [ Paul Atkins ]
  * route: make the gateway in a next hop a union of v4/v6
  * route: change order of fields in struct next_hop_u
  * mpls: include stdbool.h as the header file uses bool
  * nh_common: add a new nh_common file to contain core nh code
  * route6: make the v6 route code use the common 'struct next_hop'
  * nh_common: move struct next_hop_u into nh_common.h
  * nh_common: remove struct next_hop_v6_u, use the v4/v6 version
  * nh_common: move the struct nexthop_hash_key to nh_common header file
  * route6: use the common nexthop_hash_key structure
  * nh_common: move struct nexthop_table into nh_common.h
  * route6: use the common nexthop table definition
  * nh_common: add code to allow registration per AF
  * nh_common: add common funcs to get/set ifp from nh
  * route6: move route_v6_init and route_v6_uninit lower in file
  * route: register hash functions with nh_common
  * route6: register hash functions with nh_common
  * route: don't use global nh_tbl var from nexthop_new
  * route: modify the debug in nexthop_reuse to add the af
  * nh_common: make the nexthop_lookup function common
  * route6: use the common nexthop_lookup function
  * fal: use a common version of next_hop_to_packet_action
  * fal: use a common version of next_hop_group_packet_action
  * fal: use a common version of next_hop_to_attr_list
  * fal: use a common version of fal_ip_new_next_hops
  * nh_common: use a common version of nexthop_reuse
  * nh_common: use a common version of nexthop_hash_insert
  * route6: pass an address family into nexthop6_new
  * route6: use NEXTHOP_HASH_TBL_SIZE instead of the v6 specific version
  * nh_common: use a common version of nexthop_alloc
  * nh_common: use a common version of nexthop_destroy
  * route6: change nexthop6_new to take a proto field
  * nh_common: use a common version of nexthop_new
  * route: modify nexthop_create to take a struct ip_addr for the gateway
  * route6: modify nexthop6_create to take a struct ip_addr for the gateway
  * nh_common: use a common version of nexthop_create
  * fal: use a common version of fal_ip_del_next_hops
  * nh_common: use a common version of nh_is_neigh_present
  * nh_common: use a common version of nh_is_neigh_created
  * nh_common: use a common version of nh_get_lle
  * route: add a family parameter to nexthop_put
  * route6: add a family parameter to nexthop6_put
  * nh_common: use a common version of nexthop_put
  * nh_common: use a common version of nexthop_create_copy
  * route: add a family parameter to nexthop_hash_del_add
  * route6: add a family parameter to nexthop6_hash_del_add
  * nh_common: use a common version of nexthop_hash_del_add
  * nh_common: use a common version of nh_is_connected
  * nh_common: use a common version of nh_is_local
  * nh_common: use a common version of nh_is_gw
  * route: add a family parameter to nh4_set_neigh_present
  * route6: add a family parameter to nh6_set_neigh_present
  * nh_common: use a common version of nh_set_neigh_present
  * route: add a family parameter to nh4_clear_neigh_present
  * route6: add a family parameter to nh6_clear_neigh_present
  * nh_common: use a common version of nh_clear_neigh_present
  * route: add a family parameter to nh4_set_neigh_created
  * route6: add a family parameter to nh6_set_neigh_created
  * nh_common: use a common version of nh_set_neigh_created
  * route: add a family parameter to nh4_clear_neigh_created
  * route6: add a family parameter to nh6_clear_neigh_created
  * nh_common: use a common version of nh_clear_neigh_created
  * nh_common: use a common version of nextu_nc_count
  * nh_common: use a common version of nextu_find_path_using_ifp
  * nh_common: use a common version of nextu_is_any_connected
  * route: add a family parameter to route_nh_replace
  * route: add a family parameter to route6_nh_replace
  * fal: move next_hop_group_packet_action higher in file
  * fal: use next_hop_group_packet_action when creating new ip nhs

 -- Paul Atkins <paul.atkins@intl.att.com>  Wed, 29 Apr 2020 08:42:25 +0100

vyatta-dataplane (3.10.5) unstable; urgency=medium

  [ Srinivas Narayan ]
  * Refactor use of grouper2 functions into separate module
  * rte-acl: determine ruleset size at creation time
  * rte-acl: Add packet matching abstraction
  * rte-acl: migrate ruleset to packet match abstraction API
  * rte-acl: Rename npf_grouper_cb_data and make it public
  * rte-acl: Add rte-acl based implementation of packet matching callbacks
  * rte-acl: Set up crypto callbacks for using rte-acl
  * rte-acl: Pass rule group as part of the context to match function
  * rte-acl: Add API to find rule in a group
  * rte-acl: Add API to determine if ruleset uses cache
  * rte-acl: Update crypto callback for match API
  * rte-acl: Use NPF cache only if ruleset requires it
  * rte-acl: skip using npf-cache if ruleset doesn't rely on it
  * rte-acl: Only invoke classifier for non-empty rulesets
  * rte-acl: Streamline call flow in npf_ruleset_inspect

  [ Paul Atkins ]

 -- Paul Atkins <paul.atkins@intl.att.com>  Mon, 27 Apr 2020 08:09:24 +0100

vyatta-dataplane (3.10.4) unstable; urgency=medium

  * Revert "Protobuf support files need to be exported for plug-in"
  * Revert "Move install location for protobuf generated files"
  * Revert "Export more UT functions/headers"
  * Revert "Update pkg-config path for dev"

 -- Paul Atkins <paul.atkins@intl.att.com>  Fri, 24 Apr 2020 09:18:28 +0100

vyatta-dataplane (3.10.3) unstable; urgency=medium

  [ Paul Atkins ]
  * ut: mark dp_test_crypto_perf_scale tests as DONT_RUN

  [ Mike Larson ]
  * Protobuf support files need to be exported for plug-in
  * Move install location for protobuf generated files
  * Export more UT functions/headers
  * Update pkg-config path for dev

  [ Paul Atkins ]

 -- Paul Atkins <paul.atkins@intl.att.com>  Fri, 24 Apr 2020 08:21:26 +0100

vyatta-dataplane (3.10.2) unstable; urgency=medium

  [ Mark Gillott ]
  * pcap: run FAL updates on master thread (Fixes: VRVDR-50581)

  [ Paul Atkins ]
  * 3.9.105

  [ Nicholas Brown ]
  * master branch is targeting 2005 release
  * Restore .gitlint file
  * Identify hidden files that should not be ignored

  [ Gavin Shearer ]
  * l3acl: don't commit rules to HW on event IF_FEAT_MODE_EVENT_L3_ENABLED

  [ Ian Wilson ]
  * cgnat: Obsolete some error counts, and add echo-req count to summary

  [ Nicholas Brown ]
  * Remove copyright and license assertion output

  [ Paul Atkins ]
  * ipv4_rsmbl: If we detect duplicate fragments then clean up properly
  * ipv4_rsmbl: check all previous frags to determine duplicates

  [ Srinivas Narayan ]
  * ipsec-ut: Update crypto UTs to support policy count verification
  * ipsec-ut: Force NPF cleanup at the end of s2s suites
  * ipsec-ut: Add NPF cleanup calls to multi-tunnel tests
  * ipsec-ut: Add a test to measure time to setup/teardown 500 tunnels
  * ipsec-ut: Increase poll interval for crypto policy display
  * crypto: Add 'brief' option to 'ipsec spd' command
  * crypto: Add total and live policy counts
  * ipsec-ut: Update UT to use 'brief' cmd and live policy count
  * UT: Add API to specify polling interval for json state
  * ipsec-ut: Update polling interval and count based on new API

  [ Paul Atkins ]
  * ipv4_rsmbl: drop fragment if it includes previously rx'ed bytes
  * ut: enhance the ipv4 duplicate fragment tests
  * ipv6_rsmbl: If we detect duplicate fragments then clean up properly
  * ipv6_rsmbl: check all previous frags to determine duplicates
  * ipv6_rsmbl: drop fragment if it includes previously rx'ed bytes
  * if: make if_output_features always inline
  * l2_vlan_mod: rename the vlan_mod pipline feature file
  * l2_vlan_mod: add a new pipeline node for egress vlan modify
  * portmonitor: add a new pipeline node for output portmonitor
  * capture: add a new pipeline node for output capture
  * if: split if_output into an internal and external version
  * if: remove if_output_features and call the feat point directly
  * if: make the pipeline call if_output_internal
  * 3.9.106

  [ Ian Wilson ]
  * npf: Optimal address-group show output including host addresses

  [ Robert Shearman ]
  * pipeline: use correct ifp for egress vlan modify feature
    (Fixes: VRVDR-50708)

  [ Paul Atkins ]
  * 3.9.107

 -- Paul Atkins <paul.atkins@intl.att.com>  Tue, 21 Apr 2020 09:40:00 +0100

vyatta-dataplane (3.10.1) unstable; urgency=medium

  [ Nicholas Brown ]
  * master-next branch is targeting danos project

  [ Srinivas Narayan ]
  * crypto: Increase force commit count to 2000

  [ Paul Atkins ]

 -- Paul Atkins <paul.atkins@intl.att.com>  Wed, 08 Apr 2020 13:36:41 +0100

vyatta-dataplane (3.9.112) unstable; urgency=medium

  [ Nicholas Brown ]
  * Add new public API dp_pipeline_is_feature_enabled_by_inst()

  [ Paul Atkins ]

 -- Paul Atkins <paul.atkins@intl.att.com>  Wed, 06 May 2020 09:18:57 +0100

vyatta-dataplane (3.9.111) unstable; urgency=medium

  [ Charles (Chas) Williams ]
  * vhost: fix QMP communication (Bugfix: VRVDR-50745)

  [ Paul Atkins ]

 -- Paul Atkins <paul.atkins@intl.att.com>  Wed, 22 Apr 2020 16:21:13 +0100

vyatta-dataplane (3.9.110) unstable; urgency=medium

  [ Mark Gillott ]
  * Register event operations only on first use (Fixes: VRVDR-50621)
  * Capture portmonitor replay errors (Fixes: VRVDR-50621)

  [ Paul Atkins ]

 -- Paul Atkins <paul.atkins@intl.att.com>  Tue, 21 Apr 2020 07:45:42 +0100

vyatta-dataplane (3.9.109) unstable; urgency=medium

  [ Charles (Chas) Williams ]
  * crypto: count burst buffer full as drops (Bugfix: VRVDR-50279)
  * crypto: count most errors as proto drops (Bugfix: VRVDR-50279)
  * crypto: eliminate macro usage (Bugfix: VRVDR-50279)
  * crypto: count packets against tunnel interface (Bugfix: VRVDR-50279)
  * crypto: do not count failed packets (Bugfix: VRVDR-50279)

  [ Paul Atkins ]

 -- Paul Atkins <paul.atkins@intl.att.com>  Tue, 21 Apr 2020 07:43:38 +0100

vyatta-dataplane (3.9.108) unstable; urgency=medium

  [ Gavin Shearer ]
  * alg: ensure parent session active before linking child

  [ Paul Atkins ]

 -- Paul Atkins <paul.atkins@intl.att.com>  Tue, 21 Apr 2020 07:42:23 +0100

vyatta-dataplane (3.9.107) unstable; urgency=medium

  [ Ian Wilson ]
  * npf: Optimal address-group show output including host addresses

  [ Robert Shearman ]
  * pipeline: use correct ifp for egress vlan modify feature
    (Fixes: VRVDR-50708)

  [ Paul Atkins ]

 -- Paul Atkins <paul.atkins@intl.att.com>  Fri, 17 Apr 2020 11:20:45 +0100

vyatta-dataplane (3.9.106) unstable; urgency=medium

  [ Nicholas Brown ]
  * master branch is targeting 2005 release
  * Restore .gitlint file
  * Identify hidden files that should not be ignored

  [ Gavin Shearer ]
  * l3acl: don't commit rules to HW on event IF_FEAT_MODE_EVENT_L3_ENABLED

  [ Ian Wilson ]
  * cgnat: Obsolete some error counts, and add echo-req count to summary

  [ Nicholas Brown ]
  * Remove copyright and license assertion output

  [ Paul Atkins ]
  * ipv4_rsmbl: If we detect duplicate fragments then clean up properly
  * ipv4_rsmbl: check all previous frags to determine duplicates
  * ipv4_rsmbl: drop fragment if it includes previously rx'ed bytes
  * ut: enhance the ipv4 duplicate fragment tests
  * ipv6_rsmbl: If we detect duplicate fragments then clean up properly
  * ipv6_rsmbl: check all previous frags to determine duplicates
  * ipv6_rsmbl: drop fragment if it includes previously rx'ed bytes
  * if: make if_output_features always inline
  * l2_vlan_mod: rename the vlan_mod pipline feature file
  * l2_vlan_mod: add a new pipeline node for egress vlan modify
  * portmonitor: add a new pipeline node for output portmonitor
  * capture: add a new pipeline node for output capture
  * if: split if_output into an internal and external version
  * if: remove if_output_features and call the feat point directly
  * if: make the pipeline call if_output_internal

 -- Paul Atkins <paul.atkins@intl.att.com>  Thu, 16 Apr 2020 12:34:30 +0100

vyatta-dataplane (3.9.105) unstable; urgency=medium

  [ Mark Gillott ]
  * pcap: run FAL updates on master thread (Fixes: VRVDR-50581)

  [ Paul Atkins ]

 -- Paul Atkins <paul.atkins@intl.att.com>  Wed, 08 Apr 2020 07:11:28 +0100

vyatta-dataplane (3.9.104) unstable; urgency=medium

  * DANOS Import master

 -- Nicholas Brown <nick.brown@att.com>  Tue, 07 Apr 2020 13:26:26 +0100

vyatta-dataplane (3.7.86.1.4) unstable; urgency=medium

  * DANOS Import

 -- Paul Atkins <paul.atkins@intl.att.com>  Fri, 08 Nov 2019 16:27:29 +0000<|MERGE_RESOLUTION|>--- conflicted
+++ resolved
@@ -1,4 +1,3 @@
-<<<<<<< HEAD
 vyatta-dataplane (3.12.2) unstable; urgency=medium
 
   [ Nicholas Brown ]
@@ -44,7 +43,7 @@
   [ Paul Atkins ]
 
  -- Paul Atkins <paul.atkins@intl.att.com>  Mon, 12 Oct 2020 09:20:52 +0100
-=======
+
 vyatta-dataplane (3.11.54) unstable; urgency=medium
 
   [ Ian Wilson ]
@@ -65,7 +64,6 @@
   * route6: call the route trackers after updating the fal l3 state
 
  -- Paul Atkins <paul.atkins@intl.att.com>  Mon, 26 Oct 2020 13:21:18 +0000
->>>>>>> 22ecb1c9
 
 vyatta-dataplane (3.11.52) unstable; urgency=medium
 
