<<<<<<< HEAD
vyatta-dataplane (3.13.16) unstable; urgency=medium

  [ Daniel Gollub ]
  * rldb: use dedicated priority value for ACL rules
  * ut: crypto s2s passthrough correct priorities

  [ Srinivas Narayan ]
  * 3.12.52

 -- Srinivas Narayan <narayan@vyatta.att-mail.com>  Fri, 14 May 2021 13:50:37 +0100

vyatta-dataplane (3.13.15) unstable; urgency=medium

  [ Mike Larson ]
  * npf: minor cleanup--dead code removal

  [ Paul Aitken ]
  * parallelise Jenkinsfile
  * reindent Jenkinsfile

  [ Ian Wilson ]
  * cgnat: Add missing includes to cgn_rc.h
  * cgnat-alg: Add config command and port/protocol lookup table
  * cgnat-alg: Create CGNAT ALG pinhole table
  * cgnat-alg: Add CGNAT return codes for ALGs
  * cgnat-alg: Add ALG params to CGNAT packet cache
  * cgnat-alg: Add ALG params to CGNAT session
  * cgnat-alg: Add stub ALG pinhole table entry structure
  * cgnat-alg: Add CGNAT ALG session structure and handling
  * cgnat-alg: Link child ALG sessions to parent ALG sessions
  * cgnat-alg: Add CGNAT ALG return codes
  * cgnat-alg: Pinhole table entry add
  * cgnat-alg: Pinhole table garbage collection
  * cgnat-alg: Pinhole table delete entry
  * cgnat-alg: Pinhole table flush, expire and cleanup
  * cgnat-alg: Pinhole table lookup
  * cgnat-alg: Expire pinholes for a specific CGNAT session
  * cgnat-alg: Add pinhole pairing
  * cgnat-alg: Add ALG inspection routine

  [ Paul Aitken ]
  * Jenkinsfile improvements

  [ Ian Wilson ]
  * cgnat-alg: Lookup protocol and port to determine if new session is ALG
  * cgnat-alg: Inspect packets of ALG control/parent sessions
  * cgnat-alg: Add hooks for ALG data/child packets flows
  * cgnat-alg: Write json for pinhole table entries for a specific session
  * cgnat-alg: Write json for ALG sessions.  Filter on ALG sessions
  * cgnat-alg: Ensure the ALG only inspects correct control session pkts

 -- Srinivas Narayan <narayan@vyatta.att-mail.com>  Fri, 14 May 2021 13:49:45 +0100

vyatta-dataplane (3.13.14) unstable; urgency=medium

  [ Srinivas Narayan ]
  * crypto: fix cleanup race
  * 3.12.50

  [ Alan Dewar ]
  * GPC: prevent crash when GPC rules not contiguous (Fixes: VRVDR-54893)

  [ Srinivas Narayan ]
  * 3.12.51

 -- Srinivas Narayan <narayan@vyatta.att-mail.com>  Fri, 30 Apr 2021 17:16:49 +0100

vyatta-dataplane (3.13.13) unstable; urgency=medium

  [ Nicholas Brown ]
  * maximum line length is now 100
  * Separate check patch and commit size check

  [ Paul Aitken ]
  * Don't ignore .github
  * Add github check patch check
  * Add github gitlint check
  * Add github commit size check
  * Reformat Jenkinsfile

  [ Nicholas Brown ]
  * jenkinsfile: catchError on build/SA stages

 -- Srinivas Narayan <narayan@vyatta.att-mail.com>  Fri, 30 Apr 2021 17:15:21 +0100

vyatta-dataplane (3.13.12) unstable; urgency=medium

  [ Nachiketa Prachanda ]
  * fwsync: session pack/restore protobuf messages
  * fwsync: convert sessions to protobuf c struct
  * fwsync: convert npf_session to protobuf-c message
  * fwsync: pack a firewall session using protobuf
  * session: add function to insert a restored session
  * npf: rename npf_session_npf_pack_activate
  * fwsync: session restore from protobuf-c structs
  * fwsync: npf_session restore from protobuf structs
  * fwsync: add firewall session restore from protobuf
  * fwsync: add protobuf support to dp_session_restore
  * fwsync: add session update to dp_session_pack_pb
  * fwsync: update session from protobuf messages
  * fwsync: protobuf session support in unit tests lib
  * ut: unit test for protobuf session packing
  * debian: virtual package for protobuf session pack
  * fwsync: allow session deletion on update
  * ut: add fwsync protobuf session update tests

  [ Srinivas Narayan ]
  * 3.12.49

 -- Srinivas Narayan <narayan@vyatta.att-mail.com>  Wed, 28 Apr 2021 22:38:49 +0100

vyatta-dataplane (3.13.11) unstable; urgency=medium

  [ Nicholas Brown ]
  * Artifact the meson testlog.txt file

  [ Ian Wilson ]
  * alg: Replace se_init function ptr with a switch statement
  * alg: Replace se_destroy function ptr with a switch statement
  * alg: Replace se_expire function ptr with a switch statement
  * alg: Replace se_json function ptr with a switch statement
  * alg: Replace inspect function ptr with a switch statement
  * alg: Replace nat_inspect function ptr with a switch statement
  * alg: Replace nat_in and nat_out function ptrs with a switch statement
  * alg: Replace the periodic function ptr with a switch statement
  * alg: Replace the tuple_delete function ptr with a switch statement
  * alg: Replace the reset function ptr with a switch statement
  * alg: Replace the name function ptr with a switch statement
  * alg: Replace the config function ptr with a switch statement
  * alg: Remove unused alg npf_alg_ops structure

  [ Nicholas Brown ]
  * Mention the DCO `Signed-off-by` requirement

  [ Srinivas Narayan ]
  * ut: Add markers at the beginning and end of testcases

 -- Srinivas Narayan <narayan@vyatta.att-mail.com>  Wed, 28 Apr 2021 22:37:54 +0100

vyatta-dataplane (3.13.10) unstable; urgency=medium

  [ Alan Dewar ]
  * GPC: check ifp->fal_l3 rather than ifp->if_created
  * GPC: delay FAL programming until interface ready (Fixes: VRVDR-54766)
  * GPC: remove unnecessary casting

  [ Srinivas Narayan ]
  * crypto: Flow cache invalidation should occur from main thread
  * Revert "crypto: Move sa unbinding from PMD to rcu callback"
  * crypto: Rework SA cleanup sequence
  * crypto: Ensure that the correct PMD is picked always
  * 3.12.48

 -- Srinivas Narayan <narayan@vyatta.att-mail.com>  Wed, 28 Apr 2021 13:00:34 +0100

vyatta-dataplane (3.13.9) unstable; urgency=medium

  [ Nicholas Brown ]
  * Add symbols files for ABI tracking
  * Remove --parallel from rules as it's default
  * Update .gitignore
  * Remove unused debian/control macros

 -- Srinivas Narayan <narayan@vyatta.att-mail.com>  Wed, 28 Apr 2021 12:58:42 +0100

vyatta-dataplane (3.13.8) unstable; urgency=medium

  [ Nicholas Brown ]
  * Add support for dpkg-mergechangelogs

  [ Srinivas Narayan ]
  * crypto: Move sa unbinding from PMD to rcu callback
  * 3.12.46

  [ Shubham Shrivastava ]
  * DPI: Avoid concurrent access of ndpi_flow_struct by multiple lcores
  * DPI: Max packets check and detection giveup for ndpi flow

  [ Simon Barber ]
  * CRYPTO:Ensure SA return codes valid
  * CRYPTO: Fix policy return codes

  [ Srinivas Narayan ]
  * 3.12.47

  [ Nicholas Brown ]
  * Move vfp create/del function to public header

 -- Srinivas Narayan <narayan@vyatta.att-mail.com>  Mon, 26 Apr 2021 15:14:07 +0100

vyatta-dataplane (3.13.7) unstable; urgency=medium

  [ Ian Wilson ]
  * ut: Rename dp_test_npf_alg_sip_nat.c to dp_test_npf_alg_sip.c
  * ut: Change how SDP msgs are checked in SIP unit-tests
  * ut: Fix TCP test utility used by npf ALG tests for TCP sequence numbers
  * ut: Add test for SIP ALG with TCP transport
  * ut: Test npf/alg/sip cleanup when session and NAT rule are destroyed
  * alg: Store session handle in SIP request structure
  * alg: Move code to release SIP media reservation into separate routine
  * alg: Prevent SIP media reservations from being released more than once
  * alg: Flush stored SIP NAT mappings when session is destroyed
  * alg: Store session handle in SIP request structure
  * ut: ALG reset should be last thing in dp_test_npf_cleanup
  * ut: Delete VRF while SIP ALG session and tuples exist
  * cgnat: Fixup some CGNAT code comments
  * cgnat: Add asserts where counters are decremented
  * cgnat: Move objects in struct cgn_packet
  * cgnat: Add functions to get packet payload size and pointer
  * cgnat: Add backwards sub-session sentry to json
  * cgnat: Add functions to get and set sub-session sentry ID
  * cgnat: Check or assert mapping params on entry to cgn_session_establish
  * cgnat: Add direction param to session establish functions

 -- Srinivas Narayan <narayan@vyatta.att-mail.com>  Thu, 22 Apr 2021 14:52:50 +0100

vyatta-dataplane (3.13.6) unstable; urgency=medium

  [ Ian Wilson ]
  * npf: Allow unit-tests to reset session ID to 0
  * ut: Test connsync packing and restoration of SNAT session
  * ut: Verify the SNAT session json ssync3 test
  * npf: Fix SNAT session restoration from connsync buffer

  [ Mark Gillott ]
  * capture: ensure final cleanup occurs after interface cleanup
    (Fixes: VRVDR-54831)

  [ Srinivas Narayan ]
  * Move crypto & UDP teardown to a later point

  [ Charles (Chas) Williams ]
  * fal: add FAL_RET_PLUGIN_CONSUMED framer type (Bugfix: VRVDR-53937)
  * pktmbuf: add public API to set vrf (Bugfix: VRVDR-54447)

  [ Srinivas Narayan ]
  * 3.12.44

  [ Ian Wilson ]
  * npf: Ensure NAT policy is ref-counted when stored in rule or session

  [ Gavin Shearer ]
  * gpc: add request for hardware commit after processing GPC protobuf msg

  [ Alan Dewar ]
  * GPC: prevent crash when optimisation is off (Fixes: VRVDR-54885)

  [ Srinivas Narayan ]
  * 3.12.45

 -- Srinivas Narayan <narayan@vyatta.att-mail.com>  Thu, 15 Apr 2021 14:10:11 +0100

vyatta-dataplane (3.13.5) unstable; urgency=medium

  [ Ian Wilson ]
  * cgnat: Move enum cgn_dir from cgn.h to cgn_dir.h
  * cgnat: Add cgnat cache boolean to denote cgnat pkt or non-cgnat pkt
  * cgnat: Add cgnat cache boolean to denote hairpinned pkt
  * cgnat: Move the jump label for hairpinned pkts
  * cgnat: Simplify the CGNAT packet disposition decision
  * cgnat: Zero the cgnat cache structure before initialising
  * cgnat: Zero the cgnat mapping info struct before initialising
  * cgnat: Move declaration of mapping info to ipv4_cgnat_common
  * cgnat: Session destroy fn should call existing clear mapping fn
  * cgnat: Pass a cgn_map pointer into cgn_session_map
  * npf: Use refcnt to gate cgnat session destroy
  * cgnat: Add session accessor functions
  * cgnat: Remove two goto's from cgn_session_activate
  * cgnat: Split cgn_session_show into two functions
  * cgnat: Remove the gotos from cgn_map_put
  * cgnat: Add RTE_ALIGN fix to the policy hash function
  * cgnat: Split cgn_sess_state_inspect into three functions
  * cgnat: The first 4 values of TCP and non-TCP state enums are identical
  * cgnat: Fixup includes and add missing incomplete refs
  * cgnat: Split up cgn_map_get function #1
  * cgnat: Split up cgn_map_get function #2
  * cgnat: Remove ALWAYS_INLINE from cgn_translate_at
  * npf: Ensure NAT policy is ref-counted when stored in rule or session
  * Replace packed VXLAN encap structures with individual ptrs

 -- Srinivas Narayan <narayan@vyatta.att-mail.com>  Thu, 15 Apr 2021 13:22:23 +0100

vyatta-dataplane (3.13.4) unstable; urgency=medium

  [ Gavin Shearer ]
  * ippf/gpc: add missing refcount decrements when counters released

  [ Ian Wilson ]
  * npf: Prefix objects in connsyncs npf_pack_session_update with 'psu_'
  * npf: Removed packed attribute from naturally aligned connsync structs
  * npf: Create a connsync representation of 'struct npf_tcp_window'
  * npf: Remove the packed attribute from connsync npf_pack_session_update
  * npf: connsync npf_pack_session_state + npf_pack_npf_session multpl of 8
  * ut: Adjust dp_test_session ssync3 with changed msg size
  * ut: Add test dp_test_session.c ssync0 to check connsync data structs
  * npf: Bump connsync message version number from 0x0102 to 0x0103

  [ Nicholas Brown ]
  * Use custom_target instead of generator for sample
  * Add a build target to run clang-tidy

  [ Srinivas Narayan ]
  * 3.12.41

  [ Ian Wilson ]
  * ut: Rename npf alg ftp unit-tests
  * ut: Add npf alg ftp11 tests for source ports outside trans range
  * ut: Add npf alg ftp12 test for source ports outside trans range
  * ut: Change 5 of the npf alg ftp unit-tests to DP_START_TEST_FULL_RUN

  [ Nicholas Brown ]
  * Use osc in Jenkinsfile

  [ Ian Wilson ]
  * ut: Add npf ALG test to destroy ftp session before ftp ALG tuple
  * alg: Delete tuples created by a session when the session is destroyed
  * alg: Only iterate over tuple tables if count is != 0
  * alg: Remove the ifdefd NALG stub functions

  [ Simon Barber ]
  * CRYPTO: Minor tidyup of policy update
  * CRYPTO: Ensuring correct pr->flags handling during an update

  [ Ian Wilson ]
  * alg: Move alg enums to a new file alg_defs.h
  * ut: Add npf ALG test to destroy ftp session before ftp ALG tuple
  * alg: Delete tuples created by a session when the session is destroyed
  * alg: Only iterate over tuple tables if count is != 0

  [ Ramkumar Ganapathysubramanian ]
  * Fixed crash in QoS when removing egress map

  [ Frédéric Perrin ]
  * icmp6_redirect: set hlim to 255

  [ Simon Barber ]
  * 3.12.42

  [ Nicholas Brown ]
  * properly export env var in Jenkinsfile

  [ Ian Wilson ]
  * cgnat: Do not allow an existing subscriber to change policies

  [ aroberts ]
  * Add Aidan Gallagher to the reviewers for qos files

  [ Nicholas Brown ]
  * Use DANOS:Master for build

  [ Paul Aitken ]
  * DPI: ensure nDPI is init'd on all cores

  [ Alan Dewar ]
  * GPC: add initial counter support
  * GPC: retrieve a policer's red packet count
  * GPC: add support for resettable counters

  [ Srinivas Narayan ]
  * 3.12.43

 -- Srinivas Narayan <narayan@vyatta.att-mail.com>  Wed, 07 Apr 2021 15:30:47 +0100

vyatta-dataplane (3.13.3) unstable; urgency=medium

  [ Derek Fawcus ]
  * lttp: Do not take address of packed field
  * shadow: Do not take address of packed field

  [ Ian Wilson ]
  * ut: Display first different line when using pretty-print cmd check
  * npf: Allow unit-tests to reset session ID to 0
  * ut: Test connsync packing and restoration of SNAT session
  * ut: Verify the SNAT session json ssync3 test
  * npf: Fix SNAT session restoration from connsync buffer

  [ Nicholas Brown ]
  * Provide and use a C protobuf library
  * Add break/conflicts for moving protobuf C headers

 -- Srinivas Narayan <narayan@vyatta.att-mail.com>  Mon, 22 Mar 2021 11:08:08 +0000

vyatta-dataplane (3.13.2) unstable; urgency=medium

  [ Ian Wilson ]
  * ut: Add pretty-print option to unit-test dp_test_check_json_state

  [ Srinivas Narayan ]
  * Revert "ut: Add pretty-print option to unit-test dp_test_check_json_state"

  [ Mark Gillott ]
  * capture: on cleanup serialise access to console socket (Fixes: VRVDR-53851)

  [ Nicholas Brown ]
  * qos_global_map_obj should be extern
  * Remove both definitions of icmp6stats
  * Make pppoe_map_tbl private
  * qos_external_buffer_congest_stats extern for tests
  * dp_test_pname defined in only 1 place
  * Update to debhelper compat level 12

  [ Ian Wilson ]
  * ut: Add pretty-print option to the core cmd_check function
  * ut: Add new cmd_check macro that does pretty-printing for json mismatches

  [ Charles (Chas) Williams ]
  * nh_common: avoid route/neighbor update races (Bugfix: VRVDR-53960)

  [ Srinivas Narayan ]
  * 3.12.40

 -- Srinivas Narayan <narayan@vyatta.att-mail.com>  Wed, 17 Mar 2021 14:39:54 +0000

vyatta-dataplane (3.13.1) unstable; urgency=medium

  [ Nicholas Brown ]
  * master-next branch targets Vyatta:Master
  * Specify the OBS instance to use
  * Use gettid() from libc is available

  [ Ian Wilson ]
  * cgnat: Removed packed attribute from CGNAT session key structures
  * cgnat: Use 'out' sentry for sub-session table lookups for op-mode cmds
  * ut: Rename npf alg ftp unit-tests
  * ut: Add npf alg ftp11 tests for source ports outside trans range
  * ut: Add npf alg ftp12 test for source ports outside trans range
  * ut: Change 5 of the npf alg ftp unit-tests to DP_START_TEST_FULL_RUN

 -- Srinivas Narayan <narayan@vyatta.att-mail.com>  Tue, 16 Mar 2021 11:27:06 +0000
=======
vyatta-dataplane (3.12.53) unstable; urgency=medium

  [ Daniel Gollub ]
  * npf_rte_acl: use rte-acl defer-queue

 -- Srinivas Narayan <narayan@vyatta.att-mail.com>  Tue, 18 May 2021 06:40:28 +0100
>>>>>>> 3a906d78

vyatta-dataplane (3.12.52) unstable; urgency=medium

  [ Daniel Gollub ]
  * rldb: use dedicated priority value for ACL rules
  * ut: crypto s2s passthrough correct priorities

 -- Srinivas Narayan <narayan@vyatta.att-mail.com>  Thu, 13 May 2021 16:21:03 +0100

vyatta-dataplane (3.12.51) unstable; urgency=medium

  [ Alan Dewar ]
  * GPC: prevent crash when GPC rules not contiguous (Fixes: VRVDR-54893)

 -- Srinivas Narayan <narayan@vyatta.att-mail.com>  Fri, 30 Apr 2021 17:09:54 +0100

vyatta-dataplane (3.12.50) unstable; urgency=medium

  * crypto: fix cleanup race

 -- Srinivas Narayan <narayan@vyatta.att-mail.com>  Thu, 29 Apr 2021 11:25:54 +0100

vyatta-dataplane (3.12.49) unstable; urgency=medium

  [ Nachiketa Prachanda ]
  * fwsync: session pack/restore protobuf messages
  * fwsync: convert sessions to protobuf c struct
  * fwsync: convert npf_session to protobuf-c message
  * fwsync: pack a firewall session using protobuf
  * session: add function to insert a restored session
  * npf: rename npf_session_npf_pack_activate
  * fwsync: session restore from protobuf-c structs
  * fwsync: npf_session restore from protobuf structs
  * fwsync: add firewall session restore from protobuf
  * fwsync: add protobuf support to dp_session_restore
  * fwsync: add session update to dp_session_pack_pb
  * fwsync: update session from protobuf messages
  * fwsync: protobuf session support in unit tests lib
  * ut: unit test for protobuf session packing
  * debian: virtual package for protobuf session pack
  * fwsync: allow session deletion on update
  * ut: add fwsync protobuf session update tests

 -- Srinivas Narayan <narayan@vyatta.att-mail.com>  Wed, 28 Apr 2021 17:32:32 +0100

vyatta-dataplane (3.12.48) unstable; urgency=medium

  [ Alan Dewar ]
  * GPC: check ifp->fal_l3 rather than ifp->if_created
  * GPC: delay FAL programming until interface ready (Fixes: VRVDR-54766)
  * GPC: remove unnecessary casting

  [ Srinivas Narayan ]
  * crypto: Flow cache invalidation should occur from main thread
  * Revert "crypto: Move sa unbinding from PMD to rcu callback"
  * crypto: Rework SA cleanup sequence
  * crypto: Ensure that the correct PMD is picked always

 -- Srinivas Narayan <narayan@vyatta.att-mail.com>  Tue, 27 Apr 2021 16:47:49 +0100

vyatta-dataplane (3.12.47) unstable; urgency=medium

  [ Shubham Shrivastava ]
  * DPI: Avoid concurrent access of ndpi_flow_struct by multiple lcores
  * DPI: Max packets check and detection giveup for ndpi flow

  [ Simon Barber ]
  * CRYPTO:Ensure SA return codes valid
  * CRYPTO: Fix policy return codes

 -- Srinivas Narayan <narayan@vyatta.att-mail.com>  Thu, 22 Apr 2021 14:51:42 +0100

vyatta-dataplane (3.12.46) unstable; urgency=medium

  [ Nicholas Brown ]
  * Add support for dpkg-mergechangelogs

  [ Srinivas Narayan ]
  * crypto: Move sa unbinding from PMD to rcu callback

 -- Srinivas Narayan <narayan@vyatta.att-mail.com>  Fri, 16 Apr 2021 14:20:41 +0100

vyatta-dataplane (3.12.45) unstable; urgency=medium

  [ Ian Wilson ]
  * npf: Ensure NAT policy is ref-counted when stored in rule or session

  [ Gavin Shearer ]
  * gpc: add request for hardware commit after processing GPC protobuf msg

  [ Alan Dewar ]
  * GPC: prevent crash when optimisation is off (Fixes: VRVDR-54885)

 -- Srinivas Narayan <narayan@vyatta.att-mail.com>  Thu, 15 Apr 2021 12:33:39 +0100

vyatta-dataplane (3.12.44) unstable; urgency=medium

  [ Ian Wilson ]
  * npf: Allow unit-tests to reset session ID to 0
  * ut: Test connsync packing and restoration of SNAT session
  * ut: Verify the SNAT session json ssync3 test
  * npf: Fix SNAT session restoration from connsync buffer

  [ Mark Gillott ]
  * capture: ensure final cleanup occurs after interface cleanup
    (Fixes: VRVDR-54831)

  [ Srinivas Narayan ]
  * Move crypto & UDP teardown to a later point

  [ Charles (Chas) Williams ]
  * fal: add FAL_RET_PLUGIN_CONSUMED framer type (Bugfix: VRVDR-53937)
  * pktmbuf: add public API to set vrf (Bugfix: VRVDR-54447)

 -- Srinivas Narayan <narayan@vyatta.att-mail.com>  Mon, 12 Apr 2021 13:11:48 +0100

vyatta-dataplane (3.12.43) unstable; urgency=medium

  [ Nicholas Brown ]
  * properly export env var in Jenkinsfile

  [ aroberts ]
  * Add Aidan Gallagher to the reviewers for qos files

  [ Paul Aitken ]
  * DPI: ensure nDPI is init'd on all cores

  [ Alan Dewar ]
  * GPC: add initial counter support
  * GPC: retrieve a policer's red packet count
  * GPC: add support for resettable counters

 -- Srinivas Narayan <narayan@vyatta.att-mail.com>  Wed, 07 Apr 2021 15:28:36 +0100

vyatta-dataplane (3.12.42) unstable; urgency=medium

  [ Ian Wilson ]
  * ut: Rename npf alg ftp unit-tests
  * ut: Add npf alg ftp11 tests for source ports outside trans range
  * ut: Add npf alg ftp12 test for source ports outside trans range
  * ut: Change 5 of the npf alg ftp unit-tests to DP_START_TEST_FULL_RUN

  [ Nicholas Brown ]
  * Use osc in Jenkinsfile

  [ Simon Barber ]
  * CRYPTO: Minor tidyup of policy update
  * CRYPTO: Ensuring correct pr->flags handling during an update

  [ Ian Wilson ]
  * ut: Add npf ALG test to destroy ftp session before ftp ALG tuple
  * alg: Delete tuples created by a session when the session is destroyed
  * alg: Only iterate over tuple tables if count is != 0

  [ Ramkumar Ganapathysubramanian ]
  * Fixed crash in QoS when removing egress map

  [ Frédéric Perrin ]
  * icmp6_redirect: set hlim to 255

  [ Simon Barber ]

 -- Simon Barber <sbarber@vyatta.att-mail.com>  Wed, 31 Mar 2021 22:15:50 +0100

vyatta-dataplane (3.12.41) unstable; urgency=medium

  [ Gavin Shearer ]
  * ippf/gpc: add missing refcount decrements when counters released

  [ Nicholas Brown ]
  * Use custom_target instead of generator for sample
  * Add a build target to run clang-tidy

 -- Srinivas Narayan <narayan@vyatta.att-mail.com>  Mon, 22 Mar 2021 17:05:24 +0000

vyatta-dataplane (3.12.40) unstable; urgency=medium

  [ Mark Gillott ]
  * capture: on cleanup serialise access to console socket (Fixes: VRVDR-53851)

  [ Charles (Chas) Williams ]
  * nh_common: avoid route/neighbor update races (Bugfix: VRVDR-53960)

 -- Srinivas Narayan <narayan@vyatta.att-mail.com>  Wed, 17 Mar 2021 14:27:36 +0000

vyatta-dataplane (3.12.39) unstable; urgency=medium

  [ Alan Dewar ]
  * GPC: add utility functions for later use
  * GPC: add GPC structs and enums
  * GPC: give gpc_config.c a better name
  * GPC: add feature and table parsing
  * GPC: add rule and counter parsing
  * GPC: add match and action parsing
  * GPC: add more utility functions
  * GPC: add config walk functions
  * GPC: add initial no-op op-mode code
  * GPC: complete initial op-mode code
  * GPC: add rule action code and empty match code
  * GPC: fill in most empty rule match functions
  * GPC: add ip-prefix and icmp parse functions
  * UT: add initial protobuf utility functions
  * UT: extend the GPC unit-test to test something
  * GPC: create a FAL policer when necessary
  * GPC: call new gpc_db APIs to instantiate config
  * GPC: add new QoS actions to pmf_rule struct
  * GPC: add zeroed counters to op-mode json

 -- Srinivas Narayan <narayan@vyatta.att-mail.com>  Tue, 16 Mar 2021 08:57:07 +0000

vyatta-dataplane (3.12.38) unstable; urgency=medium

  [ Simon Barber ]
  * PERF: Restore ALWAYS_INLINE to input NAT64 processing

  [ Derek Fawcus ]
  * ACL: Only process ACL GPC groups
  * ACL: Simplify by removing pmf_rlset_ext
  * GPC: Move function location within file
  * GPC: Add counters header files
  * GPC: Add counters code
  * GPC: Adjust GPC DB for counters
  * ACL: Use counter field in GPC rule
  * ACL: Simplify by removing pmf_attrl
  * ACL: Rename shimmed cntr accessors
  * ACL: Add new counter accessors
  * ACL: Store old cntr in rule owner
  * ACL: Adjust use of counters as rules modified
  * ACL: Control existence of cntg as rules altered
  * ACL: Add counter hardware notification mechanism
  * ACL: Notify hardware of counters
  * ACL: Debug dump of old and new counters
  * ACL: Switch to new counters facility
  * ACL: Remove old counter support code
  * ACL: Prepare to move op-mode support
  * ACL: Move the ACL structure dump command
  * ACL: Move the ACL counter show command
  * ACL: Move the ACL counter clear command
  * GPC: Rename routines pmf_hw_* -> gpc_hw_*
  * GPC: Rename files pmf_hw.[ch] -> gpc_hw.[ch]
  * ACL: Silence clang-tidy about string comparision

 -- Srinivas Narayan <narayan@vyatta.att-mail.com>  Mon, 15 Mar 2021 15:29:27 +0000

vyatta-dataplane (3.12.37) unstable; urgency=medium

  [ Nicholas Brown ]
  * fix gcc 10 compiler error

  [ Srinivas Narayan ]
  * Include rcu.h in vyatta-dataplane-dev

 -- Srinivas Narayan <narayan@vyatta.att-mail.com>  Sat, 13 Mar 2021 12:14:03 +0000

vyatta-dataplane (3.12.36) unstable; urgency=medium

  [ Daniel Gollub ]
  * debian: bump DPDK version depedency for rte-acl API changes

 -- Srinivas Narayan <narayan@vyatta.att-mail.com>  Fri, 12 Mar 2021 16:51:24 +0000

vyatta-dataplane (3.12.35) unstable; urgency=medium

  [ Daniel Gollub ]
  * cgnat: include userspace RCU header
  * rcu: introduce generic rcu header
  * rcu: prefer generic rcu header include
  * rcu: refactor existing RCU code
  * rcu: prepare unified RCU API for general use
  * rcu: perform unified RCU thread registration
  * rcu: cutover to dp_rcu_thread_online/offline API
  * controller: use dp_rcu_ wrapper for quiescent state
  * rcu: introduce dp_rcu_barrier() wrapper
  * rcu: introduce dp_rcu_synchronize
  * rcu: introduce dp_rcu_read_(un)lock API
  * npf_rte_acl: report thread id to the RCU QS variable

 -- Srinivas Narayan <narayan@vyatta.att-mail.com>  Fri, 12 Mar 2021 16:39:17 +0000

vyatta-dataplane (3.12.34) unstable; urgency=medium

  [ Nicholas Brown ]
  * Add support for libcheck 0.15

 -- Srinivas Narayan <narayan@vyatta.att-mail.com>  Fri, 12 Mar 2021 16:15:09 +0000

vyatta-dataplane (3.12.33) unstable; urgency=medium

  [ Charles (Chas) Williams ]
  * flow: ensure flow cache entry is zeroed for hashing (Bugfix: VRVDR-54681)

  [ Paul Aitken ]
  * DPI: change app group deletion from RCU to GC
  * DPI: change app group DB deletion from RCU to GC

 -- Srinivas Narayan <narayan@vyatta.att-mail.com>  Fri, 12 Mar 2021 10:52:02 +0000

vyatta-dataplane (3.12.32) unstable; urgency=medium

  * crypto : Fix up ICV

 -- Srinivas Narayan <narayan@vyatta.att-mail.com>  Wed, 10 Mar 2021 11:50:07 +0000

vyatta-dataplane (3.12.31) unstable; urgency=medium

  [ Simon Barber ]
  * Perf: Limit the nat64 processing pulled into the core pipeline

 -- Srinivas Narayan <narayan@vyatta.att-mail.com>  Mon, 08 Mar 2021 09:57:03 +0000

vyatta-dataplane (3.12.30) unstable; urgency=medium

  [ Nicholas Brown ]
  * Tweak how Jenkins deals with rebuilding branches
  * Build against DANOS:Shipping:2105 in Jenkinsfile

  [ Thomas Kiely ]
  * Populate sci_vlan for L3 VIFs
  * Remove incorrect error message

 -- Srinivas Narayan <narayan@vyatta.att-mail.com>  Thu, 04 Mar 2021 14:45:11 +0000

vyatta-dataplane (3.12.29) unstable; urgency=medium

  [ Paul Aitken ]
  * pl_gen_fused: fix E302
  * pl_gen_fused: fix E305
  * pl_gen_fused: fix E703
  * pl_gen_fused: fix E128
  * pl_gen_fused: fix E251
  * pl_gen_fused: fix E241
  * pl_gen_fused: fix F841
  * pl_gen_fused: fix F523
  * pl_gen_fused: fix F524
  * pl_gen_fused: fix E712
  * pl_gen_fused: fix E713
  * pl_gen_fused: fix C0325
  * pl_gen_fused: fix R1710
  * DPI: call ndpi_finalize_initalization

  [ Nachiketa Prachanda ]
  * npf: use rcu safe null check for sentry

  [ Simon Barber ]

 -- Simon Barber <sbarber@vyatta.att-mail.com>  Wed, 03 Mar 2021 10:08:00 +0000

vyatta-dataplane (3.12.28) unstable; urgency=medium

  [ Nicholas Brown ]
  * Consistently use compiler hot/cold defines/macros
  * Consistently use ALWAYS_INLINE compiler macro
  * make lpm_tbl24_get_next_hop_idx static
  * pl_gen_fused should use compiler defines/macros
  * Consistently use compiler __used define
  * Consistently use compiler __noinline define

 -- Srinivas Narayan <narayan@vyatta.att-mail.com>  Tue, 23 Feb 2021 15:52:15 +0000

vyatta-dataplane (3.12.27) unstable; urgency=medium

  [ Nicholas Brown ]
  * Fix static analysis failures in alg sip nat tests

 -- Srinivas Narayan <narayan@vyatta.att-mail.com>  Tue, 23 Feb 2021 10:28:32 +0000

vyatta-dataplane (3.12.26) unstable; urgency=medium

  [ Gavin Shearer ]
  * nat: don't panic system on APM sanity failure

  [ Nicholas Brown ]
  * Add a fused_mode build option
  * ability to disable fused_mode from package options
  * Mark Static Analysis stage failed in quality gate

  [ Ian Wilson ]
  * ut: Check for session struct size is not needed
  * cgnat: Re-arrange objects in 'struct cgn_sess2'
  * cgnat: Change sub-session table init parameters
  * cgnat: Add separate fwd and back hash table nodes for sub-session
  * cgnat: Add direction param to sub-session hash table key
  * cgnat: sub-session hash table changed to use forw and back sentries
  * cgnat: Change sub-session iterators to iterate over 'out' sentries
  * cgnat: Add two convenience sub-session key comparison functions
  * cgnat: Replace defines of s2_addr and s2_port with functions
  * cgnat: Replace define s2_expired with function
  * ut: Changes to cgnat unit-test to pass line number into helper functions

  [ Charles (Chas) Williams ]
  * tests: fix path redirection checks (Bugfix: VRVDR-54471)
  * vplane-uio: refactor supported devices into module
  * vplane-mlx-setup: configure all supported adapters
  * Remove xen support (Bugfix: VRVDR-54443)
  * vplane-mlx-setup: perl cleanup (Bugfix: VRVDR-54443)

  [ Paul Aitken ]
  * NPF: only call session_set_app when the session exists

  [ Nicholas Brown ]
  * master-next branch targets Vyatta:Master
  * Revert "master-next branch targets Vyatta:Master"

  [ Daniel Gollub ]
  * crypto: avoid dereferecing bad vrf_ctx pointer

  [ Thomas Kiely ]
  * Add kbits/bytes conversion macros

  [ Srinivas Narayan ]
  * crypto : Always flush flow cache after committing ruleset

  [ Ian Wilson ]
  * ut: Remove old SIP unit-test files
  * npf: Add a "trans-port-alloc" optional param to NAT ruleset cstore cmd
  * npf: Changed rule parsing action_keys array to be in alphabetic order
  * ut: Add port_alloc object to struct 'dp_test_npf_nat_rule_t'
  * ut: Add option to pass in payload parameters to dpt_udp
  * ut: Add test sip_nat10 and data set 1 to dp_test_npf_alg_sip_nat.c
  * ut: Add test sip_nat11 to dp_test_npf_alg_sip_nat.c
  * ut: Add test sip_nat12 to dp_test_npf_alg_sip_nat.c
  * ut: Add test sip_nat20 to dp_test_npf_alg_sip_nat.c
  * ut: Add test sip_nat21 to dp_test_npf_alg_sip_nat.c
  * ut: Add SIP data set #3
  * ut: Add test sip_nat30 to dp_test_npf_alg_sip_nat.c
  * ut: Add SIP data set #4
  * ut: Add test sip_nat40 to dp_test_npf_alg_sip_nat.c
  * Added SSCANF_TO_KSTRTO to check patch ignore list

  [ Charles (Chas) Williams ]
  * main: split port allocations out of port_conf (Bugfix: VRVDR-54440)
  * main: fix overflow of buffers counter (Bugfix: VRVDR-54440)
  * main: document struct offsets and sizes (Bugfix: VRVDR-54440)

 -- Srinivas Narayan <narayan@vyatta.att-mail.com>  Mon, 22 Feb 2021 21:48:18 +0000

vyatta-dataplane (3.12.25) unstable; urgency=medium

  [ Srinivas Narayan ]
  * crypto : broaden error checking

  [ Ramkumar Ganapathysubramanian ]
  * Creating new structures to hold QoS egress map information
  * Qos changes to support hierarchical egress map

  [ Daniel Gollub ]
  * crypto: reset XFRM/nl seq counter on flush

  [ Gavin Shearer ]
  * fw: improve comment at "result:" in npf_hook_track()
  * fw: skip NAT processing with session in wrong direction
  * nat: split map_rcu_free sanity check into a different function
  * nat: only call map_rcu_free sanity if from GC function

 -- Srinivas Narayan <narayan@mail.eng.vyatta.net>  Fri, 05 Feb 2021 15:40:07 +0000

vyatta-dataplane (3.12.24) unstable; urgency=medium

  * Revert "GPC: add zeroed counters to op-mode json"
  * Revert "GPC: temporary commit to stop crashes"
  * Revert "GPC: add new QoS actions to pmf_rule struct"
  * Revert "GPC: call new gpc_db APIs to instantiate config"
  * Revert "GPC: create a FAL policer when necessary"
  * Revert "UT: extend the GPC unit-test to test something"
  * Revert "UT: add initial protobuf utility functions"
  * Revert "GPC: add ip-prefix and icmp parse functions"
  * Revert "GPC: fill in most empty rule match functions"
  * Revert "GPC: add rule action code and empty match code"
  * Revert "GPC: complete initial op-mode code"
  * Revert "GPC: add config walk functions"
  * Revert "GPC: add more utility functions"
  * Revert "GPC: add match and action parsing"
  * Revert "GPC: add rule and counter parsing"
  * Revert "GPC: add feature and table parsing"
  * Revert "GPC: give gpc_config.c a better name"
  * Revert "GPC: add GPC structs and enums"
  * Revert "GPC: add utility functions for later use"

 -- Simon Barber <sbarber@mail.eng.vyatta.net>  Tue, 02 Feb 2021 12:17:31 +0000

vyatta-dataplane (3.12.23) unstable; urgency=medium

  [ Alan Dewar ]
  * GPC: add utility functions for later use
  * GPC: add GPC structs and enums
  * GPC: give gpc_config.c a better name
  * GPC: add feature and table parsing
  * GPC: add rule and counter parsing
  * GPC: add match and action parsing
  * GPC: add more utility functions
  * GPC: add config walk functions
  * GPC: add initial no-op op-mode code
  * GPC: complete initial op-mode code
  * GPC: add rule action code and empty match code
  * GPC: fill in most empty rule match functions
  * GPC: add ip-prefix and icmp parse functions
  * UT: add initial protobuf utility functions
  * UT: extend the GPC unit-test to test something
  * GPC: create a FAL policer when necessary
  * GPC: call new gpc_db APIs to instantiate config
  * GPC: add new QoS actions to pmf_rule struct
  * GPC: temporary commit to stop crashes
  * GPC: add zeroed counters to op-mode json

  [ Simon Barber ]

 -- Simon Barber <sbarber@mail.eng.vyatta.net>  Tue, 26 Jan 2021 14:03:18 +0000

vyatta-dataplane (3.12.22) unstable; urgency=medium

  [ Srinivas Narayan ]
  * ut: Add calls to cleanup NPF state
  * ut: Add call to cleanup NPF state between tests

  [ Daniel Gollub ]
  * npf: expose npf_masklen_to_grouper_mask to allow usage in rldb
  * npf_rte_acl: Add npf_rte_acl_del_rule method
  * npf_rte_acl: Stage transaction implementation
  * npf_rte_acl: cutover to transactions
  * npf_rte_acl: more fine-grain return value for match

  [ Srinivas Narayan ]
  * Initial version of NPF rule database API

  [ Daniel Gollub ]
  * rldb: base implementation
  * rldb: implement rldb dump methods
  * rldb: implement stats methods
  * rldb: implement rldb_rule_handle helpers
  * rldb: implement rldb_find_rule method
  * rldb: implement transaction methods
  * rldb: implement rldb ACL rule marshaling helpers
  * rldb: implement rldb_del_rule method
  * rldb: implement rldb_add_rule method
  * rldb: implement rldb_match method
  * npf_rte_acl: enable rte_acl hashtable usage
  * npf_rte_acl: setup rte_acl with counter-id
  * npf: init rldb
  * main: register DPDK's RCU QSBR variable
  * rldb: enable rte_acl rcu support
  * ut: initial rldb API tests
  * ut: avoid priority value 0 in crypto tests
  * ut: rule number becomes mandatory for crypto policies
  * ut: crypto policy rldb cutover preparation
  * ut: send update policy XFRM message
  * cerypto: introduce policy_rule flags
  * crypto: create rldb instances per AF/VRF/dir
  * crypto: avoid rule_tag_ht in feat_attach_by_reqid
  * crypto: prepare policy_rule for rldb cutover
  * crypto: stage policy_prepare_rldb_rule
  * crypto: stage policy_rule_get_rldb
  * crypto: stage policy_rule_add_to_rldb
  * crypto: stage policy_rule_update_rldb
  * crypto: stage policy_rule_remove_from_rldb
  * crypto: stage crypto_policy_rldb_commit
  * crypto: introduce policy_rule pending_add flag
  * crypto: cutover from npf to rldb
  * crypto: drop unused NPF code
  * crypto: discontinue policy-rule tags
  * crypto: drop unused PR-TAG code

  [ Simon Barber ]

 -- Simon Barber <sbarber@mail.eng.vyatta.net>  Tue, 26 Jan 2021 11:33:18 +0000

vyatta-dataplane (3.12.21) unstable; urgency=medium

  [ Charles (Chas) Williams ]
  * clang: fix variable length array size warnings (Bugfix: VRVDR-54147)
  * npf: avoid returning success during failure (Bugfix: VRVDR-54155)
  * clang: normalize brace usage (Bugfix: VRVDR-54146)
  * rcu: fix compiler errors with pointers and integers (Bugfix: VRVDR-54202)

  [ Derek Fawcus ]
  * ACL: Add new summary bits for actions
  * ACL: Adjust FAL message code for readability
  * ACL: Use new summary bits for encoding new actions
  * GPC: Add represention of parsed mark action
  * ACL: Add helper routines for parsed marking
  * ACL: Parse the qos mark actions
  * GPC: Add QoS actions - set colour / designation

  [ Daniel Gollub ]
  * crypto: avoid dereferecing bad sa pointer

  [ Simon Barber ]

 -- Simon Barber <sbarber@mail.eng.vyatta.net>  Fri, 22 Jan 2021 19:20:49 +0000

vyatta-dataplane (3.12.20) unstable; urgency=medium

  [ Srinivas Narayan ]
  * crypto: destroy session in driver from RCU callback

  [ Simon Barber ]
  * Allow for V6 route delete num_paths == 0

  [ Paul Aitken ]
  * DPI: fix nDPI 3.4

  [ Simon Barber ]

 -- Simon Barber <sbarber@mail.eng.vyatta.net>  Mon, 18 Jan 2021 08:13:13 +0000

vyatta-dataplane (3.12.19) unstable; urgency=medium

  [ Ian Wilson ]
  * Uninitialised variable in nat64_out_process_common
  * Revert "Update soft_ticks using clock_gettime"
  * Update soft_ticks using clock_gettime (re-factored)
  * cgnat: Change 3-tuple sess and subscriber structs to use unix_epoch_us
  * cgnat: Change port-block start and end times to use unix_epoch_us
  * cgnat: Change sub-sessions to use unix_epoch_us
  * cgnat: Change the clear-session log messages to use unix_epoch_us
  * cgnat: Change max subscriber session timestamps to use unix_epoch_us
  * cgnat: Remove last uses of the cgnat specific time functions

  [ Charles (Chas) Williams ]
  * lag: preserve started state across reconfigure (Bugfix: VRVDR-53928)
  * dpdk_eth_if: add some additional state debugging (Bugfix: VRVDR-53928)

  [ Karthik Murugesan ]
  * Queue depth and WRED threshold configuration enhancement
  * Added range check for time to byte conversion

  [ Paul Aitken ]
  * DPI: engines_len inconsistency

  [ Charles (Chas) Williams ]
  * ip_rt: reject bad rib updates
  * dp_test_mpls: ensure no division by zero
  * clang: re-enable clang checks

  [ Gavin Shearer ]
  * gpc: fix issue of calling create fn instead of delete (Fixes: VRVDR-53959)

  [ Simon Barber ]
  * CRYPTO: Do not set xfrm_direct true
  * CRYPTO: Undo IPSEC breakage caused by clang fix

 -- Simon Barber <sbarber@mail.eng.vyatta.net>  Wed, 13 Jan 2021 20:21:22 +0000

vyatta-dataplane (3.12.18) unstable; urgency=medium

  [ Charles (Chas) Williams ]
  * clang: fix readability-named-parameter
  * clang: fix readability-inconsistent-declaration-parameter-name
  * tests: fix readability-inconsistent-declaration-parameter-name
  * clang: fix else after return

  [ Nicholas Brown ]
  * Re-enable some clang-tidy checks
  * Remove old CODEOWNERS user

  [ Charles (Chas) Williams ]
  * tests: gre: fix clang-tidy CallAndMessage issues
  * crypto: ensure ctx.context is set to some value
  * clang: quiet warnings about uninitialized usage
  * qos: fix possibly uninitialized values
  * tests: lib: make sure we have a valid mbuf pointer
  * tests: npf: ensure ptree_string2key returns something
  * clang-tidy: re-enable clang-analyzer-core.CallAndMessage

  [ Ian Wilson ]
  * cgnat: Move cgn_addrstr to cgn_log_rte.c and make static
  * cgnat: Move all 'return code' code into cgn_rc.h and cgn_rc.c
  * cgnat: Move time related functions into cgn_time.c and cgn_time.h
  * cgnat: Move cgn_arg_to_int to cgn_cmd_cfg.c
  * cgnat: Replace include of cgn.h with cgn_public.h in ip_icmp.c
  * cgnat: Move function that only exist for unit-tests into cgn_test.c
  * cgnat: Move global variables to cgn.c
  * cgnat: Sessions are only created in outbound context
  * cgnat: Replace 'enum cgn_flow' with 'enum cgn_dir'
  * cgnat: Use 'enum cgn_dir' instead of 'int' for the direction variable
  * cgnat: Remove cgnat cache object cpk_hlen and add cpk_l4_len
  * cgnat: Use a 'cgnat map info' struct to pass data to/from mapping fns
  * cgnat: Use correct type for 'enum nat_proto' vars and params
  * cgnat: Remove direction parameter from session create path
  * cgnat: Change cgn_session_establish to use 'struct cgn_map'
  * cgnat: Move test for sub-session enable out of cgn_session_establish
  * cgnat: Sub-sessions are only created in the outbound context
  * cgnat: Rename cgn_sess2_activate and deactivate to cgn_sess2_add and del
  * Fixup copyright dates for 2021

  [ Charles (Chas) Williams ]
  * ip_rt_protobuf: fix clang deadstore warning
  * controller: check return from add port parse
  * esp: fix deadstore in esp_input
  * qos_sched: fix clang deadstore in parsing
  * npf: remove dead store before enumerated switch
  * pipeline: remove checks in tear downs
  * esp: remove dead store before enumerated switch
  * tests: check ret to avoid dead stores in qos tests
  * tests: fix deadstore in unit tests

  [ Mike Manning ]
  * ARP and ND: entry should not be valid after failure notification
  * ARP: restrict handling of notifications from kernel
  * ARP: remove entry after failure notification

  [ Ian Wilson ]
  * Update soft_ticks using clock_gettime

  [ Derek Fawcus ]
  * GPC: Add policer action to the ACL at FAL API

  [ Nicholas Brown ]
  * command: fix clang deadstore warning
  * dp_test: fix clang deadstore warning
  * npf test: fix clang deadstore warning
  * npf test: remove spurious return
  * clang: Re-enable clang-analyzer-deadcode.DeadStores

  [ Charles (Chas) Williams ]
  * debian: remove libxen dependency

  [ Simon Barber ]

 -- Simon Barber <sbarber@mail.eng.vyatta.net>  Mon, 11 Jan 2021 14:12:50 +0000

vyatta-dataplane (3.12.17) unstable; urgency=medium

  [ Charles (Chas) Williams ]
  * micro bfd: allow micro BFD packets when no address (Bugfix: VRVDR-46131)
  * main: change to warning about VLAN insertion

  [ Nicholas Brown ]
  * Add .clang-format file
  * Add .editorconfig file

  [ Robert Shearman ]
  * include: update comment comparing SAI with FAL
  * include: add new FAL APIs for using VRF objects with routes
  * fal: don't signal routes with non-main tables to FAL plugins
  * vrf: create VRF FAL object before initialising VRF
  * fal: use new FAL route APIs if supported
  * include: add new FAL APIs for using rtr-intf objects with neighs
  * fal: use new FAL IP neighbor APIs if supported (Fixes: VRVDR-53924)
  * vrf: track and display PD programming state of VRFs

  [ Simon Barber ]

 -- Simon Barber <sbarber@mail.eng.vyatta.net>  Mon, 04 Jan 2021 17:08:39 +0000

vyatta-dataplane (3.12.16) unstable; urgency=medium

  [ Nicholas Brown ]
  * Jenkinsfile: clang-tidy robustness

  [ Paul Atkins ]
  * clang: turn off all warnings that are still found when running clang

  [ Charles (Chas) Williams ]
  * clang: fix bugprone-suspicious-string-compare
  * clang: eliminate bzero

  [ Mandeep Rohilla ]
  * LAG: Check to see if min links is configured

  [ Charles (Chas) Williams ]
  * tests: add new macro to fail unit tests
  * tests: convert some static asserts to abort

  [ Nicholas Brown ]
  * Re-enable clang-tidy warnings that are now fixed
  * Fomat .clang-tidy file using yaml continuations

  [ Charles (Chas) Williams ]
  * mlx4: configure default steering mode
  * clang: fix bugprone-narrowing-conversions

  [ Nicholas Brown ]
  * Re-eneable bugprone-suspicious-missing-comma

  [ Simon Barber ]

 -- Simon Barber <sbarber@mail.eng.vyatta.net>  Mon, 04 Jan 2021 16:09:52 +0000

vyatta-dataplane (3.12.15) unstable; urgency=medium

  [ Nicholas Brown ]
  * Add NPF codeowners

  [ Ian Wilson ]
  * npf: Split npf_config_default_alloc_free into separate alloc and free
  * npf: Check npf_conf is not NULL before calling rcu callback to free it
  * npf: Free ruleset attach point memory when it is deleted

  [ Derek Fawcus ]
  * GPC: Use ruleset ifname accessor
  * GPC: Add new accessors for rules and groups
  * GPC: Change the ACL FAL layer to the new accessors
  * GPC: Add and use ifp helper functions
  * GPC: Add and use ruleset helper functions
  * ACL: Move ruleset database to GPC layer
  * ACL: Move group database to GPC layer
  * GPC: Add and use rule helpers
  * GPC: Adjust rule notifier helpers
  * ACL: Move rule database to GPC layer
  * GPC: Add per feature logging
  * GPC: Per feature attach/detach
  * GPC: Add attach/detach for ingress QoS

  [ Paul Atkins ]
  * ut: call proper free function to free multicast route
  * ip6_mroute: init the mroute6 stats before populating them

  [ Mandeep Rohilla ]
  * LAG: Distinguish between a member being usable and enabled
  * LAG: Check if the given interface is a member port
  * FAL LAG: Determine if the port is a member of a LAG
  * LAG: Check for member port with the registered lag ops
  * IFOP: Set the usability of an interface
  * IF OP: Set usability of an interface
  * LAG: Set usability of a LAG member
  * FAL LAG: Set LAG member's usability
  * DPDK ETH OP: Set usability of ETH type interface
  * IF STATE: Mark an interface as unusable
  * FAL LAG: Remove member from tx hash when micro BFD down

  [ Simon Barber ]
  * CRYPTO: Add missing return codes on failure paths in sadb
  * UT:CRYPTO Fix timing race between SA and interface creation

 -- Simon Barber <sbarber@mail.eng.vyatta.net>  Fri, 18 Dec 2020 15:44:02 +0000

vyatta-dataplane (3.12.14) unstable; urgency=medium

  [ Alan Dewar ]
  * GPC: add debug constants and flag
  * GPC: dummy protobuf handler

  [ Paul Atkins ]
  * ut: tidies to the whole_dp readme file
  * gre: check v6 addresses are equal using the v6 member of the union
  * vxlan: move the FDB functions to allow removal of forward declarations
  * lpm: remove old clang analyzer tags as they are not helpful
  * if: allow multiple node instance callback to be set

  [ Simon Barber ]
  * CRYPTO: Block sending of xfrm acks if the old control is still active

  [ Derek Fawcus ]
  * NPF: Static analysis fixes

  [ Gavin Shearer ]
  * npf: set cache-empty flag after an ICMP host redirect

  [ Simon Barber ]

 -- Simon Barber <sbarber@mail.eng.vyatta.net>  Wed, 16 Dec 2020 18:03:40 +0000

vyatta-dataplane (3.12.13) unstable; urgency=medium

  [ Nicholas Brown ]
  * Don't run perform Static Analysis on generated pipeline code
  * enable function complexity checks

  [ Simon Barber ]

 -- Simon Barber <sbarber@mail.eng.vyatta.net>  Tue, 15 Dec 2020 11:02:28 +0000

vyatta-dataplane (3.12.12) unstable; urgency=medium

  [ Mark Gillott ]
  * if: track LAG members when updating multicast promiscuous mode
    (Fixes: VRVDR-53559)

  [ Gavin Shearer ]
  * npf: change ipv6-route show firewall output

  [ Nicholas Brown ]
  * Add a test setup for easy use of valgrind

  [ Robert Shearman ]
  * if: generate events on admin-status changes
  * ip_mcast: make use of dp events to improve modularity
  * bridge: remove admin-down ports from VLANs in the FAL (Fixes: VRVDR-53674)

  [ Nicholas Brown ]
  * ignore corrupt libcheck results files

  [ Paul Atkins ]
  * main: fix memleak in check_broken_firmware
  * ut: free xfrm server endpoints after use

  [ Simon Barber ]
  * CRYPTO: Handle SA netlink messages straight from IKE control-plane
  * CRYPTO: Pass a ptr to a container to rtnl_process_xfrm_sa
  * CRYPTO: Add support for XFRM_GETSA stats service
  * UT:CRYPTO: Add code to test request and process xfrm SA stats
  * CRYPTO: Add SA expire xfrm message generation
  * UT:CRYPTO: Handle xfrm direct SA expire messages

  [ Paul Atkins ]

 -- Paul Atkins <paul.atkins@intl.att.com>  Mon, 14 Dec 2020 14:35:45 +0000

vyatta-dataplane (3.12.11) unstable; urgency=medium

  [ Mandeep Rohilla ]
  * IF EVT: Allow intf type specific context to be passed
  * IF EVT: Add customised initialisation for different int type

  [ Simon Barber ]
  * CRYPTO: Disable xfrm_direct path if xfrms received from vplaned
  * CRYPTO: Pass xfrm_client_aux_data to rtnl_process_xfrm_sa
  * CRYPTO: Add xfrm client flush and commits commands
  * UT:CRYPTO: Add support to crypto for flush & commit cmd from xfrm_server
  * UT:CRYPTO Test new flush command

  [ Mike Manning ]
  * Provide config params for ARP aging time and maximum number of entries
  * Check for ARP cache limit when maximum number of entries exceeded
  * Modify GArp protobuf command from cmd_arp_cfg to garp
  * Convert configuration command for ND to using protobufs
  * Allow configuration of ARP aging time and maximum number of entries
  * ARP dynamic local entries should not be removed due to kernel deletions
  * Extend time to expiry only for locally created proxy entries
  * Minor improvements to lladdr_update() for use by pipelined arp

  [ Paul Atkins ]

 -- Paul Atkins <paul.atkins@intl.att.com>  Thu, 10 Dec 2020 14:09:00 +0000

vyatta-dataplane (3.12.10) unstable; urgency=medium

  [ Paul Atkins ]
  * 3.11.72

  [ Charles (Chas) Williams ]
  * api: clean up public LAG event API
  * lag: handle checks against non-DPDK interfaces

  [ Srinivas Narayan ]
  * Fix bug in bitmask parsing

 -- Srinivas Narayan <narayan@mail.eng.vyatta.net>  Wed, 09 Dec 2020 13:31:08 +0000

vyatta-dataplane (3.12.9) unstable; urgency=medium

  [ Srinivas Narayan ]
  * util: Add API to construct a bitmask from a stream of bytes
  * protobuf: Add protobuf definition for feature affinity
  * affinity: Add dummy command handler for feature affinity
  * crypto: migrate crypto engine set command handling to protobuf
  * crypto: Add protobuf handling for setting crypto-fwd cpus
  * crypto: Emit debug message for forwarding cores being set
  * crypto: Convert fwd queue to multi-consumer

  [ Robert Shearman ]
  * nh_common: ignore path state updates for deleted interfaces
    (Fixes: VRVDR-53541)
  * include: add FAL_INVALID_VRF_ID define

  [ Gavin Shearer ]
  * fal: add FAL attribute for configuring a colour aware policer
  * fal: change COLOR to COLOUR in FAL API enums for consistency
  * fal: change color to colour in fal_qos_map_params_t
  * fal: use decimal instead of hex for for enum values
  * fal: remove commas after and "end" or "max" enum value

  [ Charles (Chas) Williams ]
  * event: expose if_link_change (Bugfix: VRVDR-53783)

  [ Paul Atkins ]
  * bridge: move bridge_timer and related funcs to avoid prototype
  * bridge: remove redundant return
  * protobuf_util: malloc ipv6 addr data as a multiple of bytes
  * mstp: replace assert with static_assert
  * qos: replace assert with static_assert
  * cgn_cmd_cfg: replace assert with static_assert
  * cgn_sess_state: replace assert with static_assert
  * ipv6_rsmbl: replace assert with static_assert
  * cgn_sess2: replace assert with static_assert
  * cgn_session: replace assert with static_assert
  * npf_cache: replace assert with static_assert
  * npf_state: replace assert with static_assert
  * npf_rc: replace assert with static_assert
  * npf_state_tcp: replace assert with static_assert
  * npf_ptree: replace assert with static_assert
  * npf_rproc: replace assert with static_assert
  * l3_tcp_mss: remove unnecessary asserts

  [ Charles (Chas) Williams ]
  * lag: handle first set of min links (Bugfix: VRVDR-53788)

  [ Nicholas Brown ]
  * Jenkinsfile: expose libcheck test result to Jenkins

  [ Dewi Morgan ]
  * mpls: payload_type needed for ip frag handling

  [ Paul Atkins ]
  * dpdk_lag: make pointers that are not modified const
  * iptun_common: make pointers that are not modified const
  * lpm6: make pointers that are not modified const
  * qos_hw: make pointers that are not modified const
  * sfp: make pointers that are not modified const
  * main: make pointers that are not modified const
  * dpi: make pointers that are not modified const
  * ip6_options: make pointers that are not modified const
  * alg_rpc: make pointers that are not modified const
  * cgn_policy: make pointers that are not modified const
  * alg_apt: make pointers that are not modified const
  * npf_nat64: make pointers that are not modified const
  * npf_cidr_util: make pointers that are not modified const
  * npf_rte_acl: make pointers that are not modified const
  * npf_addrgrp: make pointers that are not modified const
  * ut:dp_test_npf_addrgrp: make pointers that are not modified const
  * ut:dp_test_npf_cgnat: make pointers that are not modified const
  * session: make pointers that are not modified const
  * ut:dp_test_lib_exp: make pointers that are not modified const
  * ut:dp_test_lib_intf: make pointers that are not modified const
  * ut:dp_test_pktmbuf_lib: make pointers that are not modified const

  [ Simon Barber ]
  * CRYPTO: Retrieve and store the XFRM clients pull and push socket info
  * CRYPTO:Add Dataplane xfrm client
  * CRYPTO: Add hooks for xfrm_client init
  * UT:CRYPTO Create xfrm server sockets
  * UT:CRYPTO Convert xfrm netlink mesasges to use xfrm server
  * UT:CRYPTO Set message sequence number in xfrm netlink hdr
  * UT:CRYPTO Add xfrm_server ack receive processing
  * UT:CRYPTO Check the number of xfrm acks received
  * CRYPTO: Add support for XFRM ACKs when NPF policies are updated
  * UT:CRYPTO Handle NACKs being returned for incomplete policies
  * CRYPTO:Introduce batch updates from the server
  * UT:CRYPTO: Add msg header to xfrm server messages
  * UT:CRYPTO: Build xfrm UT messages in heap memory
  * UT:CRYPTO: Add a public delete_sa_verify accessor

  [ Charles (Chas) Williams ]
  * clang: remove redundant control flow

  [ Brian Russell ]
  * gpc: add colour awareness to protobuf

  [ Paul Atkins ]

 -- Paul Atkins <paul.atkins@intl.att.com>  Tue, 08 Dec 2020 14:49:50 +0000

vyatta-dataplane (3.12.8) unstable; urgency=medium

  [ Paul Atkins ]
  * 3.11.70

  [ Charles (Chas) Williams ]
  * api: add public api for LAG member FAL object ID (Bugfix: VRVDR-53723)

  [ Nicholas Brown ]
  * UT: Add comment about split in test files
  * Add support for DEB_BUILD_PROFILES="nocheck"
  * Update CODEOWNERS for new meson.build files

  [ Sharmila Podury ]
  * On reboot, disabled bond has members in u/u link state

  [ Paul Atkins ]
  * pl_gen_fused: move print inside of debug check
  * backplane: explicitly compare strcmp result
  * dealer: explicitly compare strcmp result
  * commands: explicitly compare strcmp result
  * control: explicitly compare strcmp result
  * switch: explicitly compare strcmp result
  * fal_lag: explicitly compare strcmp result
  * if: explicitly compare strcmp result
  * mac_limit: explicitly compare strcmp result
  * pd_show: explicitly compare strcmp result
  * pktmbuf: explicitly compare strcmp result
  * qos_sched: explicitly compare strcmp result
  * route_broker: explicitly compare strcmp result
  * rt_tracker: explicitly compare strcmp result
  * storm_ctrl: explicitly compare strcmp result
  * vlan_modify: explicitly compare strcmp result
  * shadow: explicitly compare strcmp result
  * nd6_nbr: explicitly compare strcmp result
  * alg_ftp: explicitly compare strcmp result
  * alg_tftp: explicitly compare strcmp result
  * alg_sip: explicitly compare strcmp result
  * sip_parse: explicitly compare strcmp result
  * sip_translate: explicitly compare strcmp result
  * cgn_cmd_cfg: explicitly compare strcmp result
  * npf_cmd_cfg: explicitly compare strcmp result
  * npf_zone_private: explicitly compare strcmp result
  * l3_v4_route_lookup: explicitly compare strcmp result
  * l3_v6_route_lookup: explicitly compare strcmp result
  * capture: explicitly compare strcmp result
  * ut:dp_test_mac_limit: explicitly compare strcmp result
  * ut:dp_test_npf_nat_lib: explicitly compare strcmp result
  * ut:dp_test_route_broker: explicitly compare strcmp result
  * ut:dp_test_npf_portmap_lib: explicitly compare strcmp result

  [ Srinivas Narayan ]
  * crypto: only emit non-zero counters
  * crypto: Define APIs for post-processing core selection
  * crypto: Allocate/free forwarding core for each SA
  * crypto: allocate/free post-processing queues
  * crypto: Fix bug in index handling
  * crypto: redirect packets to forwarding cores
  * crypto: Emit post crypto forwarding packet stats
  * crypto: redirect packets in batches
  * crypto: set up flag for presence of post-crypto workload

  [ Sharmila Podury ]
  * Refactor code that checks if device is started

  [ Paul Atkins ]
  * mpls_forward: don't use 'else' after an 'if' call returns
  * alg: don't use 'else' after an 'if' call returns
  * sip_parse: don't use 'else' after an 'if' call returns
  * npf_auto_attach: don't use 'else' after an 'if' call returns
  * cgn_session: don't use 'else' after an 'if' call returns
  * npf_cidr_util.c: don't use 'else' after an 'if' call returns
  * npf_addrgrp.c: don't use 'else' after an 'if' call returns
  * npf_cache: don't use 'else' after an 'if' call returns
  * npf_cmd_cfg: don't use 'else' after an 'if' call returns
  * npf_instr: don't use 'else' after an 'if' call returns
  * npf_unpack: don't use 'else' after an 'if' call returns
  * npf_ruleset: don't use 'else' after an 'if' call returns
  * ls_cross_connect_cmd: don't use 'else' after an 'if' call returns
  * l2_ether_forward: don't use 'else' after an 'if' call returns
  * l3_pbr: don't use 'else' after an 'if' call returns
  * l3_v4_gre: don't use 'else' after an 'if' call returns
  * l3_v4_ipsec: don't use 'else' after an 'if' call returns
  * l3_v4_l2tpv3: don't use 'else' after an 'if' call returns
  * l3_v4_out: don't use 'else' after an 'if' call returns
  * l3_v4_post_route_lookup: don't use 'else' after an 'if' call returns
  * l3_v4_udp: don't use 'else' after an 'if' call returns
  * l3_v6_l4: don't use 'else' after an 'if' call returns
  * l3_v6_out: don't use 'else' after an 'if' call returns
  * l3_v6_port_route_lookup: don't use 'else' after an 'if' call returns
  * l3_v6_udp: don't use 'else' after an 'if' call returns
  * capture: don't use 'else' after an 'if' call returns
  * ut:dp_test_npf_addrgroup: don't use 'else' after an 'if' call returns
  * ut:dp_test: don't use 'else' after an 'if' call returns
  * ut:dp_test_json_utils: don't use 'else' after an 'if' call returns
  * ut:dp_test_lib_exp: don't use 'else' after an 'if' call returns
  * ut:dp_test_lib: don't use 'else' after an 'if' call returns
  * ut:dp_test_pktmbuf_lib: don't use 'else' after an 'if' call returns
  * 3.11.71

  [ Simon Barber ]
  * CRYPTO: Tidy Static Analysis Warning
  * CRYPTO: Remove the need for a second peer lookup during SA insertion
  * CRYPTO:UT: Change SADB tests to us incrementing spi and req_id
  * CRYPTO: Change SADB to use tunnel reqid instead of the dest addr
  * Crypto: Rename SADB peer struct
  * CRYPTO: Add peer dest address check into SA lookup

  [ Mandeep Rohilla ]
  * IF API: Api to transmit an L2 frame out of an interface
  * IF API: Api to get the ether address of an interface

  [ Charles (Chas) Williams ]
  * clang: prevent zero length allocation
  * clang: fix redundant expression
  * clang: misplaced widening cast
  * clang: fix possible loss of precision
  * clang: fix uninitialized use of variable
  * clang: fix misc-non-copyable-objects
  * clang: fix promotion to double
  * clang: remove explicit casting
  * clang: fix signed versus unsigned comparisons
  * clang: fix logical not usage
  * clang: remove const qualifier in declaration

  [ Paul Atkins ]

 -- Paul Atkins <paul.atkins@intl.att.com>  Wed, 02 Dec 2020 11:24:52 +0000

vyatta-dataplane (3.12.7) unstable; urgency=medium

  [ Paul Atkins ]
  * json_writer: use same parameter names in prototype and definition
  * config: use same parameter names in prototype and definition
  * event: use same parameter names in prototype and definition
  * flow_cache: use same parameter names in prototype and definition
  * fal_bfd: use same parameter names in prototype and definition
  * fal: use same parameter names in prototype and definition
  * bridge_port: use same parameter names in prototype and definition
  * gre: use same parameter names in prototype and definition
  * if: use same parameter names in prototype and definition
  * in_cksum: use same parameter names in prototype and definition
  * lag: use same parameter names in prototype and definition
  * lpm6: use same parameter names in prototype and definition
  * controller: use same parameter names in prototype and definition
  * main: use same parameter names in prototype and definition
  * qos: use same parameter names in prototype and definition
  * route: use same parameter names in prototype and definition
  * rt_tracker: use same parameter names in prototype and definition
  * vrf: use same parameter names in prototype and definition
  * pl_commands: use same parameter names in prototype and definition
  * pl_node_boot: use same parameter names in prototype and definition
  * crypto_engine: use same parameter names in prototype and definition
  * crypto_pmd: use same parameter names in prototype and definition
  * crypto_policy: use same parameter names in prototype and definition
  * vti: use same parameter names in prototype and definition
  * dpi: use same parameter names in prototype and definition
  * in6: use same parameter names in prototype and definition
  * ip6_icmp: use same parameter names in prototype and definition
  * alg_npf: use same parameter names in prototype and definition
  * app_group_dp.c: don't use 'else' after an 'if' call returns
  * app_group_cmd.c: don't use 'else' after an 'if' call returns
  * protobuf_util: don't use 'else' after an 'if' call returns
  * commands: don't use 'else' after an 'if' call returns
  * debug: don't use 'else' after an 'if' call returns
  * config: don't use 'else' after an 'if' call returns
  * cpp_rate_limiter: don't use 'else' after an 'if' call returns
  * ecmp: don't use 'else' after an 'if' call returns
  * fal: don't use 'else' after an 'if' call returns
  * bridge: don't use 'else' after an 'if' call returns
  * dpdk_eth_linkwatch: don't use 'else' after an 'if' call returns
  * gre: don't use 'else' after an 'if' call returns
  * vxlan: don't use 'else' after an 'if' call returns
  * if: don't use 'else' after an 'if' call returns
  * lag: don't use 'else' after an 'if' call returns
  * l2tpeth_netlink: don't use 'else' after an 'if' call returns
  * lpm: don't use 'else' after an 'if' call returns
  * lpm6: don't use 'else' after an 'if' call returns
  * ip_mroute: don't use 'else' after an 'if' call returns
  * nh_common: don't use 'else' after an 'if' call returns
  * netlink: don't use 'else' after an 'if' call returns
  * qos_obj_db: don't use 'else' after an 'if' call returns
  * qos_ext_buf_monitor: don't use 'else' after an 'if' call returns
  * qos_dpdk: don't use 'else' after an 'if' call returns
  * qos_sched: don't use 'else' after an 'if' call returns
  * route: don't use 'else' after an 'if' call returns
  * rt_commands: don't use 'else' after an 'if' call returns
  * util: don't use 'else' after an 'if' call returns
  * udp_handler: don't use 'else' after an 'if' call returns
  * storm_ctl: don't use 'else' after an 'if' call returns
  * crypto: don't use 'else' after an 'if' call returns
  * crypto_sadb: don't use 'else' after an 'if' call returns
  * vti: don't use 'else' after an 'if' call returns
  * npf_appdb: don't use 'else' after an 'if' call returns
  * npf_typedb: don't use 'else' after an 'if' call returns
  * ip6_mroute: don't use 'else' after an 'if' call returns
  * scope6: don't use 'else' after an 'if' call returns
  * nd6_nbr: don't use 'else' after an 'if' call returns
  * mpls: don't use 'else' after an 'if' call returns
  * route_v6: don't use 'else' after an 'if' call returns
  * mpls_forward: don't use 'else' after an 'if' call returns

  [ Robert Shearman ]
  * storm_control: don't create duplicate policers when reacting to events
    (Fixes: VRVDR-53623)

  [ Paul Atkins ]
  * 3.11.69

  [ Charles (Chas) Williams ]
  * ut: dp_ifnet_iana_type can fail when unit testing

  [ Brian Russell ]
  * gpc: add gpc protobuf

  [ Nicholas Brown ]
  * Jenkinsfile: Build target is now the Halifax

  [ aroberts ]
  * Update dependency on DPDK version for dataplane

  [ Paul Atkins ]
  * Jenkinsfile: Build target is now master for master-next branch
  * alg_npf:  use same parameter names in prototype and definition
  * alg: use same parameter names in prototype and definition
  * cgn_mbuf: use same parameter names in prototype and definition
  * cgn_sess_state: use same parameter names in prototype and definition
  * npf_attach_point: use same parameter names in prototype and definition
  * cgn_session: use same parameter names in prototype and definition
  * pmf_parse: use same parameter names in prototype and definition
  * npf_apm: use same parameter names in prototype and definition
  * npf_instr: use same parameter names in prototype and definition
  * npf_match: use same parameter names in prototype and definition
  * npf_ruleset: use same parameter names in prototype and definition
  * npf_session: use same parameter names in prototype and definition
  * npf_state: use same parameter names in prototype and definition
  * npf_zone_private: use same parameter names in prototype and definition
  * npf_match: use same parameter names in prototype and definition
  * npf_ext_action_grp: use same parameter names in prototype and definition
  * npf_rproc: use same parameter names in prototype and definition
  * session: use same parameter names in prototype and definition
  * shadow: use same parameter names in prototype and definition
  * ut:dp_test_cmd_check: use same parameter names in prototype and definition
  * ut:dp_test_cmd_state: use same parameter names in prototype and definition
  * ut:dp_test_crypto_utils: use same parameter names in prototype and definition
  * ut:dp_test_json_utils: use same parameter names in prototype and definition
  * ut:dp_test_lib: use same parameter names in prototype and definition
  * ut:dp_test_lib_exp: use same parameter names in prototype and definition
  * t:dp_test_libintf: use same parameter names in prototype and definition
  * ut:npf_alg_sip_call: use same parameter names in prototype and definition
  * ut:npf_alg_sip_lib: use same parameter names in prototype and definition
  * ut:firewall_lib: use same parameter names in prototype and definition
  * ut:dp_test_npf_lib: use same parameter names in prototype and definition
  * ut:npf_nat_lib: use same parameter names in prototype and definition
  * ut:dp_test_pktmbuf_lib: use same parameter names in prototype and definition
  * ut:dp_test_qos_lib: use same parameter names in prototype and definition
  * ut:dp_test_session_lib: use same parameter names in prototype and definition
  * ut:fal_plugin_pm: use same parameter names in prototype and definition
  * ut:fal_plugin_test: use same parameter names in prototype and definition
  * ut:fal_plugin_qos: use same parameter names in prototype and definition
  * ut:fal_plugin_ptp: use same parameter names in prototype and definition

  [ Ramkumar Ganapathysubramanian ]
  * New FAL plugin to get L3 Interface attribute
  * Dataplane changes for QoS DSCP remarking

  [ Paul Atkins ]

 -- Paul Atkins <paul.atkins@intl.att.com>  Wed, 25 Nov 2020 09:19:14 +0000

vyatta-dataplane (3.12.6) unstable; urgency=medium

  [ Paul Atkins ]
  * 3.11.67

  [ aroberts ]
  * QOS: Don't drawback TC layer shape rate

  [ Nicholas Brown ]
  * ut: remove unused CLI options
  * ut: expose to testharness the core list dataplane_test passes to DPDK
  * ut: remove cpu relate stuff from dummyfs used by dataplane_test

  [ Paul Atkins ]
  * 3.11.68
  * bridge: increment counters for ucast/nucast on vlans for local traffic

  [ Ian Wilson ]
  * Move next_arg utility function to util.c
  * Rename print_pl_feats to pl_print_feats and move to pl_commands.c
  * Add function to write json for an interface-based pipeline feature
  * Add pipeline show feature commands to l3_v4_out and l3_v6_out
  * Add pipeline show feature commands to l3_v4_out_spath and l3_v6_out_spath
  * Add pipeline show feature commands to l3_v4_encap and l3_v6_encap
  * Add pipeline show feature commands to l3_v4_val and l3_v6_val
  * Add pipeline show feature commands to l2_consume, l2_ether_lookup and l2_local
  * Add pipeline show feature commands to l3_v4_route_lookup and l3_v6_route_lookup
  * Add pipeline show feature commands to global nodes - drop, l4, and udp_in
  * ut: Tests local ICMP pkts with egress ACLs and the originate fw
  * Only pass an output interface pointer to icmp_send_no_route
  * Change ICMP pkts to use ipv4-out-spath pipeline to filter pkts

  [ Robert Shearman ]
  * storm_control: don't create duplicate policers when reacting to events
    (Fixes: VRVDR-53623)

  [ Paul Atkins ]

 -- Paul Atkins <paul.atkins@intl.att.com>  Fri, 20 Nov 2020 12:00:03 +0000

vyatta-dataplane (3.12.5) unstable; urgency=medium

  [ Thomas Kiely ]
  * Originated traffic via l2tpv3/ipsec is dropped
  * Remove function which is no longer used

  [ Nicholas Brown ]
  * Install Go protobuf files in correct location

  [ Charles (Chas) Williams ]
  * ptp: allow ports to not exist (yet) (Bugfix: VRVDR-53511)
  * ptp: refactor ptp_find_peer (Bugfix: VRVDR-53511)

  [ Paul Atkins ]
  * 3.11.65

  [ Nicholas Brown ]
  * Removed 'unused-override' warnings
  * Static Analysis as last Jenkins step
  * Allow longer timeout for the slow tests
  * Update docs for meson instead of make

  [ Charles (Chas) Williams ]
  * ptp: rework the peer select logic (Bugfix: VRVDR-53538)
  * ptp: refactor cmd_ptp_op (Bugfix: VRVDR-53538)
  * ptp: add resolver op mode commands (Bugfix: VRVDR-53538)
  * ptp: basic resolver unit test (Bugfix: VRVDR-53538)
  * ptp: routed resolver unit test (Bugfix: VRVDR-53538)
  * ptp: test edge cases in resolver (Bugfix: VRVDR-53538)
  * ptp: ensure sufficient buffer space (Bugfix: VRVDR-53538)

  [ Paul Atkins ]
  * bpf_filter: add parentheses around macro arguments
  * lpm: add parentheses around macro arguments
  * portmonitor_cmds: don't use a macro to determine if a sess is erspan
  * dpi: add parentheses around macro arguments
  * ip6_icmp: add parentheses around macro arguments
  * alg_rpc: add parentheses around macro arguments
  * npf_cidr_util: add parentheses around macro arguments
  * npf_instr: add parentheses around macro arguments
  * npf_nat: add parentheses around macro arguments
  * ut:arp: add parentheses around macro arguments
  * ut:crypto: add parentheses around macro arguments
  * ut:ip6: add parentheses around macro arguments
  * ut:mstp_fwd: add parentheses around macro arguments
  * ut:npf: add parentheses around macro arguments
  * ut:fal_plugin_framer: add parentheses around macro arguments
  * ut:fal_plugin_test: add parentheses around macro arguments

  [ Nicholas Brown ]
  * Don't run clang-tidy on generated protobuf files
  * Add missing dependency on generated files
  * Increase UT timeout

  [ Paul Atkins ]
  * if: rename cmd_pause_show to show_eth_info
  * if: move the showing of the pause state into its own function
  * fal: add api to allow dumping of L2 port state
  * fal_plugin: add a new fal plugin API to dump bfd session state

  [ Daniel Gollub ]
  * l2tpeth: restore VLAN functionatliy on L2TPv3 interfaces

  [ Paul Atkins ]
  * 3.11.66

  [ Alan Dewar ]
  * QOS: period keyword changed to microseconds units (Fixes: VRVDR-53324)

  [ Nicholas Brown ]
  * Add more details on building the UT

  [ Robert Shearman ]
  * storm_ctl: add support for configuring on VLAN subinterfaces
    (Closes: VRVDR-53561)

  [ Charles (Chas) Williams ]
  * lag: add protobuf (Bugfix: VRVDR-52496)
  * lag: add min links support (Bugfix: VRVDR-52496)
  * lag: add events (Bugfix: VRVDR-52496)
  * event: expose if_create/if_delete events (Bugfix: VRVDR-52496)
  * lag: add IANA type (Bugfix: VRVDR-52496)

  [ Ethan Li ]
  * Define Micro BFD FAL attribute

  [ Gavin Shearer ]
  * gpc: add a Provides to ensure FAL builds against correct dataplane
  * fal qos: Add attributes to attach QoS IPv4/IPv6 GPC to i/f
  * fal policer: add support for trTCM policers
  * fal gpc: add actions to set designation, colour, and policer

  [ Paul Atkins ]

 -- Paul Atkins <paul.atkins@intl.att.com>  Fri, 20 Nov 2020 08:57:30 +0000

vyatta-dataplane (3.12.4) unstable; urgency=medium

  [ Charles (Chas) Williams ]
  * ptp: avoid dereferencing bad interface pointers (Bugfix: VRVDR-53517)

  [ Paul Atkins ]
  * 3.11.60

  [ Robert Shearman ]
  * nh_common: fix hash key during nexthop hash del & add
  * route_flags: ignore RTF_UNUSABLE for nexthop comparison (Fixes: VRVDR-53512)

  [ Derek Fawcus ]
  * NPF: Remove some stale code, to allow flexibility
  * pipeline: use 'out node' for IPv4 mcast ethernet
  * pipeline: use 'out node' for IPv6 mcast ethernet
  * multicast: Clean up punt handling for unsup tuns
  * multicast: Use 'out node' for IPv4/IPv6 VTI output
  * multicast: Use 'out node' for IPv4/IPv6 P2P GRE tx
  * multicast: Move TTL decrement during forward
  * multicast: Move OIL replication counts
  * multicast: Rename an interface variable
  * multicast: Do not replicate to a DOWN interface
  * multicast: Move pipeline walk logic

  [ Ian Wilson ]
  * ut: Test egress ACLs with IPv4 and IPv6 multicast forwarding

  [ Paul Atkins ]
  * 3.11.61

  [ Nicholas Brown ]
  * platform.conf can be static

  [ Paul Atkins ]
  * 3.11.62

  [ Ian Wilson ]
  * ut: Export functions to build and tear-down a GRE tunnel
  * ut: Test sw egress ACLs with GRE tunnels

  [ Robert Shearman ]
  * ecmp: remove unused "max-paths" option (Fixes: VRVDR-52393)

  [ Paul Atkins ]
  * 3.11.63

  [ Ian Wilson ]
  * ut: Add function to wait for multicast route

  [ Paul Atkins ]
  * 3.11.64

  [ Mike Manning ]
  * Dynamic entries in ND cache should not be deleted unless stale

  [ Nicholas Brown ]
  * Meson build support (Closes: VRVDR-52941)
  * Change hard-coded UT paths
  * Add clang-tidy Static Analysis support to Jenkinsfile
  * Remove autotools build support
  * Define individual meson tests for each CK test suite

  [ Paul Atkins ]

 -- Paul Atkins <paul.atkins@intl.att.com>  Mon, 09 Nov 2020 13:31:07 +0000

vyatta-dataplane (3.12.3) unstable; urgency=medium

  [ Nicholas Brown ]
  * Clarify UT path redirection code

  [ Ian Wilson ]
  * npf: Rename 'typedef enum TCP_STATES' to 'enum tcp_session state'
  * npf: Rename npf_tcpstate_t to struct npf_tcp_window
  * npf: Replace nst_tcpst with nst_tcp_win in npf_state_t
  * npf: Pack enum dp_session_state so that is used 1 byte instead of 2
  * npf: Add npf_state_tcp2gen to determine generic state from tcp state
  * npf: Pack enum npf_proto_idx.  Use the enum instead of a uint8_t
  * npf: Add separate log functions for TCP and everything else
  * npf: Add separate state change functions for TCP and everything else
  * npf: Add separate state pack update functions for TCP and other
  * npf: Add separate functions for connsync update/restore of session state
  * npf: Move spinlocks into npf_state_npf_pack_update_xxx fns
  * npf: Use separate state inspect functions for TCP, ICMP, and other
  * npf: Use separate connsync state update functions for TCP and other
  * npf: Add a union to npf_state_t for the different state types
  * npf: Add separate function for session close for TCP and other
  * npf: Rename npf_state_tcp_state_set and npf_state_generic_state_set
  * npf: Remove TCP session states that were outside the enum
  * npf: Change TCP sessions to use nst_tcp_state instead of nst_state
  * npf: Change TCP strict FSM to be a lookup table to return a boolean
  * npf: npf_state_update_session_state replaced
  * npf: npf_timeout_get replaced
  * npf: Session state stats defines replaced with inline functions
  * npf: npf_map_str_to_generic_state replaced with dp_session_name2state
  * npf: vrf creation moved from npf_timeout_set to cmd_npf_global_timeout
  * npf: non-TCP sessions changed to use nst_gen_state instead of nst_state
  * npf: union of nst_tcp_state and nst_gen_state removed from npf_state_t
  * npf: Changes to sess limit rproc to use generic session state
  * npf: Defines NPF_SET_SESSION_LOG_FLAG etc. replaced with functions
  * npf: Renamed functions that return session state name
  * npf: npf_pack_session_state changed to include union of state types
  * npf: 'struct session' pointer passed into npf_session_update_state
  * npf: npf_session_t pointer passed into npf_state_inspect
  * npf: npf_tcp_state_is_closed fn removed
  * npf: Changes to connsync functions to pack and update session state

  [ Nachiketa Prachanda ]
  * fix use after free on events unregistration
  * api: interface event notifications to plugins

  [ Paul Atkins ]
  * 3.11.44
  * portmonitor_cmds: remove the code to handle out of order cfg

  [ Charles (Chas) Williams ]
  * ptp: handle unavailable interface vlan mappings (Bugfix: VRVDR-53372)

  [ Paul Atkins ]
  * 3.11.45

  [ Gavin Shearer ]
  * fal acl: use rule number attr instead of priority in rules

  [ Paul Atkins ]
  * 3.11.46

  [ Srinivas Narayan ]
  * Include shadow ring in buffer count calculations
  * Increase slowpath receive ring size

  [ Paul Atkins ]
  * 3.11.46

  [ Srinivas Narayan ]
  * crypto: store out_ethertype in context
  * crypto: store out_hdr_len in context
  * crypto: re-order fields in crypto_pkt_ctx
  * crypto: store udp encap length in SA to simplify code
  * crypto: include DPDK driver stats in output
  * crypto: Pass packet burst to ESP
  * crypto: Move bad mbufs to end of context array
  * crypto: Pass a batch of packets to the PMD
  * crypto: Allocate crypto ops when crypto pkt buffer is set up
  * crypto: pass batches of packets to ESP encrypt functions
  * crypto: Pass batches of packets to ESP decrypt functions
  * crypto: Remove debug error messages in some places
  * crypto: pass errors from PMD operations to higher layers
  * crypto: remove unnecessary check & error
  * crypto: Add error counters for failures
  * crypto: Set action to drop if packet has not been processed
  * crypto: Prefetch batches of context pointers for processing
  * crypto: Fetch data in first mbuf into L2 cache
  * crypto: Prefetch contexts into L2 cache
  * crypto: add inline implementation to grow buffer
  * crypto: Invoke rte_pktmbuf_lastseg only for multi-seg pkts

  [ Paul Atkins ]
  * 3.11.47

  [ Ian Wilson ]
  * ut: Verify that ipv4-orig-feat feature is enabled
  * npf: NPF_RS_FLAG_FEAT_GBL renamed to NPF_RS_FLAG_FEAT_INTF_ALL
  * npf: Move check of NPF_RS_FLAG_FEAT_INTF_ALL from npf_gbl_rs_count_incr
  * npf: Enable feature on all interfaces for rulesets attached to global
  * npf: Separate enabling of defrag-out and defrag-out-spath

  [ Paul Atkins ]
  * 3.11.48

  [ Ian Wilson ]
  * ut: Tests egress ACL on a pppoe interface
  * ut: Tests egress ACL on a bridge interface

  [ Paul Atkins ]
  * 3.11.49

  [ Nicholas Brown ]
  * Move IGNORE_SANITIZER to compiler.h

  [ Paul Atkins ]
  * 3.11.50

  [ Thomas Kiely ]
  * Update S2S UT infra for multiple V4 policies
  * Add V4 test to ensure correct policy match for proto
  * ACL V4 rule setup does not handle discrete protocol
  * Update S2S UT infra for multiple V6 policies
  * Add V6 test to ensure correct policy match for proto
  * ACL V6 rule setup does not handle discrete protocol

  [ Paul Atkins ]
  * 3.11.51

  [ Srinivas Narayan ]
  * crypto: save bytes from each batch for use as IVs
  * crypto: add return value check for engine init
  * crypto: remove unused functions

  [ Paul Atkins ]
  * 3.11.52
  * lpm: change lpm walker to take a struct of params
  * lpm: allow the callers of lpm_walk to kick the trackers for a rule
  * route: call the route trackers after updating the fal l3 state
  * lpm6: change lpm6 walker to take a struct of params
  * lpm6: allow the callers of lpm6_walk to kick the trackers for a rule
  * route6: call the route trackers after updating the fal l3 state
  * 3.11.53

  [ Ian Wilson ]
  * ut: Add functions to enable multicast fwding and to add multicast route
  * ut: Add test for multicast forwarding in the dataplane

  [ Paul Atkins ]
  * 3.11.54

  [ Srinivas Narayan ]
  * crypto: tune op and session pool sizes

  [ Paul Atkins ]
  * 3.11.55

  [ Srinivas Narayan ]
  * crypto: prefetch fields in ctx in encrypt path
  * crypto: Include current index in prefetch
  * crypto: prefetch IVs to be used in encryption
  * crypto: prefetch ops

  [ Paul Atkins ]
  * 3.11.56

  [ Ian Wilson ]
  * ut: Add test for IPv6 multicast forwarding in the dataplane

  [ Paul Atkins ]
  * 3.11.57

  [ Derek Fawcus ]
  * NPF: Rename npc_next_proto to npc_proto_final
  * NPF: Rename 'PROTO' opcode to 'PROTO_FINAL'
  * NPF: Add matching against IP header protocol field
  * NPF: Report proto-final in rule output

  [ Nicholas Brown ]
  * Depend on librte-meta-allpmds

  [ Paul Atkins ]
  * 3.11.58

  [ Ian Wilson ]
  * npf: Local traffic, including IPv6 ND/NA, may be dropped by zone fw
  * ut: Test IPv6 nbr egress in the presence of zones firewall

  [ Paul Atkins ]
  * 3.11.59

 -- Paul Atkins <paul.atkins@intl.att.com>  Tue, 03 Nov 2020 11:51:01 +0000

vyatta-dataplane (3.12.2) unstable; urgency=medium

  [ Nicholas Brown ]
  * Remove no_extra_tests DEB_BUILD_OPTIONS
  * Add debian packaging directory to .gitignore
  * More specific include path libvyattafal pkgconfig

  [ Charles (Chas) Williams ]
  * ptp: refactor into ptp_peer_dst_lookup (Bugfix: VRVDR-53302)
  * ptp: refactor into ptp_peer_dst_resolve (Bugfix: VRVDR-53302)
  * ptp: group peers by IP address (Bugfix: VRVDR-53302)
  * ptp: refactor into ptp_peer_find_nexthop (Bugfix: VRVDR-53302)
  * ptp: select best route for peer (Bugfix: VRVDR-53302)

  [ Paul Atkins ]
  * 3.11.40
  * vhost: remove the code to handle out of order cfg for vhost
  * 3.11.41

  [ Ian Wilson ]
  * npf: Check ingress and egress features when deciding to return ACL stats
  * acl: Egress ACL in s/w path will not match dp originated IPv6 ND traffic
  * ipv6_originate_filter made static

  [ Paul Atkins ]
  * 3.11.42

  [ Charles (Chas) Williams ]
  * ptp: get sibling ifp and nexthop during iteration (Bugfix: VRVDR-53302)
  * ptp: prefer peers with reachability (Bugfix: VRVDR-53302)

  [ Paul Atkins ]
  * commands: remove the code to handle out of order cfg for poe
  * 3.11.43

 -- Paul Atkins <paul.atkins@intl.att.com>  Wed, 14 Oct 2020 10:02:17 +0100

vyatta-dataplane (3.12.1) unstable; urgency=medium

  [ Robert Shearman ]
  * protobuf: add Path message fields for recursive labels

  [ Paul Atkins ]

 -- Paul Atkins <paul.atkins@intl.att.com>  Mon, 12 Oct 2020 09:20:52 +0100

vyatta-dataplane (3.11.72) unstable; urgency=medium

  [ Robert Shearman ]
  * nh_common: ignore path state updates for deleted interfaces
    (Fixes: VRVDR-53541)

  [ Paul Atkins ]

 -- Paul Atkins <paul.atkins@intl.att.com>  Mon, 07 Dec 2020 08:29:00 +0000

vyatta-dataplane (3.11.71) unstable; urgency=medium

  [ Sharmila Podury ]
  * On reboot, disabled bond has members in u/u link state
  * Refactor code that checks if device is started

  [ Paul Atkins ]

 -- Paul Atkins <paul.atkins@intl.att.com>  Tue, 01 Dec 2020 13:50:58 +0000

vyatta-dataplane (3.11.70) unstable; urgency=medium

  [ Nicholas Brown ]
  * Jenkinsfile: Build target is now the Halifax

  [ aroberts ]
  * Update dependency on DPDK version for dataplane

  [ Paul Atkins ]

 -- Paul Atkins <paul.atkins@intl.att.com>  Tue, 24 Nov 2020 09:53:18 +0000

vyatta-dataplane (3.11.69) unstable; urgency=medium

  [ Robert Shearman ]
  * storm_control: don't create duplicate policers when reacting to events
    (Fixes: VRVDR-53623)

  [ Paul Atkins ]

 -- Paul Atkins <paul.atkins@intl.att.com>  Mon, 23 Nov 2020 08:22:52 +0000

vyatta-dataplane (3.11.68) unstable; urgency=medium

  [ aroberts ]
  * QOS: Don't drawback TC layer shape rate

  [ Paul Atkins ]

 -- Paul Atkins <paul.atkins@intl.att.com>  Fri, 20 Nov 2020 09:08:32 +0000

vyatta-dataplane (3.11.67) unstable; urgency=medium

  [ Alan Dewar ]
  * QOS: period keyword changed to microseconds units (Fixes: VRVDR-53324)

  [ Paul Atkins ]

 -- Paul Atkins <paul.atkins@intl.att.com>  Tue, 17 Nov 2020 10:16:43 +0000

vyatta-dataplane (3.11.66) unstable; urgency=medium

  [ Daniel Gollub ]
  * l2tpeth: restore VLAN functionatliy on L2TPv3 interfaces

  [ Paul Atkins ]

 -- Paul Atkins <paul.atkins@intl.att.com>  Tue, 17 Nov 2020 09:20:52 +0000

vyatta-dataplane (3.11.65) unstable; urgency=medium

  [ Thomas Kiely ]
  * Originated traffic via l2tpv3/ipsec is dropped
  * Remove function which is no longer used

  [ Charles (Chas) Williams ]
  * ptp: allow ports to not exist (yet) (Bugfix: VRVDR-53511)
  * ptp: refactor ptp_find_peer (Bugfix: VRVDR-53511)

  [ Paul Atkins ]

 -- Paul Atkins <paul.atkins@intl.att.com>  Tue, 10 Nov 2020 09:03:48 +0000

vyatta-dataplane (3.11.64) unstable; urgency=medium

  [ Ian Wilson ]
  * ut: Add function to wait for multicast route

  [ Paul Atkins ]

 -- Paul Atkins <paul.atkins@intl.att.com>  Thu, 05 Nov 2020 13:56:12 +0000

vyatta-dataplane (3.11.63) unstable; urgency=medium

  [ Ian Wilson ]
  * ut: Export functions to build and tear-down a GRE tunnel
  * ut: Test sw egress ACLs with GRE tunnels

  [ Paul Atkins ]

 -- Paul Atkins <paul.atkins@intl.att.com>  Thu, 05 Nov 2020 13:29:08 +0000

vyatta-dataplane (3.11.62) unstable; urgency=medium

  [ Nicholas Brown ]
  * platform.conf can be static

  [ Paul Atkins ]

 -- Paul Atkins <paul.atkins@intl.att.com>  Wed, 04 Nov 2020 12:39:24 +0000

vyatta-dataplane (3.11.61) unstable; urgency=medium

  [ Robert Shearman ]
  * nh_common: fix hash key during nexthop hash del & add
  * route_flags: ignore RTF_UNUSABLE for nexthop comparison (Fixes: VRVDR-53512)

  [ Derek Fawcus ]
  * NPF: Remove some stale code, to allow flexibility
  * pipeline: use 'out node' for IPv4 mcast ethernet
  * pipeline: use 'out node' for IPv6 mcast ethernet
  * multicast: Clean up punt handling for unsup tuns
  * multicast: Use 'out node' for IPv4/IPv6 VTI output
  * multicast: Use 'out node' for IPv4/IPv6 P2P GRE tx
  * multicast: Move TTL decrement during forward
  * multicast: Move OIL replication counts
  * multicast: Rename an interface variable
  * multicast: Do not replicate to a DOWN interface
  * multicast: Move pipeline walk logic

  [ Ian Wilson ]
  * ut: Test egress ACLs with IPv4 and IPv6 multicast forwarding

  [ Paul Atkins ]

 -- Paul Atkins <paul.atkins@intl.att.com>  Wed, 04 Nov 2020 12:37:28 +0000

vyatta-dataplane (3.11.60) unstable; urgency=medium

  [ Charles (Chas) Williams ]
  * ptp: avoid dereferencing bad interface pointers (Bugfix: VRVDR-53517)

  [ Paul Atkins ]

 -- Paul Atkins <paul.atkins@intl.att.com>  Tue, 03 Nov 2020 13:00:25 +0000

vyatta-dataplane (3.11.59) unstable; urgency=medium

  [ Ian Wilson ]
  * npf: Local traffic, including IPv6 ND/NA, may be dropped by zone fw
  * ut: Test IPv6 nbr egress in the presence of zones firewall

  [ Paul Atkins ]

 -- Paul Atkins <paul.atkins@intl.att.com>  Tue, 03 Nov 2020 09:06:14 +0000

vyatta-dataplane (3.11.58) unstable; urgency=medium

  [ Derek Fawcus ]
  * NPF: Rename npc_next_proto to npc_proto_final
  * NPF: Rename 'PROTO' opcode to 'PROTO_FINAL'
  * NPF: Add matching against IP header protocol field
  * NPF: Report proto-final in rule output

  [ Nicholas Brown ]
  * Depend on librte-meta-allpmds

  [ Paul Atkins ]

 -- Paul Atkins <paul.atkins@intl.att.com>  Mon, 02 Nov 2020 15:41:08 +0000

vyatta-dataplane (3.11.57) unstable; urgency=medium

  [ Ian Wilson ]
  * ut: Add test for IPv6 multicast forwarding in the dataplane

  [ Paul Atkins ]

 -- Paul Atkins <paul.atkins@intl.att.com>  Thu, 29 Oct 2020 08:54:47 +0000

vyatta-dataplane (3.11.56) unstable; urgency=medium

  [ Srinivas Narayan ]
  * crypto: prefetch fields in ctx in encrypt path
  * crypto: Include current index in prefetch
  * crypto: prefetch IVs to be used in encryption
  * crypto: prefetch ops

  [ Paul Atkins ]

 -- Paul Atkins <paul.atkins@intl.att.com>  Wed, 28 Oct 2020 11:51:25 +0000

vyatta-dataplane (3.11.55) unstable; urgency=medium

  [ Srinivas Narayan ]
  * crypto: tune op and session pool sizes

  [ Paul Atkins ]

 -- Paul Atkins <paul.atkins@intl.att.com>  Wed, 28 Oct 2020 08:11:57 +0000

vyatta-dataplane (3.11.54) unstable; urgency=medium

  [ Ian Wilson ]
  * ut: Add functions to enable multicast fwding and to add multicast route
  * ut: Add test for multicast forwarding in the dataplane

  [ Paul Atkins ]

 -- Paul Atkins <paul.atkins@intl.att.com>  Tue, 27 Oct 2020 08:35:24 +0000

vyatta-dataplane (3.11.53) unstable; urgency=medium

  * lpm: change lpm walker to take a struct of params
  * lpm: allow the callers of lpm_walk to kick the trackers for a rule
  * route: call the route trackers after updating the fal l3 state
  * lpm6: change lpm6 walker to take a struct of params
  * lpm6: allow the callers of lpm6_walk to kick the trackers for a rule
  * route6: call the route trackers after updating the fal l3 state

 -- Paul Atkins <paul.atkins@intl.att.com>  Mon, 26 Oct 2020 13:21:18 +0000

vyatta-dataplane (3.11.52) unstable; urgency=medium

  [ Srinivas Narayan ]
  * crypto: save bytes from each batch for use as IVs
  * crypto: add return value check for engine init
  * crypto: remove unused functions

  [ Paul Atkins ]

 -- Paul Atkins <paul.atkins@intl.att.com>  Mon, 26 Oct 2020 09:45:57 +0000

vyatta-dataplane (3.11.51) unstable; urgency=medium

  [ Thomas Kiely ]
  * Update S2S UT infra for multiple V4 policies
  * Add V4 test to ensure correct policy match for proto
  * ACL V4 rule setup does not handle discrete protocol
  * Update S2S UT infra for multiple V6 policies
  * Add V6 test to ensure correct policy match for proto
  * ACL V6 rule setup does not handle discrete protocol

  [ Paul Atkins ]

 -- Paul Atkins <paul.atkins@intl.att.com>  Fri, 23 Oct 2020 10:09:01 +0100

vyatta-dataplane (3.11.50) unstable; urgency=medium

  [ Nicholas Brown ]
  * Move IGNORE_SANITIZER to compiler.h

  [ Paul Atkins ]

 -- Paul Atkins <paul.atkins@intl.att.com>  Fri, 23 Oct 2020 09:05:58 +0100

vyatta-dataplane (3.11.49) unstable; urgency=medium

  [ Ian Wilson ]
  * ut: Tests egress ACL on a pppoe interface
  * ut: Tests egress ACL on a bridge interface

  [ Paul Atkins ]

 -- Paul Atkins <paul.atkins@intl.att.com>  Thu, 22 Oct 2020 08:18:20 +0100

vyatta-dataplane (3.11.48) unstable; urgency=medium

  [ Ian Wilson ]
  * ut: Verify that ipv4-orig-feat feature is enabled
  * npf: NPF_RS_FLAG_FEAT_GBL renamed to NPF_RS_FLAG_FEAT_INTF_ALL
  * npf: Move check of NPF_RS_FLAG_FEAT_INTF_ALL from npf_gbl_rs_count_incr
  * npf: Enable feature on all interfaces for rulesets attached to global
  * npf: Separate enabling of defrag-out and defrag-out-spath

  [ Paul Atkins ]

 -- Paul Atkins <paul.atkins@intl.att.com>  Wed, 21 Oct 2020 16:34:35 +0100

vyatta-dataplane (3.11.47) unstable; urgency=medium

  [ Srinivas Narayan ]
  * crypto: store out_ethertype in context
  * crypto: store out_hdr_len in context
  * crypto: re-order fields in crypto_pkt_ctx
  * crypto: store udp encap length in SA to simplify code
  * crypto: include DPDK driver stats in output
  * crypto: Pass packet burst to ESP
  * crypto: Move bad mbufs to end of context array
  * crypto: Pass a batch of packets to the PMD
  * crypto: Allocate crypto ops when crypto pkt buffer is set up
  * crypto: pass batches of packets to ESP encrypt functions
  * crypto: Pass batches of packets to ESP decrypt functions
  * crypto: Remove debug error messages in some places
  * crypto: pass errors from PMD operations to higher layers
  * crypto: remove unnecessary check & error
  * crypto: Add error counters for failures
  * crypto: Set action to drop if packet has not been processed
  * crypto: Prefetch batches of context pointers for processing
  * crypto: Fetch data in first mbuf into L2 cache
  * crypto: Prefetch contexts into L2 cache
  * crypto: add inline implementation to grow buffer
  * crypto: Invoke rte_pktmbuf_lastseg only for multi-seg pkts

  [ Paul Atkins ]

 -- Paul Atkins <paul.atkins@intl.att.com>  Wed, 21 Oct 2020 09:14:31 +0100

vyatta-dataplane (3.11.46) unstable; urgency=medium

  [ Gavin Shearer ]
  * fal acl: use rule number attr instead of priority in rules

  [ Paul Atkins ]
  * Include shadow ring in buffer count calculations
  * Increase slowpath receive ring size

  [ Paul Atkins ]

 -- Paul Atkins <paul.atkins@intl.att.com>  Tue, 20 Oct 2020 10:07:06 +0100

vyatta-dataplane (3.11.45) unstable; urgency=medium

  [ Paul Atkins ]
  * portmonitor_cmds: remove the code to handle out of order cfg

  [ Charles (Chas) Williams ]
  * ptp: handle unavailable interface vlan mappings (Bugfix: VRVDR-53372)

  [ Paul Atkins ]

 -- Paul Atkins <paul.atkins@intl.att.com>  Fri, 16 Oct 2020 09:52:15 +0100

vyatta-dataplane (3.11.44) unstable; urgency=medium

  [ Nicholas Brown ]
  * Clarify UT path redirection code

  [ Ian Wilson ]
  * npf: Rename 'typedef enum TCP_STATES' to 'enum tcp_session state'
  * npf: Rename npf_tcpstate_t to struct npf_tcp_window
  * npf: Replace nst_tcpst with nst_tcp_win in npf_state_t
  * npf: Pack enum dp_session_state so that is used 1 byte instead of 2
  * npf: Add npf_state_tcp2gen to determine generic state from tcp state
  * npf: Pack enum npf_proto_idx.  Use the enum instead of a uint8_t
  * npf: Add separate log functions for TCP and everything else
  * npf: Add separate state change functions for TCP and everything else
  * npf: Add separate state pack update functions for TCP and other
  * npf: Add separate functions for connsync update/restore of session state
  * npf: Move spinlocks into npf_state_npf_pack_update_xxx fns
  * npf: Use separate state inspect functions for TCP, ICMP, and other
  * npf: Use separate connsync state update functions for TCP and other
  * npf: Add a union to npf_state_t for the different state types
  * npf: Add separate function for session close for TCP and other
  * npf: Rename npf_state_tcp_state_set and npf_state_generic_state_set
  * npf: Remove TCP session states that were outside the enum
  * npf: Change TCP sessions to use nst_tcp_state instead of nst_state
  * npf: Change TCP strict FSM to be a lookup table to return a boolean
  * npf: npf_state_update_session_state replaced
  * npf: npf_timeout_get replaced
  * npf: Session state stats defines replaced with inline functions
  * npf: npf_map_str_to_generic_state replaced with dp_session_name2state
  * npf: vrf creation moved from npf_timeout_set to cmd_npf_global_timeout
  * npf: non-TCP sessions changed to use nst_gen_state instead of nst_state
  * npf: union of nst_tcp_state and nst_gen_state removed from npf_state_t
  * npf: Changes to sess limit rproc to use generic session state
  * npf: Defines NPF_SET_SESSION_LOG_FLAG etc. replaced with functions
  * npf: Renamed functions that return session state name
  * npf: npf_pack_session_state changed to include union of state types
  * npf: 'struct session' pointer passed into npf_session_update_state
  * npf: npf_session_t pointer passed into npf_state_inspect
  * npf: npf_tcp_state_is_closed fn removed
  * npf: Changes to connsync functions to pack and update session state

  [ Nachiketa Prachanda ]
  * fix use after free on events unregistration
  * api: interface event notifications to plugins

  [ Paul Atkins ]

 -- Paul Atkins <paul.atkins@intl.att.com>  Wed, 14 Oct 2020 15:50:34 +0100

vyatta-dataplane (3.11.43) unstable; urgency=medium

  [ Charles (Chas) Williams ]
  * ptp: get sibling ifp and nexthop during iteration (Bugfix: VRVDR-53302)
  * ptp: prefer peers with reachability (Bugfix: VRVDR-53302)

  [ Paul Atkins ]
  * commands: remove the code to handle out of order cfg for poe

 -- Paul Atkins <paul.atkins@intl.att.com>  Wed, 14 Oct 2020 08:31:05 +0100

vyatta-dataplane (3.11.42) unstable; urgency=medium

  [ Ian Wilson ]
  * npf: Check ingress and egress features when deciding to return ACL stats
  * acl: Egress ACL in s/w path will not match dp originated IPv6 ND traffic
  * ipv6_originate_filter made static

  [ Paul Atkins ]

 -- Paul Atkins <paul.atkins@intl.att.com>  Tue, 13 Oct 2020 14:12:35 +0100

vyatta-dataplane (3.11.41) unstable; urgency=medium

  * vhost: remove the code to handle out of order cfg for vhost

 -- Paul Atkins <paul.atkins@intl.att.com>  Tue, 13 Oct 2020 10:34:16 +0100

vyatta-dataplane (3.11.40) unstable; urgency=medium

  [ Nicholas Brown ]
  * Remove no_extra_tests DEB_BUILD_OPTIONS
  * Add debian packaging directory to .gitignore
  * More specific include path libvyattafal pkgconfig

  [ Charles (Chas) Williams ]
  * ptp: refactor into ptp_peer_dst_lookup (Bugfix: VRVDR-53302)
  * ptp: refactor into ptp_peer_dst_resolve (Bugfix: VRVDR-53302)
  * ptp: group peers by IP address (Bugfix: VRVDR-53302)
  * ptp: refactor into ptp_peer_find_nexthop (Bugfix: VRVDR-53302)
  * ptp: select best route for peer (Bugfix: VRVDR-53302)

  [ Paul Atkins ]

 -- Paul Atkins <paul.atkins@intl.att.com>  Tue, 13 Oct 2020 09:56:41 +0100

vyatta-dataplane (3.11.39) unstable; urgency=medium

  [ Ramesh Devarajan ]
  * capture: Print dropped frames count

  [ Paul Atkins ]
  * capture: compare fal obj against FAL_NULL_OBJECT_ID instead of NULL

 -- Paul Atkins <paul.atkins@intl.att.com>  Thu, 08 Oct 2020 11:30:41 +0100

vyatta-dataplane (3.11.38) unstable; urgency=medium

  [ Charles (Chas) Williams ]
  * dpdk: add ConnectX-6 support to vplane-uio

  [ Paul Atkins ]
  * backplane: add comment about why command replay is needed
  * backplane: check that the FILE ptr is set in the command handler
  * rt_commands: remove the code to handle out of order cfg for garp
  * commands: remove the code to handle out of order cfg for switchport

 -- Paul Atkins <paul.atkins@intl.att.com>  Wed, 07 Oct 2020 08:54:45 +0100

vyatta-dataplane (3.11.37) unstable; urgency=medium

  [ Nicholas Brown ]
  * Update exported symbols from fal test plugin
  * Use visibility attribute for symbols
  * Use __FOR_EXPORT instead of __externally_visible

  [ Robert Shearman ]
  * mpls: fix crash when displaying PD subset data
  * pd_show: allow showing objects in state full as well
  * mpls: fix output of PD subset state (Fixes: VRVDR-53208)

  [ Ian Wilson ]
  * ut: Add test for sw acl with fragmented IPv4 pkt on output
  * ut: Add test for sw acl with fragmented IPv6 pkt on output
  * npf: Set address family in ruleset when grouper is not initialized

  [ Paul Atkins ]

 -- Paul Atkins <paul.atkins@intl.att.com>  Fri, 02 Oct 2020 14:54:03 +0100

vyatta-dataplane (3.11.36) unstable; urgency=medium

  [ Ian Wilson ]
  * ut: dpt_udp and dpt_tcp enhanced to support IPv6
  * ut: Basic ingress software ACL tests enhanced to include TCP and UDP
  * ut: Add egress software ACL tests
  * ut: Add tests for sw ACLs on the ip_lookup_and_originate output path
  * ut: Add tests for sw ACLs for pkts originated from the router (spath)
  * Create ipv4-out-spath pipeline node
  * Create ipv6-out-spath pipeline node

  [ Paul Atkins ]

 -- Paul Atkins <paul.atkins@intl.att.com>  Thu, 01 Oct 2020 08:34:29 +0100

vyatta-dataplane (3.11.35) unstable; urgency=medium

  * Revert "dp_test: remove undefined functions from headers"
  * Revert "ut: remove unused code in dp_test_npf_sess_lib"

 -- Paul Atkins <paul.atkins@intl.att.com>  Tue, 29 Sep 2020 11:28:22 +0100

vyatta-dataplane (3.11.34) unstable; urgency=medium

  [ Nicholas Brown ]
  * Treat ndpi dependency like other dependencies
  * Use pkgconfig macro variables for protobuf
  * Move all test code to single directory

  [ Nachiketa Prachanda ]
  * dp_test: remove undefined functions from headers
  * rename dpt_session_counters
  * dp_test: export dpt_session_counters function

  [ Paul Atkins ]
  * npf: remove unused code from alg/alg_apt.c
  * npf: remove unused code from cgnat/cgn_session.c
  * npf: remove unused code from cgnat/cgn_sess_state.c
  * npf: remove unused code from cgnat/cgn_log.c
  * npf: remove unused code from cgnat/cgn_policy.c
  * npf: remove unused code from config/npf_attach_point.c
  * npf: remove unused code from config/pmf_att_rlgrp.c
  * npf: remove unused code from config/pmf_parse.c
  * npf: remove unused code from dpi/npf_typedb.c
  * npf: remove unused code from nat/nat_pool_event.c
  * npf: remove unused code from zones/npf_zone_private.c
  * npf: remove unused code from npf_vrf.c
  * npf: remove unused code from npf_tblset.c
  * npf: remove unused code from npf_cache.c
  * npf: remove unused code from npf_nat.c
  * npf: remove unused code from npf_nat64.c
  * npf: remove unused code from npf_processor.c
  * npf: remove unused code from npf_state_tcp.c
  * npf: remove unused code from npf_disassemble.c
  * npf: remove unused code from npf_session.c

 -- Paul Atkins <paul.atkins@intl.att.com>  Tue, 29 Sep 2020 09:07:41 +0100

vyatta-dataplane (3.11.33) unstable; urgency=medium

  [ Nicholas Brown ]
  * remove config for cpputest
  * Don't check DPDK port size
  * Require a recent openssl version
  * Don't set cpu arch in attempt to match DPDK
  * PACKAGE_VERSION is already defined in build_config.h

  [ Paul Atkins ]

 -- Paul Atkins <paul.atkins@intl.att.com>  Mon, 28 Sep 2020 10:12:48 +0100

vyatta-dataplane (3.11.32) unstable; urgency=medium

  [ Charles (Chas) Williams ]
  * debian: cleanup .postinst script (Bugfix: VRVDR-53193)

  [ Paul Atkins ]

 -- Paul Atkins <paul.atkins@intl.att.com>  Fri, 25 Sep 2020 08:14:15 +0100

vyatta-dataplane (3.11.31) unstable; urgency=medium

  [ Robert Shearman ]
  * if: remove unnecessary name hash insert during hwport init
  * if: move allocation of DPDK ethernet interfaces to dpdk_eth_if.c
    (Closes: VRVDR-53058)

  [ Paul Atkins ]

 -- Paul Atkins <paul.atkins@intl.att.com>  Thu, 24 Sep 2020 15:29:41 +0100

vyatta-dataplane (3.11.30) unstable; urgency=medium

  [ Srinivas Narayan ]
  * crypto: set ICV offset correctly for multi-segment packets
  * crypto: Initialize status to avoid spurious drops

  [ Paul Atkins ]

 -- Paul Atkins <paul.atkins@intl.att.com>  Thu, 24 Sep 2020 15:05:14 +0100

vyatta-dataplane (3.11.29) unstable; urgency=medium

  [ Paul Aitken ]
  * DPI: fix appFW "ten packets" functionality
  * DPI: make appFW cognisant of engine ID

  [ Ian Wilson ]
  * npf: Initialisation of config ht moved out of npf_make_rule
  * npf: Parse special ACL group-attribute rule if present
  * npf: Skip ruleset inspection for address-family if not enabled on group
  * ut: Add simple software ACL tests

  [ Paul Atkins ]

 -- Paul Atkins <paul.atkins@intl.att.com>  Mon, 21 Sep 2020 07:55:22 +0100

vyatta-dataplane (3.11.28) unstable; urgency=medium

  [ Paul Atkins ]
  * ipv6: remove unused code from nd6_nbr.c
  * if: remove unused code from if.c
  * if: remove unused code from bridge/bridge_port.c
  * crypto: remove unused code from crypto_policy.c
  * crypto: remove unused code from crypto_engine.c
  * commands: remove unused code from commands.c
  * arp: remove unused code from arp.c

  [ Ian Wilson ]
  * npf: Filter and sort sessions by NAT translation address or port

  [ Paul Atkins ]

 -- Paul Atkins <paul.atkins@intl.att.com>  Fri, 18 Sep 2020 16:43:48 +0100

vyatta-dataplane (3.11.27) unstable; urgency=medium

  * commands: remove the code to handle out of order cfg for speed
  * storm_ctl: remove the code to handle out of order cfg

 -- Paul Atkins <paul.atkins@intl.att.com>  Thu, 17 Sep 2020 13:11:51 +0100

vyatta-dataplane (3.11.26) unstable; urgency=medium

  * ut: remove dp_test_lib_cmd as the code in it is not used
  * ut: remove unused code in dp_test_netlink_state.c
  * ut: remove unused code in dp_test_qos_lib.c
  * ut: remove unused code in dp_test_str.c
  * ut: remove unused code in dp_test_console.c
  * ut: remove unused code in dp_test_lib.c
  * ut: remove unused code in dp_test_lib_intf.c

 -- Paul Atkins <paul.atkins@intl.att.com>  Wed, 16 Sep 2020 09:40:24 +0100

vyatta-dataplane (3.11.25) unstable; urgency=medium

  * npf: remove the code in src/npf/alg/apt as it is not used
  * ut: remove unused code in dp_test_npf_alg_sip_lib
  * ut: remove unused code in dp_test_npf_alg_sip_call
  * ut: remove unused code in dp_test_npf_alg_sip_parse
  * ut: remove unused code in dp_test_npf_alg_lib
  * ut: remove unused code in dp_test_npf_lib
  * ut: remove unused code in dp_test_npf_sess_lib
  * ut: remove unused code in dp_test_session_internal_lib
  * ut: remove unused code in dp_test_npf_nat_lib
  * ut: remove unused code in dp_test_npf_fw_lib
  * ut: remove unused code in dp_test_npf_portmap_lib

 -- Paul Atkins <paul.atkins@intl.att.com>  Tue, 15 Sep 2020 13:41:22 +0100

vyatta-dataplane (3.11.24) unstable; urgency=medium

  [ Paul Aitken ]
  * NPF: prevent possible null deref

  [ Gavin Shearer ]
  * cgn: add locking when sending logs ZMQ

  [ Paul Atkins ]

 -- Paul Atkins <paul.atkins@intl.att.com>  Tue, 15 Sep 2020 13:37:16 +0100

vyatta-dataplane (3.11.23) unstable; urgency=medium

  * zmq_dp: remove unused code
  * dealer: remove unused code
  * ut: remove unused code in dp_test_crypto_utils
  * ut: remove unused code in dp_test_lib_intf
  * ut: remove unused code in dp_test_netlink_state
  * ut: remove unused code in dp_test_qos_lib
  * vxlan: remove unused code
  * vti: remove unused code
  * qos_sched: remove unused code
  * nsh: remove unused code

 -- Paul Atkins <paul.atkins@intl.att.com>  Mon, 14 Sep 2020 14:14:45 +0100

vyatta-dataplane (3.11.22) unstable; urgency=medium

  [ Gavin Shearer ]
  * npf: ensure cache ptr set if grouper/rule processing
  * npf: check IPv4/v6 proto before accessing cached protocol
  * npf: add check to npf_remark_dscp for non-IP packets
  * npf: update npf_cache_all() to not convert failures to success
  * npf: init cache IP addresses pointer to NULL for embedded pkts
  * npf: enable test for a bad embedded ICMP error packet
  * npf: remove double space from "from  npf"

  [ Philip Downey ]
  * MCAST Avoid deferencing unitialised fal RFP object (Fixes: VRVDR-46304)

  [ Thomas Kiely ]
  * Debug keyword "flow-cache" missing
  * Make MAC limit debugs conditional

  [ Paul Atkins ]
  * mpls: track pd state when updating label table entry update
  * ut: add mpls test for sending existing route update

 -- Paul Atkins <paul.atkins@intl.att.com>  Mon, 14 Sep 2020 13:42:54 +0100

vyatta-dataplane (3.11.21) unstable; urgency=medium

  [ Paul Atkins ]
  * netlink: vrf_link_create should return NULL not false on failure

  [ Robert Shearman ]
  * fal: fix generation of next-hop router interface attribute
    (Fixes: VRVDR-52948)

  [ Ian Wilson ]
  * npf: Unused function npf_json_nat_session removed
  * npf: Return rule details in firewall and NAT session json

  [ Paul Atkins ]

 -- Paul Atkins <paul.atkins@intl.att.com>  Fri, 11 Sep 2020 08:37:49 +0100

vyatta-dataplane (3.11.20) unstable; urgency=medium

  [ Paul Atkins ]
  * crypto: policy_rule_find_by_tag should return NULL not false

  [ Gavin Shearer ]
  * cpp: request that the burst rate is set to 100ms

  [ Manohar Rapeti ]
  * qos: enhanced "qos show platform" (Bugfix: VRVDR-52788)
  * qos: possible accessing of freed pointer (Bugfix: VRVDR-52788)
  * qos: Indentation fix (Bugfix: VRVDR-52788)

  [ Ian Wilson ]
  * ut: Renamed npf ICMP tests
  * ut: Added test for ICMP pkts with corrupted embedded packet

  [ Paul Atkins ]

 -- Paul Atkins <paul.atkins@intl.att.com>  Thu, 10 Sep 2020 09:36:33 +0100

vyatta-dataplane (3.11.19) unstable; urgency=medium

  * 3.10.70
  * ut: remove mac limit tests that removes profile while in use
  * ut: dp_test_npf_json_get_portmap_port leaking json array
  * controller: cleanup all requests on shutdown
  * ut: fix mem leak in the qos class tests
  * ut: free the packet descriptors in the session tests
  * ut: cleanup json array after use in sess lib

 -- Paul Atkins <paul.atkins@intl.att.com>  Wed, 09 Sep 2020 08:43:39 +0100

vyatta-dataplane (3.11.18) unstable; urgency=medium

  [ aroberts ]
  * Don't allow a child shaper to exceed 99.6% of parent rate

  [ Manohar Rapeti ]
  * qos: mem leak in dataplane UT (Bugfix: VRVDR-49730)
  * qos: uninitialised value (Bugfix: VRVDR-49730)

  [ Paul Atkins ]

 -- Paul Atkins <paul.atkins@intl.att.com>  Tue, 08 Sep 2020 08:38:25 +0100

vyatta-dataplane (3.11.17) unstable; urgency=medium

  [ aroberts ]
  * Add 100G support for Qos shaper commands
  * Add dependency with 64bit qos structure in dpdk

  [ Paul Atkins ]

 -- Paul Atkins <paul.atkins@intl.att.com>  Fri, 04 Sep 2020 09:54:23 +0100

vyatta-dataplane (3.11.16) unstable; urgency=medium

  [ Robert Shearman ]
  * dpdk-eth: avoid duplicate link up/link down logs (Fixes: VRVDR-52606)

  [ Paul Atkins ]

 -- Paul Atkins <paul.atkins@intl.att.com>  Thu, 03 Sep 2020 16:15:43 +0100

vyatta-dataplane (3.11.15) unstable; urgency=medium

  [ Shweta Choudaha ]
  * portmonitor: add and replay multiple cfg command

  [ Ian Wilson ]
  * npf: Rename npf_pack_npf_state to npf_pack_session_state
  * npf: Rename npf_pack_session_stats to npf_pack_dp_sess_stats

  [ Charles (Chas) Williams ]
  * ptp: add additional-path support (Bugfix: VRVDR-48480)

  [ Ian Wilson ]
  * npf: Rename struct npf_pack_npf_nat to struct npf_pack_nat
  * npf: Change prefix in npf_pack_dp_session from 'dps_' to 'pds_'
  * npf: Rename npf_pack_sentry to npf_pack_sentry_packet
  * npf: Use 'pns' for prefix and pointer variable for npf_pack_npf_session
  * npf: Naturally align npf_tcpstate_t and npf_state_t
  * npf: Rename npf_pack_npf_nat64 to npf_pack_nat64
  * npf: Prefix npf_pack_message_hdr objects with 'pmh_'
  * npf: Add packed attribute to 'enum session_pack_type'
  * npf: Prefix npf_pack_session_hdr objects with 'psh_'
  * session: Pack enum session_feature_type and re-arrange session_feature
  * ut: Add function to fetch session counters
  * ut: Tests connsync for a firewall UDP session
  * ut: Tests connsync for a firewall TCP session with TCP strict enabled

  [ Robert Shearman ]
  * 3.10.69

  [ Paul Atkins ]
  * flow_cache: initialise the flow_cache_hash_key to 0
  * ut: modify the stack trace for the urcu resize valgrind suppression
  * ut: return -EOPNOTSUPP in the test fal code in ...l2_get_attrs
  * rte_acl: free the name when calling npf_rte_acl_destroy
  * ut: add a valgrind suppression for rte_cpu_get_flag_enabled
  * ut: add more wildcards to the grouper suppression to catch all calls
  * ut: free the contexts created in the npf_apt tests

  [ Robert Shearman ]
  * include: standardise FAL interface index parameter naming
  * include: standardise FAL object parameter naming (Fixes: VRVDR-52849)

  [ Paul Atkins ]

 -- Paul Atkins <paul.atkins@intl.att.com>  Thu, 03 Sep 2020 13:36:47 +0100

vyatta-dataplane (3.11.14) unstable; urgency=medium

  [ Mandeep Rohilla ]
  * BFD: Switch attribute to get Local Discriminator shift

  [ Srinivas Narayan ]
  * crypto: cut over non-combined ciphers to rte infra
  * crypto: Handle failures in session setup gracefully
  * crypto: set up correct default for aead_algo
  * crypto: remove references to cipher_name
  * crypto: remove references to md_name
  * crypto: Remove unnecessary storage of auth alg name
  * crypto: Define separate structure for openssl info
  * crypto: pass openssl setup decision to SA setup function
  * crypto: Remove openssl implementation for aes-gcm
  * crypto: define block sizes
  * crypto: Make iv generation and storage common operations
  * crypto: Move openssl fields to separate structure
  * crypto: include dpdk device id and name in vplsh output
  * crypto: Add error messages in failure path
  * crypto: reset pmd id in array of ids by dev type
  * crypto: Make dev-id value check specific
  * crypto: separate definitions for cipher & digest key sizes

  [ Karthik Murugesan ]
  * vxlan: Added null check to avoid null-pointer dereference

  [ Charles (Chas) Williams ]
  * Fix potentially offensive language
  * Fix potentially offensive language in CGNAT

 -- Robert Shearman <robert.shearman@att.com>  Mon, 24 Aug 2020 17:46:44 +0100

vyatta-dataplane (3.11.13) unstable; urgency=medium

  [ Vinicius Soares ]
  * npf: Moved parser auxiliary static functions to the top of the file
  * npf: Added argument to auxiliary parser function that specifies a delimiter
  * npf: Added support for 'auto-per-action' counter type for ACL rules.
  * npf: Added support for 'auto-per-action' counter type for ACL rules.

  [ Paul Atkins ]

 -- Paul Atkins <paul.atkins@intl.att.com>  Fri, 21 Aug 2020 18:13:12 +0100

vyatta-dataplane (3.11.12) unstable; urgency=medium

  [ Paul Atkins ]
  * 3.10.67

  [ Paul Aitken ]
  * DPI: app groups: avoid null deref

  [ Paul Atkins ]
  * 3.10.68

  [ Robert Shearman ]
  * route_v6: fix nexthop retrieval for promotion during route delete
  * route: fix nexthop retrieval for promotion during route delete
    (Fixes: VRVDR-52609)

  [ Srinivas Narayan ]
  * crypto: store crypto device id in SA for faster access
  * crypto: create session pools and queue pairs for PMD
  * crypto: set up session in driver
  * crypto: Pass crypto op using packet metadata
  * crypto: Make openssl encrypt/decrypt function public
  * crypto: set up infrastructure to invoke PMD
  * crypto: cut over to rte PMD infra
  * crypto: set up crypto op for AES-GCM

  [ Paul Atkins ]
  * debian: fix wording in changelog

  [ Srinivas Narayan ]
  * crypto: minimize dependency on SA
  * crypto: set session direction at the time of SA creation
  * crypto: Make crypto_pkt_ctx visible to other crypto modules
  * crypto: Add packet metadata fields to crypto_pkt_ctx
  * crypto: store SA in crypto packet context
  * crypto: store bytes processed in crypto packet context
  * crypto: refactor esp_input_inner
  * crypto: re-factor esp_output_inner
  * crypto: consolidate esp input functions
  * crypto: consolidate esp_output functions
  * crypto: increment output error only on encrypt op
  * crypto: streamline post-decrypt processing
  * crypto: Refactor post-decrypt VTI handling
  * crypto: re-factor post-decrypt VFP handling
  * crypto: refactor post-decrypt overlay VRF handling
  * crypto: refactor all post-decrypt handling
  * crypto: enable burst processing for esp_input
  * crypto: Enable burst processing for esp_output

  [ Paul Atkins ]

 -- Paul Atkins <paul.atkins@intl.att.com>  Fri, 21 Aug 2020 17:51:18 +0100

vyatta-dataplane (3.11.11) unstable; urgency=medium

  [ Paul Atkins ]
  * gre: don't double free mbuf if using a gre tunnel to ourself

  [ Ian Wilson ]
  * npf: Change npf to use dataplane session states for UDP etc.
  * npf: Store generic session state in the session
  * npf: Set the alg bit in ALG parent sessions
  * npf: Add the se_alg feature boolean to the connsync structure
  * npf: Change the feature uint8_ts to bits in npf_pack_dp_session
  * npf: Replace se_nat bit with se_snat and se_dnat bits in the session
  * npf: Add se_in and se_out bits to the session
  * npf: Add se_app bit to the session to mark dpi sessions
  * npf: Add function to calculate session time-to-expire for json
  * npf: Return generic ALG json for each session
  * npf: Return specific ALG json for each session
  * npf: Naturally align struct npf_pack_dp_session
  * npf: Remove se_etime from connsync session structure
  * ut: Add test functions to create and send udp, tcp, or icmp NATd pkts
  * session: Add command to return list of items from the dataplane sessions
  * npf: Add address family filter to session list command
  * npf: Add filters to session list command for ID, proto, intf and direction
  * npf: Add filters to session list cmd for src and dest addr and port
  * npf: Add filters to session list cmd for features
  * npf: Separate the existing session show filter from the json
  * npf: Add handler for "show dataplane sessions" command
  * npf: Add handler for "show dataplane sessions summary" command
  * npf: Add handler for "clear dataplane sessions" command
  * ut: Rename the npf snat test cases
  * npf: Add a flag to the session to denote that is being used as a fw session

  [ Paul Atkins ]
  * flow_cache: move flow_cache_empty_table higher in file
  * flow_cache: teardown the flow cache on shutdown
  * flow_cache: don't init the flow cache multiple times per core
  * ut: don't leak the ifname in the addport_request

  [ aroberts ]
  * Reinstall a mark-map if a resource group changes

  [ Paul Atkins ]

 -- Paul Atkins <paul.atkins@intl.att.com>  Wed, 19 Aug 2020 09:54:14 +0100

vyatta-dataplane (3.11.10) unstable; urgency=medium

  [ Srinivas Narayan ]
  * crypto: Convert lengths to uint8_t in preparation for move
  * crypto: Avoid dependency on openssl definitions
  * crypto: Re-arrange fields for better performance
  * crypto: create DPDK infrastructure pools
  * crypto: Add DPDK versions of encryption & auth algorithms
  * crypto: clean up openssl functions
  * crypto: determine PMD type based on algorithms
  * crypto: provide function to determine next crypto core
  * crypto: Create DPDK crypto PMD

  [ Paul Atkins ]

 -- Paul Atkins <paul.atkins@intl.att.com>  Tue, 18 Aug 2020 08:29:42 +0100

vyatta-dataplane (3.11.9) unstable; urgency=medium

  [ aroberts ]
  * Don't allow a child shaper to exceed 99.6% of parent rate

  [ Paul Atkins ]
  * 3.10.63

  [ Ian Wilson ]
  * npf: Increment session stats if session matched, and the pkt is not dropped

  [ Paul Atkins ]
  * 3.10.64

  [ Gavin Shearer ]
  * ippf: fix issue of corrupted first byte of IPv6 address to match

  [ Paul Atkins ]
  * 3.10.65

  [ Robert Shearman ]
  * if: move vlan_if_get_stats to common interface code
  * gre: add support for retrieving FAL stats

  [ Paul Atkins ]
  * 3.10.66

  [ Brian Russell ]
  * qos: specify designator for the priority local queue
  * qos: uprev protocol versions

  [ Paul Atkins ]

 -- Paul Atkins <paul.atkins@intl.att.com>  Mon, 17 Aug 2020 15:44:18 +0100

vyatta-dataplane (3.11.8) unstable; urgency=medium

  [ Robert Shearman ]
  * fal_plugin: add object model for MPLS
  * fal_plugin: add FAL object for VRFs
  * fal_plugin: add attributes for MPLS TTL mode (Closes: VRVDR-52435)
  * fal: add next hop label attributes
  * nh_common: add FAL programming helpers
  * route: make use of FAL nh_common helpers
  * route_v6: make use of FAL nh_common helpers
  * mpls: signal FAL create/update/delete of MPLS routes
  * fal: signal use of next hop groups
  * fal: translate IPv6 nexthops with IPv4 mapped addresses to IPv4 nexthop
  * tests: test IPv6 labeled routes via attached IPv4 nexthops
  * vrf: create and use FAL VRF object
  * fal: support MPLS deagg routes
  * mpls: add support for dumping one MPLS route
  * mpls: add support for signalling change to TTL mode to FAL
    (Closes: VRVDR-52436)

  [ Paul Atkins ]

 -- Paul Atkins <paul.atkins@intl.att.com>  Thu, 13 Aug 2020 15:09:49 +0100

vyatta-dataplane (3.11.7) unstable; urgency=medium

  [ Robert Shearman ]
  * controller: extend timeout for adding a port (Fixes: VRVDR-52458)

  [ Paul Atkins ]
  * 3.10.58

  [ Karthik Murugesan ]
  * vxlan: Added null check to avoid null-pointer dereference

  [ Paul Atkins ]
  * 3.10.59

  [ Paul Aitken ]
  * DPI: add application group database
  * DPI: application resource groups
  * DPI: application resource group parsing
  * DPI: new APIs for application resource groups
  * DPI: add application resource groups to app firewall
  * DPI: add application resource groups to Makefile

  [ Paul Atkins ]
  * 3.10.60

  [ Karthik Murugesan ]
  * ptp: Added support for G.8275.1 profiles

  [ Shweta Choudaha ]
  * Mirror: Add support for source vlan config
  * Mirror: Add support to show vlan info for src intf

  [ Manohar Rapeti ]
  * if: Spurious error logs messages (Bugfix: VRVDR-52346)

  [ Brian Russell ]
  * qos: don't enable dscp mapping if designation in use
  * qos: allocate a priority local designation

  [ Paul Atkins ]
  * 3.10.61

  [ Brian Russell ]
  * qos: extend mark-map to include dp

  [ Paul Atkins ]
  * 3.10.62

 -- Paul Atkins <paul.atkins@intl.att.com>  Thu, 13 Aug 2020 14:29:20 +0100

vyatta-dataplane (3.11.6) unstable; urgency=medium

  [ Gavin Shearer ]
  * cpp: add support for PIM and IP multicast

  [ Paul Atkins ]

 -- Paul Atkins <paul.atkins@intl.att.com>  Wed, 05 Aug 2020 16:23:14 +0100

vyatta-dataplane (3.11.5) unstable; urgency=medium

  [ Brian Russell ]
  * qos: restore protocol version 10

  [ Rishi Narain ]
  * SyncE: Allowing ESMC frame flow from vyatta-dataplane
  * SyncE: New feature support

  [ Ramkumar Ganapathysubramanian ]
  * Removed unnecessary error logs in L3 Interface attribute set

  [ Paul Atkins ]
  * dp_event: reorder some of the dp_events in the enum
  * event: add a public event notifier for vrf create/delete events
  * 3.10.56

  [ Charles (Chas) Williams ]
  * netvsc: increase driver limits (Bugfix: VRVDR-52360)
  * ptp: check switch nexthop interface is reachable (Bugfix: VRVDR-52447)

  [ Paul Atkins ]
  * 3.10.57

 -- Paul Atkins <paul.atkins@intl.att.com>  Wed, 05 Aug 2020 10:01:32 +0100

vyatta-dataplane (3.11.4) unstable; urgency=medium

  [ Paul Atkins ]
  * 3.10.54
  * Jenkins: change master branch target to be DANOS:Glasgow

  [ Simon Barber ]
  * Convert return string of vplsh led blink cmd to json

  [ Paul Aitken ]
  * dataplane abort due to short string in rte_jhash

  [ Ramkumar Ganapathysubramanian ]
  * Adding support for DSCP or PCP value in QoS egress-map

  [ Paul Aitken ]
  * DPI: Inconsistent use of protocol in DPI output
  * Avoid buffer overrun in sip_alg_hash

  [ Robert Shearman ]
  * 3.10.55

 -- Robert Shearman <robert.shearman@att.com>  Tue, 28 Jul 2020 09:43:59 +0100

vyatta-dataplane (3.11.3) unstable; urgency=medium

  [ Robert Shearman ]
  * fal: check for conditions that violate FAL route API contract
  * lpm: pass pd_state by reference in walk callback
  * route: update dependent routes when interface FAL L3 state changes
  * route6: update dependent routes when interface FAL L3 state changes
    (Fixes: VRVDR-50303)

  [ Paul Atkins ]
  * 3.10.52

  [ Robert Shearman ]
  * nh_common: skip over backup next-hops when fixing up protected tracking
    (Fixes: VRVDR-52257)
  * ut: add symbols for router-interface FAL object in test FAL
  * ut: test PIC edge with a gateway being used by both primary & backup

  [ Ian Wilson ]
  * npf: Add npf return code counters
  * npf: Add commands to show return code counters
  * npf: Add mechanism to filter return code show output dependent on type
  * npf: Add commands to clear return code counters
  * ut: Add function to fetch and print npf return code counts
  * npf: Change nat64 to use nat64_decision_t instead of npf_decision_t
  * npf: Increment return code counters in npf_hook_track
  * npf: Change npf_cache_all to return either a 0 or a negative return code
  * npf: Change the function used by npf_cache_all to return a return code
  * npf: Add return codes to npf_cache_all
  * npf: Add param to npf_get_cache to allow return code to be returned
  * npf: Add return codes to npf state functions
  * npf: Add return codes to npf_hook_track calls to session functions
  * npf: Add return codes to the function to rewrite l3 and l4 fields
  * npf: Add return code to npf_icmpv4_err_nat
  * npf: Change nat64 common functions to have a single return point
  * npf: Add return codes to the nat64 map and convert functions
  * npf: Add return codes to nat64
  * npf: Add optional pointer, rcp, to npf_hook_notrack parameters
  * npf: Increment l2 return code counters in bridging
  * npf: Add single return point in local firewall functions
  * npf: Increment return code counts for local firewall
  * npf: Increment return code counts for ACL firewall
  * npf: Return select detailed return code stats for nat64

  [ Paul Atkins ]
  * 3.10.53

  [ Robert Shearman ]
  * storm_ctl: fix write to heap after free when deleting an instance
    (Fixes: VRVDR-52115)
  * tests: add test for storm-control out of order profile delete
  * Makefile.am: reduce dependencies of fal_plugin_test_la

  [ Charles (Chas) Williams ]
  * main: handle sparse port configurations (Bugfix: VRVDR-49805)
  * netvsc: set more reasonable queue lengths (Bugfix: VRVDR-49805)

  [ Paul Atkins ]

 -- Paul Atkins <paul.atkins@intl.att.com>  Fri, 24 Jul 2020 16:13:59 +0100

vyatta-dataplane (3.11.2) unstable; urgency=medium

  [ bs775m ]
  * fal_plugin :add attributes for enb/dis pause frame
  * vyatta-datapath:add support for enb/dis pauseframe

  [ Charles (Chas) Williams ]
  * Correct enumeration declaration

  [ Paul Atkins ]

 -- Paul Atkins <paul.atkins@intl.att.com>  Fri, 24 Jul 2020 09:12:29 +0100

vyatta-dataplane (3.11.1) unstable; urgency=medium

  [ Mandeep Rohilla ]
  * BFD: Add support for querying max interval values supported

  [ Paul Atkins ]

 -- Paul Atkins <paul.atkins@intl.att.com>  Mon, 20 Jul 2020 21:45:59 +0100

vyatta-dataplane (3.10.70) unstable; urgency=medium

  [ aroberts ]
  * Don't allow a child shaper to exceed 99.6% of parent rate

  [ Paul Atkins ]

 -- Paul Atkins <paul.atkins@intl.att.com>  Fri, 04 Sep 2020 10:15:04 +0100

vyatta-dataplane (3.10.69) unstable; urgency=medium

  [ Charles (Chas) Williams ]
  * ptp: add additional-path support (Bugfix: VRVDR-48480)

 -- Robert Shearman <robert.shearman@att.com>  Tue, 01 Sep 2020 11:42:50 +0100

vyatta-dataplane (3.10.68) unstable; urgency=medium

  [ Paul Aitken ]
  * DPI: app groups: avoid null deref

  [ Paul Atkins ]

 -- Paul Atkins <paul.atkins@intl.att.com>  Wed, 19 Aug 2020 11:43:55 +0100

vyatta-dataplane (3.10.67) unstable; urgency=medium

  * gre: don't double free mbuf if using a gre tunnel to ourself

 -- Paul Atkins <paul.atkins@intl.att.com>  Wed, 19 Aug 2020 08:37:29 +0100

vyatta-dataplane (3.10.66) unstable; urgency=medium

  [ Robert Shearman ]
  * if: move vlan_if_get_stats to common interface code
  * gre: add support for retrieving FAL stats

  [ Paul Atkins ]

 -- Paul Atkins <paul.atkins@intl.att.com>  Mon, 17 Aug 2020 10:14:51 +0100

vyatta-dataplane (3.10.65) unstable; urgency=medium

  [ Gavin Shearer ]
  * ippf: fix issue of corrupted first byte of IPv6 address to match

  [ Paul Atkins ]

 -- Paul Atkins <paul.atkins@intl.att.com>  Mon, 17 Aug 2020 09:44:06 +0100

vyatta-dataplane (3.10.64) unstable; urgency=medium

  [ Ian Wilson ]
  * npf: Increment session stats if session matched, and the pkt is not dropped

  [ Paul Atkins ]

 -- Paul Atkins <paul.atkins@intl.att.com>  Fri, 14 Aug 2020 10:29:11 +0100

vyatta-dataplane (3.10.63) unstable; urgency=medium

  [ aroberts ]
  * Don't allow a child shaper to exceed 99.6% of parent rate

  [ Paul Atkins ]

 -- Paul Atkins <paul.atkins@intl.att.com>  Fri, 14 Aug 2020 10:26:41 +0100

vyatta-dataplane (3.10.62) unstable; urgency=medium

  [ Brian Russell ]
  * qos: extend mark-map to include dp

  [ Paul Atkins ]

 -- Paul Atkins <paul.atkins@intl.att.com>  Thu, 13 Aug 2020 10:17:11 +0100

vyatta-dataplane (3.10.61) unstable; urgency=medium

  [ Brian Russell ]
  * qos: don't enable dscp mapping if designation in use
  * qos: allocate a priority local designation

  [ Paul Atkins ]

 -- Paul Atkins <paul.atkins@intl.att.com>  Mon, 10 Aug 2020 14:46:43 +0100

vyatta-dataplane (3.10.60) unstable; urgency=medium

  [ Paul Aitken ]
  * DPI: add application group database
  * DPI: application resource groups
  * DPI: application resource group parsing
  * DPI: new APIs for application resource groups
  * DPI: add application resource groups to app firewall
  * DPI: add application resource groups to Makefile

  [ Paul Atkins ]

 -- Paul Atkins <paul.atkins@intl.att.com>  Thu, 06 Aug 2020 13:15:51 +0100

vyatta-dataplane (3.10.59) unstable; urgency=medium

  [ Karthik Murugesan ]
  * vxlan: Added null check to avoid null-pointer dereference

  [ Paul Atkins ]

 -- Paul Atkins <paul.atkins@intl.att.com>  Thu, 06 Aug 2020 08:46:48 +0100

vyatta-dataplane (3.10.58) unstable; urgency=medium

  [ Robert Shearman ]
  * controller: extend timeout for adding a port (Fixes: VRVDR-52458)

  [ Paul Atkins ]

 -- Paul Atkins <paul.atkins@intl.att.com>  Wed, 05 Aug 2020 16:25:22 +0100

vyatta-dataplane (3.10.57) unstable; urgency=medium

  [ Charles (Chas) Williams ]
  * ptp: check switch nexthop interface is reachable (Bugfix: VRVDR-52447)

  [ Paul Atkins ]

 -- Paul Atkins <paul.atkins@intl.att.com>  Wed, 05 Aug 2020 09:26:54 +0100

vyatta-dataplane (3.10.56) unstable; urgency=medium

  * dp_event: reorder some of the dp_events in the enum
  * event: add a public event notifier for vrf create/delete events

 -- Paul Atkins <paul.atkins@intl.att.com>  Tue, 04 Aug 2020 15:41:08 +0100

vyatta-dataplane (3.10.55) unstable; urgency=medium

  [ Paul Atkins ]
  * Jenkins: change master branch target to be DANOS:Glasgow

  [ Simon Barber ]
  * Convert return string of vplsh led blink cmd to json

  [ Paul Aitken ]
  * dataplane abort due to short string in rte_jhash
  * DPI: Inconsistent use of protocol in DPI output
  * Avoid buffer overrun in sip_alg_hash

 -- Robert Shearman <robert.shearman@att.com>  Tue, 28 Jul 2020 09:31:32 +0100

vyatta-dataplane (3.10.54) unstable; urgency=medium

  [ Robert Shearman ]
  * storm_ctl: fix write to heap after free when deleting an instance
    (Fixes: VRVDR-52115)
  * tests: add test for storm-control out of order profile delete
  * Makefile.am: reduce dependencies of fal_plugin_test_la

  [ Paul Atkins ]

 -- Paul Atkins <paul.atkins@intl.att.com>  Fri, 24 Jul 2020 09:51:57 +0100

vyatta-dataplane (3.10.53) unstable; urgency=medium

  [ Robert Shearman ]
  * nh_common: skip over backup next-hops when fixing up protected tracking
    (Fixes: VRVDR-52257)
  * ut: add symbols for router-interface FAL object in test FAL
  * ut: test PIC edge with a gateway being used by both primary & backup

  [ Ian Wilson ]
  * npf: Add npf return code counters
  * npf: Add commands to show return code counters
  * npf: Add mechanism to filter return code show output dependent on type
  * npf: Add commands to clear return code counters
  * ut: Add function to fetch and print npf return code counts
  * npf: Change nat64 to use nat64_decision_t instead of npf_decision_t
  * npf: Increment return code counters in npf_hook_track
  * npf: Change npf_cache_all to return either a 0 or a negative return code
  * npf: Change the function used by npf_cache_all to return a return code
  * npf: Add return codes to npf_cache_all
  * npf: Add param to npf_get_cache to allow return code to be returned
  * npf: Add return codes to npf state functions
  * npf: Add return codes to npf_hook_track calls to session functions
  * npf: Add return codes to the function to rewrite l3 and l4 fields
  * npf: Add return code to npf_icmpv4_err_nat
  * npf: Change nat64 common functions to have a single return point
  * npf: Add return codes to the nat64 map and convert functions
  * npf: Add return codes to nat64
  * npf: Add optional pointer, rcp, to npf_hook_notrack parameters
  * npf: Increment l2 return code counters in bridging
  * npf: Add single return point in local firewall functions
  * npf: Increment return code counts for local firewall
  * npf: Increment return code counts for ACL firewall
  * npf: Return select detailed return code stats for nat64

  [ Paul Atkins ]

 -- Paul Atkins <paul.atkins@intl.att.com>  Wed, 22 Jul 2020 10:10:23 +0100

vyatta-dataplane (3.10.52) unstable; urgency=medium

  [ Robert Shearman ]
  * fal: check for conditions that violate FAL route API contract
  * lpm: pass pd_state by reference in walk callback
  * route: update dependent routes when interface FAL L3 state changes
  * route6: update dependent routes when interface FAL L3 state changes
    (Fixes: VRVDR-50303)

  [ Paul Atkins ]

 -- Paul Atkins <paul.atkins@intl.att.com>  Tue, 21 Jul 2020 07:47:56 +0100

vyatta-dataplane (3.10.51) unstable; urgency=medium

  [ Mandeep Rohilla ]
  * BFD: Add support for querying max interval values supported

  [ Paul Atkins ]

 -- Paul Atkins <paul.atkins@intl.att.com>  Mon, 20 Jul 2020 21:23:09 +0100

vyatta-dataplane (3.10.50) unstable; urgency=medium

  * sanitizer: set ASAN_OPTIONS when sanitizer is used

 -- Paul Atkins <paul.atkins@intl.att.com>  Mon, 20 Jul 2020 13:36:11 +0100

vyatta-dataplane (3.10.49) unstable; urgency=medium

  [ Robert Shearman ]
  * shadow: remove the shadow port handler when an interface is freed
    (Fixes: VRVDR-52193)
  * shadow: use events for init/destroy
  * sample: fix the visit_after node declaration

  [ Paul Atkins ]

 -- Paul Atkins <paul.atkins@intl.att.com>  Mon, 20 Jul 2020 13:18:35 +0100

vyatta-dataplane (3.10.48) unstable; urgency=medium

  [ Robert Shearman ]
  * config: factor out and simplify PCI address parsing for backplane ports
  * config: parse management_port platform.conf attribute
  * dpdk-eth: add management port attribute to interface information

  [ Paul Atkins ]

 -- Paul Atkins <paul.atkins@intl.att.com>  Mon, 20 Jul 2020 08:46:22 +0100

vyatta-dataplane (3.10.47) unstable; urgency=medium

  [ Thomas Kiely ]
  * mac_limit: Remove temporary show keyword

  [ Charles (Chas) Williams ]
  * coverity: fix handling when an error is returned (Bugfix: VRVDR-52191)

  [ Robert Shearman ]
  * dpdk-eth: only remove a LAG port after the ifp using it has been freed
  * main: only close the ports after cleaning up interfaces (Fixes: VRVDR-52220)

  [ Paul Atkins ]
  * fal: provide alternate name for FAL_BFD_HW_MODE_CP_INDEPENDENT

 -- Paul Atkins <paul.atkins@intl.att.com>  Thu, 16 Jul 2020 12:02:27 +0100

vyatta-dataplane (3.10.46) unstable; urgency=medium

  [ Mike Manning ]
  * L2TPv3: Fails to be ping across tunnel using L2TPv3

  [ Robert Shearman ]
  * if: fix cleanup of DPDK ethernet interfaces (Fixes: VRVDR-52145)

  [ Paul Atkins ]
  * ut: add vars that tests can use to pass state to the fal

 -- Paul Atkins <paul.atkins@intl.att.com>  Fri, 10 Jul 2020 13:59:35 +0100

vyatta-dataplane (3.10.45) unstable; urgency=medium

  [ Nicholas Brown ]
  * Add a CODEOWNERS file

  [ Charles (Chas) Williams ]
  * vhost: fix netlink races with hotplug (Bugfix: VRVDR-50960)

  [ Paul Atkins ]

 -- Paul Atkins <paul.atkins@intl.att.com>  Wed, 08 Jul 2020 15:21:32 +0100

vyatta-dataplane (3.10.44) unstable; urgency=medium

  * main: allow the user to specify the platform_file location
  * ut: allow user to specify platform conf file

 -- Paul Atkins <paul.atkins@intl.att.com>  Tue, 07 Jul 2020 13:02:45 +0100

vyatta-dataplane (3.10.43) unstable; urgency=medium

  [ Nicholas Brown ]
  * Remove last mentions of valgrind build
  * Enable the address sanitizer as part of the jenkins build
  * use .checkpatch.conf

  [ Robert Shearman ]
  * dpdk-eth: check that ifp exists in linkwatch_change_mark_state
  * dpdk-eth: don't require ifp for updating queue state (Fixes: VRVDR-52109)

  [ Paul Atkins ]

 -- Paul Atkins <paul.atkins@intl.att.com>  Mon, 06 Jul 2020 13:29:50 +0100

vyatta-dataplane (3.10.42) unstable; urgency=medium

  [ Charles (Chas) Williams ]
  * lag: remove potentially offensive language (Bugfix: VRVDR-51820)
  * main: remove potentially offensive language (Bugfix: VRVDR-51820)
  * vrf: remove potentially offensive language (Bugfix: VRVDR-51820)
  * bridge: remove potentially offensive language (Bugfix: VRVDR-51820)
  * tests: remove potentially offensive language (Bugfix: VRVDR-51820)
  * session: remove potentially offensive language (Bugfix: VRVDR-51820)

  [ Paul Atkins ]

 -- Paul Atkins <paul.atkins@intl.att.com>  Fri, 03 Jul 2020 15:49:00 +0100

vyatta-dataplane (3.10.41) unstable; urgency=medium

  [ Robert Shearman ]
  * if: issue feature event for interface being created
  * mstp: defer creation of STP object until after bridge created in FAL
    (Fixes: VRVDR-52083)
  * bridge: fix duplicate FAL br_new_port notification (Fixes: VRVDR-52084)
  * ut: validate FAL contract for bridge-port objects

  [ Thomas Kiely ]
  * mac_limit: Rename "mac-count" command to "limit status"

  [ Brian Russell ]
  * qos: update fal global map when resource group changes

  [ Paul Atkins ]

 -- Paul Atkins <paul.atkins@intl.att.com>  Fri, 03 Jul 2020 14:22:05 +0100

vyatta-dataplane (3.10.40) unstable; urgency=medium

  [ harios ]
  * Fix done for nexthop as IPv4 mapped IPv6 address

  [ Robert Shearman ]
  * main: swap order of checks on closing ports (Fixes: VRVDR-52095)
  * if: make promiscuity apply to VLANs as well as MAC addresses
    (Fixes: VRVDR-52049)
  * capture: remove interface-type check for setting promiscuity

  [ Paul Atkins ]

 -- Paul Atkins <paul.atkins@intl.att.com>  Fri, 03 Jul 2020 09:06:51 +0100

vyatta-dataplane (3.10.39) unstable; urgency=medium

  [ Robert Shearman ]
  * ut: add dp1 prefix to switchports
  * devinfo: change if_port_info to not require an ifp
  * master: avoid needing ifp present when adding/deleting ports
  * if: classify backplane ports as dataplane interfaces
  * if: clean up life-cycle of DPDK ethernet interface objects
    (Closes: VRVDR-51844)
  * if: remove missed link & unspec address handling
  * if: remove missed IP address & netconf handling (Closes: VRVDR-51845)
  * if: remove unused hwport incomplete infra

  [ Paul Atkins ]

 -- Paul Atkins <paul.atkins@intl.att.com>  Thu, 02 Jul 2020 08:52:24 +0100

vyatta-dataplane (3.10.38) unstable; urgency=medium

  [ Robert Shearman ]
  * shadow: remove superfluous interface netlink state management

  [ Paul Atkins ]

 -- Paul Atkins <paul.atkins@intl.att.com>  Wed, 01 Jul 2020 13:24:13 +0100

vyatta-dataplane (3.10.37) unstable; urgency=medium

  [ Paul Aitken ]
  * DPI: add nDPI debugging
  * DPI: load optional nDPI protocols and categories

  [ Charles (Chas) Williams ]
  * unit tests: fix mbuf debuggging (Bugfix: VRVDR-51987)
  * crypto: fix mbuf debugging (Bugfix: VRVDR-51987)
  * mpls: reject short packets (Bugfix: VRVDR-51987)

  [ Paul Atkins ]

 -- Paul Atkins <paul.atkins@intl.att.com>  Wed, 01 Jul 2020 09:22:12 +0100

vyatta-dataplane (3.10.36) unstable; urgency=medium

  * control: add a comment to request new commands in protobuf format
  * dpdk_eth_if: don't dump ports that have been unplugged
  * if: in ifnet_byethname skip over unplugged interfaces
  * hotplug: mark the interface as unplugged at the start of processing
  * dpdk_eth_if: don't assume that info.driver_name is valid

 -- Paul Atkins <paul.atkins@intl.att.com>  Wed, 24 Jun 2020 09:07:45 +0100

vyatta-dataplane (3.10.35) unstable; urgency=medium

  [ Shweta Choudaha ]
  * Backplane:Shut DPDK bkplane ports post fal cleanup

  [ Paul Atkins ]

 -- Paul Atkins <paul.atkins@intl.att.com>  Fri, 19 Jun 2020 16:18:37 +0100

vyatta-dataplane (3.10.34) unstable; urgency=medium

  [ Ethan Li ]
  * bfd-hw: add FAL attribute for BFD hw running mode

  [ Nicholas Brown ]
  * sample plugin and test code only using public API
  * The test code for the sample plugin should also a plugin

  [ Ian Wilson ]
  * npf: Set custom timeout in dataplane session after session is created
  * npf: Add option to cache pkt without updating the cache grouper data
  * npf: Move _npf_cache_all_at in order to avoid forward reference

  [ Thomas Kiely ]
  * Avoid unnecessary unapply of mac limit feature

  [ Mandeep Rohilla ]
  * BR_VLAN_SET: Api to determine if vlan set is empty
  * BR_VLAN_SET UT: unit tests for the vlan set empty api

  [ Paul Atkins ]
  * ut: func to verify state based on pb show should use void *

 -- Paul Atkins <paul.atkins@intl.att.com>  Fri, 19 Jun 2020 09:02:21 +0100

vyatta-dataplane (3.10.33) unstable; urgency=medium

  [ Ian Wilson ]
  * cgnat: Several small cosmetic changes to cgnat
  * cgnat: Add 2-tuple sessn to hash table if it fails to be added directly
  * cgnat: Move 2-tuple session inspection code into separate function
  * cgnat: Block outbound flow if max-dest-per-session reached
  * cgnat: Block inbound packets if max-dest-per-session reached
  * cgnat: Increase maximum configurable max-dest-per-session to 128
  * ut: Fixup cgnat25 to expect an ICMP error
  * cgnat: Remove interface config store and replay mechanism
  * ut: Remove cgnat14 test for interface store and replay mechanism

  [ Paul Atkins ]

 -- Paul Atkins <paul.atkins@intl.att.com>  Tue, 16 Jun 2020 10:32:46 +0100

vyatta-dataplane (3.10.32) unstable; urgency=medium

  [ Mandeep Rohilla ]
  * DP_EVENT: Add new event for MTU change notifications
  * MTU: Register QoS's intereset in MTU change
  * MTU: Don't bounce the port when changing the MTU

  [ Paul Atkins ]

 -- Paul Atkins <paul.atkins@intl.att.com>  Fri, 12 Jun 2020 11:54:49 +0100

vyatta-dataplane (3.10.31) unstable; urgency=medium

  [ Ian Wilson ]
  * npf: Simplify and enhance the api for fetching address group json

  [ Paul Atkins ]

 -- Paul Atkins <paul.atkins@intl.att.com>  Fri, 12 Jun 2020 11:14:46 +0100

vyatta-dataplane (3.10.30) unstable; urgency=medium

  [ Robert Shearman ]
  * debian: don't suppress changelog generation
  * Pull JSON writer code out into a shared library (Fixes: VRVDR-51389)

  [ Paul Atkins ]

 -- Paul Atkins <paul.atkins@intl.att.com>  Tue, 09 Jun 2020 09:24:36 +0100

vyatta-dataplane (3.10.29) unstable; urgency=medium

  [ Srinivas Narayan ]
  * Check if next hop is non-NULL before de-referencing it

  [ Paul Atkins ]

 -- Paul Atkins <paul.atkins@intl.att.com>  Tue, 09 Jun 2020 08:40:38 +0100

vyatta-dataplane (3.10.28) unstable; urgency=medium

  [ Charles (Chas) Williams ]
  * conf: allow dev_flags to be filtered (Bugfix: VRVDR-48438)
  * ixgbe: do not use the LSC interrupt (Bugfix: VRVDR-48438)
  * ifconfig: allow inspection of the lsc status
  * vhost: do not wait forever for QMP (Bugfix: VRVDR-51099)

  [ Paul Atkins ]

 -- Paul Atkins <paul.atkins@intl.att.com>  Fri, 05 Jun 2020 10:16:49 +0100

vyatta-dataplane (3.10.27) unstable; urgency=medium

  [ Ian Wilson ]
  * nat64: Only dereference the session sentry once
  * nat64: Free memory before returning in nat64_create error case

  [ Robert Shearman ]
  * storm_ctl: avoid redundant FAL update when adding threshold for new type
  * storm_ctl: move fal_policer_modify_profile function down
  * storm_ctl: make threshold removal FAL state symmetric (Fixes: VRVDR-51406)

  [ Paul Atkins ]
  * lpm6: fix check for depth when removing /24

 -- Paul Atkins <paul.atkins@intl.att.com>  Thu, 04 Jun 2020 12:28:06 +0100

vyatta-dataplane (3.10.26) unstable; urgency=medium

  [ Mark Gillott ]
  * if: migrate hardware port completion to separate function
  * if: replace NEWPORT with INIPORT & ADDPORT (Fixes: VRVDR-46511)
  * if: postpone snapshot request until port initialisation complete
    (Fixes: VRVDR-46511)

  [ Paul Atkins ]

 -- Paul Atkins <paul.atkins@intl.att.com>  Fri, 29 May 2020 14:15:43 +0100

vyatta-dataplane (3.10.25) unstable; urgency=medium

  [ Paul Aitken ]
  * DPI: fix memleaks in dpi_ctor
  * DPI: make initialisation return errno

  [ Robert Shearman ]
  * ip_rt_protobuf: fix coverity resource leak reports (Fixes: VRVDR-51284)

  [ Ian Wilson ]
  * cgnat: Return NAT pool "full" (np_full) json to control plane

  [ ak487r ]
  * tests: remove ipv6 ND Solicitation tests for originating firewall

  [ Ian Wilson ]
  * cgnat: Max dest per session only allows powers of two

  [ Tom Kiely ]
  * MAC Limit: Add a new attr for mac limit on port/vlan
  * MAC Limit: Add a new log type flag for mac limiting feat
  * MAC Limit: Add support for creating MAC limiting profiles
  * MAC Limit: Add support mac limit entry based on port/vlan
  * MAC Limit: Apply mac limiting in the FAL
  * MAC Limit: Add hooks for applying mac limiting based on dp events
  * MAC Limit: Add support for show command
  * Add Unit Tests for MAC limiting feature.

  [ Paul Atkins ]

 -- Paul Atkins <paul.atkins@intl.att.com>  Fri, 29 May 2020 12:13:11 +0100

vyatta-dataplane (3.10.24) unstable; urgency=medium

  [ Paul Atkins ]
  * main: add a wrapper to unregister a thread with rcu
  * ip_forward: remove references to next_hop_v6

  [ Robert Shearman ]
  * route: set some missing address family types
  * route_v6: set some missing address family types
  * mpls: set some missing address family types

  [ Paul Atkins ]
  * main: make ASSERT_MASTER public

 -- Paul Atkins <paul.atkins@intl.att.com>  Fri, 22 May 2020 11:01:09 +0100

vyatta-dataplane (3.10.23) unstable; urgency=medium

  [ Paul Atkins ]
  * debian: define prefix in the libyattafal .pc file

  [ Paul Carson ]
  * Forward PPP CHAP traffic to PPP (Fixes: VRVDR-49231)

  [ Derek Fawcus ]
  * NPF: Use ICMP opcode defines, not magic values
  * NPF: Adjust ICMP opcode generation
  * NPF: Enable matching of ICMP classes in ncode
  * Update checkpath warnings in use

  [ Paul Atkins ]

 -- Paul Atkins <paul.atkins@intl.att.com>  Thu, 21 May 2020 10:40:12 +0100

vyatta-dataplane (3.10.22) unstable; urgency=medium

  [ Robert Shearman ]
  * debug_strip: add build-ids to package metadata
  * Generate -dbgsym packages per binary package (Fixes: VRVDR-50948)

  [ Shweta Choudaha ]
  * flow_cache: Use get_lcore_max to get max lcoreid

  [ Paul Atkins ]

 -- Paul Atkins <paul.atkins@intl.att.com>  Tue, 19 May 2020 10:59:05 +0100

vyatta-dataplane (3.10.21) unstable; urgency=medium

  [ Paul Atkins ]
  * nd6_nbr: when storing the v6 addr use sockaddr_storage not sockaddr

  [ Gavin Shearer ]
  * nat64: check rule group name of rule is set before accessing it

  [ Paul Atkins ]
  * main: make sure that we don't register rcu thread twice

  [ Charles (Chas) Williams ]
  * dpdk: get dev_info before closing (Bugfix: VRVDR-51041)

  [ Paul Atkins ]

 -- Paul Atkins <paul.atkins@intl.att.com>  Mon, 18 May 2020 19:29:08 +0100

vyatta-dataplane (3.10.20) unstable; urgency=medium

  [ Paul Aitken ]
  * DPI: new APIs to support application name database
  * DPI: new APIs to support application type database
  * DPI: new APIs for user-defined applications
  * DPI: new APIs to allow packet processing by nDPI
  * DPI: change --without-dpi to build without nDPI
  * DPI: add new files to makefile
  * DPI: remove redundant files
  * DPI: don't need to include DPI
  * DPI: remove Qosmos from dpi_internal.h, add new APIs
  * DPI: update app_cmds.c includes
  * DPI: dpi_public.c to call the engine-based APIs
  * DPI: update DPI rprocs to engine-based APIs
  * DPI: remove app database from npf_ext_app.c
  * DPI: update app FW DPI rprocs to use engine-based APIs
  * DPI: update L3 DPI pipeline to use engine-based APIs
  * DPI: add new engine-based APIs to dpi.c
  * DPI: add libndpi-dev build dependency

  [ Paul Atkins ]

 -- Paul Atkins <paul.atkins@intl.att.com>  Mon, 18 May 2020 15:32:27 +0100

vyatta-dataplane (3.10.19) unstable; urgency=medium

  [ ak487r ]
  * npf: add originating firewall
  * tests: add ipv4 tcp slowpath tests for originating firewall
  * tests: add ipv6 tcp slowpath tests for originating firewall
  * tests: add ipv4 icmp packet to big tests for originating firewall
  * tests: add ipv6 icmp packet to big tests for originating firewall
  * tests: add ipv6 ND Advertisement tests for originating firewall
  * tests: add ipv6 ND Solicitation tests for originating firewall
  * tests: add ipv4 echo reply by cgnat for originating firewall

  [ Paul Atkins ]
  * ut: fix issue with buffer size when comparing one-of
  * nh_common: change 1 to 1ull when using it to shift 64 bit numbers
  * nh_common: when updating map get the count from the bitmap
  * nh_common: on nh_map init leave space for unusable primaries
  * nh_common: use CMM macros when reading/modifying the usability flag
  * nh_common: reinit nh map contents if collisions when marking unusable
  * nh_common: let paths be marked usable and unusable
  * ut: tests for pic edge where a path is made usable
  * route6: display the next hop map for v6 routes
  * ut: remove extra whitespace in pic edge tests
  * ut: add an ipv6 pic edge test
  * route: register path_state functions with event infra for cleanup

 -- Paul Atkins <paul.atkins@intl.att.com>  Mon, 18 May 2020 13:56:55 +0100

vyatta-dataplane (3.10.18) unstable; urgency=medium

  [ Sanjay Iyer ]
  * hw-bfd: Add additional FAL attributes (Fixes: VRVDR-50399)

  [ Paul Atkins ]

 -- Paul Atkins <paul.atkins@intl.att.com>  Fri, 15 May 2020 17:24:01 +0100

vyatta-dataplane (3.10.17) unstable; urgency=medium

  [ Paul Atkins ]
  * nh_common: check if a nh is unusable before marking as unusable
  * nh_common: don't put an unusable nh into the map at init time
  * nh_common: add a bitmask to track usable next_hops
  * ut: allow for checking for one of many expected strings
  * ut: further tests for pic edge

  [ Gavin Shearer ]
  * nat: add support in apm for multiple port maps based on protocol
  * nat: rename fields in port_prot structure
  * nat: add passing in IP proto to apm port request fns
  * nat: update per-rule nat statistics to be per-protocol
  * nat: pass back in JSON the per-protocol rule used counts
  * nat: add warning if changing port pool for separate ICMP pool

  [ Paul Atkins ]

 -- Paul Atkins <paul.atkins@intl.att.com>  Fri, 15 May 2020 13:40:54 +0100

vyatta-dataplane (3.10.16) unstable; urgency=medium

  [ Robert Shearman ]
  * if: fix typo in ifop_uninit comment
  * bridge: issuing FAL delport notifications for members on bridge delete
    (Fixes: VRVDR-51123)

  [ Srinivas Narayan ]
  * npf: Add a flag to enable hash table linkage for rules
  * npf: add hash table linkage for rules

  [ Paul Atkins ]
  * nh_common: change api to mark path unusable to also allow usable

 -- Paul Atkins <paul.atkins@intl.att.com>  Fri, 15 May 2020 11:53:04 +0100

vyatta-dataplane (3.10.15) unstable; urgency=medium

  [ Dewi Morgan ]
  * dataplane: add dp_ifnet_admin_status api

  [ Paul Atkins ]
  * nh_common: when a next_hop is marked unusable update the fal
  * urcu: add an API to allow a thread to register with urcu
  * dpdk_linkwatch: on link down mark paths unusable

  [ Robert Shearman ]
  * fal: signal backup paths

  [ Paul Atkins ]

 -- Paul Atkins <paul.atkins@intl.att.com>  Wed, 13 May 2020 16:27:47 +0100

vyatta-dataplane (3.10.14) unstable; urgency=medium

  [ Srinivas Narayan ]
  * npf: Add flags to skip stats maintenance
  * npf: Skip stats allocation if NO_STATS flag is set
  * npf: Add NULL checks for rule stats where necessary
  * npf: Skip stats allocation for IPsec rulesets
  * npf: Use NO_STATS flag to optimize high level ops

  [ Simon Barber ]
  * Set the l3 length of Site-2-Site Packets for TX on spath

  [ Paul Atkins ]
  * ut: move the pic edge tests into dp_test_ip_pic_edge.c
  * nh_common: change the nexthop to have a struct_ip addr
  * nh_common: rename nexthop_create_copy
  * mpls: make nh_outlabels_copy copy all labels
  * nh_common: add a function to copy a next_hop and use instead of memcpy
  * nh_common: provide apis to help do a modify of an active next_hop_list
  * nh_common: store the number of primary paths in the next_hop_list
  * nh_common: store the protected next_hops in a 2 level hash
  * nh_common: use a nh_map when a next_hop_list has backup paths
  * route: Add an api to allow plugins to provide path state
  * nh_common: add a ptr back from the NH to the NH list
  * nh_common: update sw forwarding state when a NH becomes unusable
  * ut: ip pic edge tests
  * ut: ip pic edge tests with traffic
  * nh_common: fix typos in comments
  * nh_common: when tracking nexthops with backups, skip those with no ifp

 -- Paul Atkins <paul.atkins@intl.att.com>  Wed, 13 May 2020 08:43:08 +0100

vyatta-dataplane (3.10.13) unstable; urgency=medium

  [ Nicholas Brown ]
  * update autconf dpdk check to check for 19.11

  [ Robert Shearman ]
  * protobuf: fix typo in description of mpls_labels field

  [ Srinivas Narayan ]
  * flow-cache: Add API prototypes for flow-cache
  * flow-cache: Move crypto pkt buffer definition
  * flow-cache: Rename pr_cache* to flow_cache*
  * flow-cache: Rename variable used for flow_cache_entry
  * flow-cache: Move address union definition to make it re-usable
  * flow-cache: Migrate addresses to common definition
  * flow-cache: Enable support for IPv6
  * flow-cache: refactor common code invoking flow_cache_add
  * flow-cache: Decouple flow cache from crypto per-core block
  * flow-cache: use accessors for rule and context
  * flow-cache: add a bit to identify packets not matching any rule
  * flow-cache: Add support for caching negative matches
  * flow-cache: Create cache entries for cleartext packets
  * flow-cache: Skip further processing on cache match for cleartext packet
  * flow-cache: Avoid de-referencing policy rule unless present
  * flow-cache: Use rss hash if present in buffer
  * flow-cache: Add support for aging
  * flow-cache: refactor code to dump cache
  * flow-cache: Move flow-cache infra to separate module
  * flow-cache: Emit hit counts
  * flow-cache: split flow cache dump into smaller functions
  * flow-cache: Update comments to use 'flow cache'
  * flow-cache: rename crypto specific function & macro
  * flow-cache: Reorder fields to remove holes in structure

  [ Shweta Choudaha ]
  * backplane: use device max_mtu for backplane intf

  [ Paul Atkins ]

 -- Paul Atkins <paul.atkins@intl.att.com>  Tue, 12 May 2020 12:13:28 +0100

vyatta-dataplane (3.10.12) unstable; urgency=medium

  * debian: update dependency on vyatta-dpdk-swport

 -- Paul Atkins <paul.atkins@intl.att.com>  Mon, 11 May 2020 14:31:12 +0100

vyatta-dataplane (3.10.11) unstable; urgency=medium

  [ Brian Russell ]
  * qos: fix legacy map show

  [ Nicholas Brown ]
  * git ignore more debian package install directories
  * dataplane-dev does not have a dependency on the test binary

  [ Robert Shearman ]
  * route_v6: move handle_route6 function to ip_netlink.c
  * if: rename incomplete_route_add function
  * protobuf: add definition for route updates from the RIB
  * ip_rt_protobuf: add support for decoding protobuf route updates
  * tests: add support for protobuf route messages
  * ip_rt_protobuf: add support for installing backup paths
  * tests: add test for routes with backup paths
  * ecmp: move netlink handling to ip_netlink.c
  * ip_rt_protobuf: preserve display behaviour for MPLS deagg routes

  [ Paul Atkins ]

 -- Paul Atkins <paul.atkins@intl.att.com>  Mon, 11 May 2020 11:49:36 +0100

vyatta-dataplane (3.10.10) unstable; urgency=medium

  [ Mike Larson ]
  * Typo in include guard

  [ Shweta Choudaha ]
  * Add support for I40E X722 device

  [ Charles (Chas) Williams ]
  * dpdk: 19.11: struct ether_addr to struct rte_ether_addr
    (Bugfix: VRVDR-45636)
  * dpdk: 19.11; is_*_ether_addr to rte_is_*_ether_addr (Bugfix: VRVDR-45636)
  * dpdk: 19.11: e_RTE_METER_COLORS to RTE_COLORS (Bugfix: VRVDR-45636)
  * dpdk: 19.11: rename struct *_hdr to struct rte_*_hdr (Bugfix: VRVDR-45636)
  * dpdk: 19.11: ETHER_* to RTE_ETHER_* (Bugfix: VRVDR-45636)
  * dpdk: 19.11: add alignment to packed structs (Bugfix: VRVDR-45636)
  * dpdk: 19.11: fix swport unit tests (Bugfix: VRVDR-45636)
  * dpdk: 19.11: update build depdendencies (Bugfix: VRVDR-45636)

  [ Paul Atkins ]

 -- Paul Atkins <paul.atkins@intl.att.com>  Mon, 11 May 2020 09:13:58 +0100

vyatta-dataplane (3.10.9) unstable; urgency=medium

  [ Gavin Shearer ]
  * alg: ensure parent session active before linking child

  [ Paul Atkins ]
  * 3.9.108

  [ Charles (Chas) Williams ]
  * crypto: count burst buffer full as drops (Bugfix: VRVDR-50279)
  * crypto: count most errors as proto drops (Bugfix: VRVDR-50279)
  * crypto: eliminate macro usage (Bugfix: VRVDR-50279)
  * crypto: count packets against tunnel interface (Bugfix: VRVDR-50279)
  * crypto: do not count failed packets (Bugfix: VRVDR-50279)

  [ Paul Atkins ]
  * 3.9.109

  [ Mark Gillott ]
  * Register event operations only on first use (Fixes: VRVDR-50621)
  * Capture portmonitor replay errors (Fixes: VRVDR-50621)

  [ Paul Atkins ]
  * 3.9.110

  [ Charles (Chas) Williams ]
  * vhost: fix QMP communication (Bugfix: VRVDR-50745)

  [ Paul Atkins ]
  * 3.9.111

  [ Nicholas Brown ]
  * Add new public API dp_pipeline_is_feature_enabled_by_inst()

  [ Paul Atkins ]
  * 3.9.112

  [ Mark Gillott ]
  * pipeline: add initialiser to declaration of storage_ctx

  [ Nicholas Brown ]
  * Install test headers into the correct path from Makefile
  * dataplane_test in it's own package

  [ Gavin Shearer ]
  * nat64: make per-rule 'used' count be decremented
  * nat64: set full range for overload start/stop ports

  [ Mark Gillott ]
  * pcap: serialise access to capture console socket (Fixes: VRVDR-50937)

  [ Paul Atkins ]

 -- Paul Atkins <paul.atkins@intl.att.com>  Wed, 06 May 2020 14:13:12 +0100

vyatta-dataplane (3.10.8) unstable; urgency=medium

  [ Mike Larson ]
  * Add helper functions for protobuf

  [ Paul Atkins ]
  * nh_common: use a common version of nh_get_lables
  * nh_common: use a common version of nh_get_flags
  * mpls: use dp_nh_get_ifp instead of nh_get_if
  * nh_common: use a common version of nexthop_mp_select
  * route: add a family parameter to nexthop_select
  * route6: add a family parameter to nexthop6_select
  * crypto: crypto_policy_handle_packet_outbound_checks to use common nh
  * crypto: pr_feat_attach should use a single nh instead of a union
  * nh_common: use a common version of nexthop_select
  * nh: change nh_select so that it takes a family not a nh_type
  * nh: use nexthop_select instead of nh_select
  * mpls: make mpls_label_table_lookup return a next_hop ptr
  * mpls: make mpls_unlabeled_input return a struct next_hop *
  * mpls: modify mpls_oam_v4_lookup to use a next_hop instead of a union
  * mpls: change mpls_label_table_ins_lbl_internal to take a next_hop ptr
  * mpls: change mpls_label_table_insert_label to take a next_hop ptr
  * mpls: change mpls_label_table_add_reserved_labels to use a next_hop ptr
  * mpls: nh_fwd_mpls should take a struct next_hop ptr
  * mpls: change nh_eth_output_mpls to take a struct next_hop ptr
  * mpls: change nh_mpls_ip_fragment to take a struct next_hop ptr
  * mpls: change nh_mpls_forward to take a struct next_hop ptr
  * mpls: change mpls_labeled_forward to use a struct next_hop ptr
  * mpls: change mpls_unlabeled_forward to use a struct next_hop ptr
  * ecmp: change ecmp_mpls_create to return a struct next_hop ptr
  * mpls: change mpls_route_change to use a struct next_hop ptr
  * crypto: make crypto_policy_check_outbound take a struct next_hop **
  * l3_v4_ipsec: use struct next_hop instead of the nh union
  * l3_v6_ipsec: use struct next_hop instead of the nh union
  * shadow: use struct next_hop instead of the nh union nin spath_reader
  * nh: remove union next_hop_v4_or_v6_ptr as it is no longer used
  * crypto: tidy up code in crypto_policy_check_outbound
  * crypto: remove common code in crypto_policy_feat_attach_by_reqid
  * crypto: remove  common code in policy_bind_feat_attach
  * crypto: remove common code in policy_rule_to_json
  * shadow: commonise next_hop code in spath_reader
  * nh_common: make some of the nexthop functions static
  * nh: move the final funcs from nh.c and delete the file
  * mpls: move nh_fwd_ret into mpls_forward.c as that is the only user
  * nh: remove definition of NH_STRING_MAX as it is unused
  * mpls: remove duplicate code in mpls_route_change
  * nh_common: move enum nh_type into nh_common.h
  * nh_common: include mpls.h as it uses the outlabels defined there
  * nh_common: include ip_addr.h as it uses the ip_addr defined there
  * route: include if_llatbl.h as it use symbols defined there
  * l3_v4_encap: include if_llatbl.h as it use symbols defined there
  * nh: move enum nh_type to nh_common.h and remove nh.h
  * nh_common: rename next_hop_u to next_hop_list

 -- Paul Atkins <paul.atkins@intl.att.com>  Fri, 01 May 2020 10:11:41 +0100

vyatta-dataplane (3.10.7) unstable; urgency=medium

  [ Nicholas Brown ]
  * Git Ignore generated library files

  [ Robert Shearman ]
  * vlan_modify: fix json writing unwinding for no interfaces
    (Fixes: VRVDR-50839)
  * fal: add FAL next-hop attributes for PIC Edge (Closes: VRVDR-50739)
  * fal: add memory management functions
  * if: use RCU for interface fal_l3 field
  * storm_control: use RCU for instance sci_fal_obj array
  * tests: use FAL memory helpers in test plugin

  [ Paul Atkins ]

 -- Paul Atkins <paul.atkins@intl.att.com>  Fri, 01 May 2020 08:19:56 +0100

vyatta-dataplane (3.10.6) unstable; urgency=medium

  [ Paul Atkins ]
  * ut: change the size of the rings on the tx/rx interfaces
  * ut: provide apis for injecting and getting tx'ed packets
  * ut: add a new test for qos bursts

  [ Robert Shearman ]
  * vlan_modify: don't create filter chain unless there's an action we handle
    (Fixes: VRVDR-50709)
  * vlan_modify: remove some noisy log messages (Fixes: VRVDR-50711)

  [ Mike Larson ]
  * Protobuf support files need to be exported for plug-in
  * Move install location for protobuf generated files
  * Export more UT functions/headers
  * Update pkg-config path for dev
  * Set up dependency correctly for proto projects

  [ Paul Atkins ]
  * route: make the gateway in a next hop a union of v4/v6
  * route: change order of fields in struct next_hop_u
  * mpls: include stdbool.h as the header file uses bool
  * nh_common: add a new nh_common file to contain core nh code
  * route6: make the v6 route code use the common 'struct next_hop'
  * nh_common: move struct next_hop_u into nh_common.h
  * nh_common: remove struct next_hop_v6_u, use the v4/v6 version
  * nh_common: move the struct nexthop_hash_key to nh_common header file
  * route6: use the common nexthop_hash_key structure
  * nh_common: move struct nexthop_table into nh_common.h
  * route6: use the common nexthop table definition
  * nh_common: add code to allow registration per AF
  * nh_common: add common funcs to get/set ifp from nh
  * route6: move route_v6_init and route_v6_uninit lower in file
  * route: register hash functions with nh_common
  * route6: register hash functions with nh_common
  * route: don't use global nh_tbl var from nexthop_new
  * route: modify the debug in nexthop_reuse to add the af
  * nh_common: make the nexthop_lookup function common
  * route6: use the common nexthop_lookup function
  * fal: use a common version of next_hop_to_packet_action
  * fal: use a common version of next_hop_group_packet_action
  * fal: use a common version of next_hop_to_attr_list
  * fal: use a common version of fal_ip_new_next_hops
  * nh_common: use a common version of nexthop_reuse
  * nh_common: use a common version of nexthop_hash_insert
  * route6: pass an address family into nexthop6_new
  * route6: use NEXTHOP_HASH_TBL_SIZE instead of the v6 specific version
  * nh_common: use a common version of nexthop_alloc
  * nh_common: use a common version of nexthop_destroy
  * route6: change nexthop6_new to take a proto field
  * nh_common: use a common version of nexthop_new
  * route: modify nexthop_create to take a struct ip_addr for the gateway
  * route6: modify nexthop6_create to take a struct ip_addr for the gateway
  * nh_common: use a common version of nexthop_create
  * fal: use a common version of fal_ip_del_next_hops
  * nh_common: use a common version of nh_is_neigh_present
  * nh_common: use a common version of nh_is_neigh_created
  * nh_common: use a common version of nh_get_lle
  * route: add a family parameter to nexthop_put
  * route6: add a family parameter to nexthop6_put
  * nh_common: use a common version of nexthop_put
  * nh_common: use a common version of nexthop_create_copy
  * route: add a family parameter to nexthop_hash_del_add
  * route6: add a family parameter to nexthop6_hash_del_add
  * nh_common: use a common version of nexthop_hash_del_add
  * nh_common: use a common version of nh_is_connected
  * nh_common: use a common version of nh_is_local
  * nh_common: use a common version of nh_is_gw
  * route: add a family parameter to nh4_set_neigh_present
  * route6: add a family parameter to nh6_set_neigh_present
  * nh_common: use a common version of nh_set_neigh_present
  * route: add a family parameter to nh4_clear_neigh_present
  * route6: add a family parameter to nh6_clear_neigh_present
  * nh_common: use a common version of nh_clear_neigh_present
  * route: add a family parameter to nh4_set_neigh_created
  * route6: add a family parameter to nh6_set_neigh_created
  * nh_common: use a common version of nh_set_neigh_created
  * route: add a family parameter to nh4_clear_neigh_created
  * route6: add a family parameter to nh6_clear_neigh_created
  * nh_common: use a common version of nh_clear_neigh_created
  * nh_common: use a common version of nextu_nc_count
  * nh_common: use a common version of nextu_find_path_using_ifp
  * nh_common: use a common version of nextu_is_any_connected
  * route: add a family parameter to route_nh_replace
  * route: add a family parameter to route6_nh_replace
  * fal: move next_hop_group_packet_action higher in file
  * fal: use next_hop_group_packet_action when creating new ip nhs

 -- Paul Atkins <paul.atkins@intl.att.com>  Wed, 29 Apr 2020 08:42:25 +0100

vyatta-dataplane (3.10.5) unstable; urgency=medium

  [ Srinivas Narayan ]
  * Refactor use of grouper2 functions into separate module
  * rte-acl: determine ruleset size at creation time
  * rte-acl: Add packet matching abstraction
  * rte-acl: migrate ruleset to packet match abstraction API
  * rte-acl: Rename npf_grouper_cb_data and make it public
  * rte-acl: Add rte-acl based implementation of packet matching callbacks
  * rte-acl: Set up crypto callbacks for using rte-acl
  * rte-acl: Pass rule group as part of the context to match function
  * rte-acl: Add API to find rule in a group
  * rte-acl: Add API to determine if ruleset uses cache
  * rte-acl: Update crypto callback for match API
  * rte-acl: Use NPF cache only if ruleset requires it
  * rte-acl: skip using npf-cache if ruleset doesn't rely on it
  * rte-acl: Only invoke classifier for non-empty rulesets
  * rte-acl: Streamline call flow in npf_ruleset_inspect

  [ Paul Atkins ]

 -- Paul Atkins <paul.atkins@intl.att.com>  Mon, 27 Apr 2020 08:09:24 +0100

vyatta-dataplane (3.10.4) unstable; urgency=medium

  * Revert "Protobuf support files need to be exported for plug-in"
  * Revert "Move install location for protobuf generated files"
  * Revert "Export more UT functions/headers"
  * Revert "Update pkg-config path for dev"

 -- Paul Atkins <paul.atkins@intl.att.com>  Fri, 24 Apr 2020 09:18:28 +0100

vyatta-dataplane (3.10.3) unstable; urgency=medium

  [ Paul Atkins ]
  * ut: mark dp_test_crypto_perf_scale tests as DONT_RUN

  [ Mike Larson ]
  * Protobuf support files need to be exported for plug-in
  * Move install location for protobuf generated files
  * Export more UT functions/headers
  * Update pkg-config path for dev

  [ Paul Atkins ]

 -- Paul Atkins <paul.atkins@intl.att.com>  Fri, 24 Apr 2020 08:21:26 +0100

vyatta-dataplane (3.10.2) unstable; urgency=medium

  [ Mark Gillott ]
  * pcap: run FAL updates on master thread (Fixes: VRVDR-50581)

  [ Paul Atkins ]
  * 3.9.105

  [ Nicholas Brown ]
  * master branch is targeting 2005 release
  * Restore .gitlint file
  * Identify hidden files that should not be ignored

  [ Gavin Shearer ]
  * l3acl: don't commit rules to HW on event IF_FEAT_MODE_EVENT_L3_ENABLED

  [ Ian Wilson ]
  * cgnat: Obsolete some error counts, and add echo-req count to summary

  [ Nicholas Brown ]
  * Remove copyright and license assertion output

  [ Paul Atkins ]
  * ipv4_rsmbl: If we detect duplicate fragments then clean up properly
  * ipv4_rsmbl: check all previous frags to determine duplicates

  [ Srinivas Narayan ]
  * ipsec-ut: Update crypto UTs to support policy count verification
  * ipsec-ut: Force NPF cleanup at the end of s2s suites
  * ipsec-ut: Add NPF cleanup calls to multi-tunnel tests
  * ipsec-ut: Add a test to measure time to setup/teardown 500 tunnels
  * ipsec-ut: Increase poll interval for crypto policy display
  * crypto: Add 'brief' option to 'ipsec spd' command
  * crypto: Add total and live policy counts
  * ipsec-ut: Update UT to use 'brief' cmd and live policy count
  * UT: Add API to specify polling interval for json state
  * ipsec-ut: Update polling interval and count based on new API

  [ Paul Atkins ]
  * ipv4_rsmbl: drop fragment if it includes previously rx'ed bytes
  * ut: enhance the ipv4 duplicate fragment tests
  * ipv6_rsmbl: If we detect duplicate fragments then clean up properly
  * ipv6_rsmbl: check all previous frags to determine duplicates
  * ipv6_rsmbl: drop fragment if it includes previously rx'ed bytes
  * if: make if_output_features always inline
  * l2_vlan_mod: rename the vlan_mod pipline feature file
  * l2_vlan_mod: add a new pipeline node for egress vlan modify
  * portmonitor: add a new pipeline node for output portmonitor
  * capture: add a new pipeline node for output capture
  * if: split if_output into an internal and external version
  * if: remove if_output_features and call the feat point directly
  * if: make the pipeline call if_output_internal
  * 3.9.106

  [ Ian Wilson ]
  * npf: Optimal address-group show output including host addresses

  [ Robert Shearman ]
  * pipeline: use correct ifp for egress vlan modify feature
    (Fixes: VRVDR-50708)

  [ Paul Atkins ]
  * 3.9.107

 -- Paul Atkins <paul.atkins@intl.att.com>  Tue, 21 Apr 2020 09:40:00 +0100

vyatta-dataplane (3.10.1) unstable; urgency=medium

  [ Nicholas Brown ]
  * master-next branch is targeting danos project

  [ Srinivas Narayan ]
  * crypto: Increase force commit count to 2000

  [ Paul Atkins ]

 -- Paul Atkins <paul.atkins@intl.att.com>  Wed, 08 Apr 2020 13:36:41 +0100

vyatta-dataplane (3.9.112) unstable; urgency=medium

  [ Nicholas Brown ]
  * Add new public API dp_pipeline_is_feature_enabled_by_inst()

  [ Paul Atkins ]

 -- Paul Atkins <paul.atkins@intl.att.com>  Wed, 06 May 2020 09:18:57 +0100

vyatta-dataplane (3.9.111) unstable; urgency=medium

  [ Charles (Chas) Williams ]
  * vhost: fix QMP communication (Bugfix: VRVDR-50745)

  [ Paul Atkins ]

 -- Paul Atkins <paul.atkins@intl.att.com>  Wed, 22 Apr 2020 16:21:13 +0100

vyatta-dataplane (3.9.110) unstable; urgency=medium

  [ Mark Gillott ]
  * Register event operations only on first use (Fixes: VRVDR-50621)
  * Capture portmonitor replay errors (Fixes: VRVDR-50621)

  [ Paul Atkins ]

 -- Paul Atkins <paul.atkins@intl.att.com>  Tue, 21 Apr 2020 07:45:42 +0100

vyatta-dataplane (3.9.109) unstable; urgency=medium

  [ Charles (Chas) Williams ]
  * crypto: count burst buffer full as drops (Bugfix: VRVDR-50279)
  * crypto: count most errors as proto drops (Bugfix: VRVDR-50279)
  * crypto: eliminate macro usage (Bugfix: VRVDR-50279)
  * crypto: count packets against tunnel interface (Bugfix: VRVDR-50279)
  * crypto: do not count failed packets (Bugfix: VRVDR-50279)

  [ Paul Atkins ]

 -- Paul Atkins <paul.atkins@intl.att.com>  Tue, 21 Apr 2020 07:43:38 +0100

vyatta-dataplane (3.9.108) unstable; urgency=medium

  [ Gavin Shearer ]
  * alg: ensure parent session active before linking child

  [ Paul Atkins ]

 -- Paul Atkins <paul.atkins@intl.att.com>  Tue, 21 Apr 2020 07:42:23 +0100

vyatta-dataplane (3.9.107) unstable; urgency=medium

  [ Ian Wilson ]
  * npf: Optimal address-group show output including host addresses

  [ Robert Shearman ]
  * pipeline: use correct ifp for egress vlan modify feature
    (Fixes: VRVDR-50708)

  [ Paul Atkins ]

 -- Paul Atkins <paul.atkins@intl.att.com>  Fri, 17 Apr 2020 11:20:45 +0100

vyatta-dataplane (3.9.106) unstable; urgency=medium

  [ Nicholas Brown ]
  * master branch is targeting 2005 release
  * Restore .gitlint file
  * Identify hidden files that should not be ignored

  [ Gavin Shearer ]
  * l3acl: don't commit rules to HW on event IF_FEAT_MODE_EVENT_L3_ENABLED

  [ Ian Wilson ]
  * cgnat: Obsolete some error counts, and add echo-req count to summary

  [ Nicholas Brown ]
  * Remove copyright and license assertion output

  [ Paul Atkins ]
  * ipv4_rsmbl: If we detect duplicate fragments then clean up properly
  * ipv4_rsmbl: check all previous frags to determine duplicates
  * ipv4_rsmbl: drop fragment if it includes previously rx'ed bytes
  * ut: enhance the ipv4 duplicate fragment tests
  * ipv6_rsmbl: If we detect duplicate fragments then clean up properly
  * ipv6_rsmbl: check all previous frags to determine duplicates
  * ipv6_rsmbl: drop fragment if it includes previously rx'ed bytes
  * if: make if_output_features always inline
  * l2_vlan_mod: rename the vlan_mod pipline feature file
  * l2_vlan_mod: add a new pipeline node for egress vlan modify
  * portmonitor: add a new pipeline node for output portmonitor
  * capture: add a new pipeline node for output capture
  * if: split if_output into an internal and external version
  * if: remove if_output_features and call the feat point directly
  * if: make the pipeline call if_output_internal

 -- Paul Atkins <paul.atkins@intl.att.com>  Thu, 16 Apr 2020 12:34:30 +0100

vyatta-dataplane (3.9.105) unstable; urgency=medium

  [ Mark Gillott ]
  * pcap: run FAL updates on master thread (Fixes: VRVDR-50581)

  [ Paul Atkins ]

 -- Paul Atkins <paul.atkins@intl.att.com>  Wed, 08 Apr 2020 07:11:28 +0100

vyatta-dataplane (3.9.104) unstable; urgency=medium

  * DANOS Import master

 -- Nicholas Brown <nick.brown@att.com>  Tue, 07 Apr 2020 13:26:26 +0100

vyatta-dataplane (3.7.86.1.4) unstable; urgency=medium

  * DANOS Import

 -- Paul Atkins <paul.atkins@intl.att.com>  Fri, 08 Nov 2019 16:27:29 +0000<|MERGE_RESOLUTION|>--- conflicted
+++ resolved
@@ -1,4 +1,3 @@
-<<<<<<< HEAD
 vyatta-dataplane (3.13.16) unstable; urgency=medium
 
   [ Daniel Gollub ]
@@ -428,14 +427,13 @@
   * ut: Change 5 of the npf alg ftp unit-tests to DP_START_TEST_FULL_RUN
 
  -- Srinivas Narayan <narayan@vyatta.att-mail.com>  Tue, 16 Mar 2021 11:27:06 +0000
-=======
+
 vyatta-dataplane (3.12.53) unstable; urgency=medium
 
   [ Daniel Gollub ]
   * npf_rte_acl: use rte-acl defer-queue
 
  -- Srinivas Narayan <narayan@vyatta.att-mail.com>  Tue, 18 May 2021 06:40:28 +0100
->>>>>>> 3a906d78
 
 vyatta-dataplane (3.12.52) unstable; urgency=medium
 
