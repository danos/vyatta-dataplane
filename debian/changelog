<<<<<<< HEAD
vyatta-dataplane (3.14.12) unstable; urgency=medium

  [ Paul Aitken ]
  * Add new codechecks script
  * Add SPDX license to Jenkinsfile
  * Jenkinsfile: use SRC_DIR
  * Add codechecks to Jenkinsfile

  [ ck407g ]
  * Changes for activation delay to start after the boot sfpd scan

  [ Thomas Kiely ]
  * Revert "Jumbo MTU capability omitted"

  [ Daniel Gollub ]
  * config: introduce control_cpumask parsing
  * dp_control_thread: introduce control-thread API
  * npf-rte-acl: register acl-opt as control-thread

  [ Srinivas Narayan ]
  * 3.13.39

  [ kalaivani vinothkumar ]
  * coverity: SFP buffer not null terminated

  [ Srinivas Narayan ]
  * 3.13.40

 -- Srinivas Narayan <narayan@vyatta.att-mail.com>  Fri, 20 Aug 2021 17:25:24 +0100

vyatta-dataplane (3.14.11) unstable; urgency=medium

  [ kalaivani vinothkumar ]
  * Dataplane restart resets mac aging to default val

  [ Cian O'Sullivan ]
  * Store SFP enforcement delay value on boot

  [ Paul Aitken ]
  * Add prComment to Jenkinsfile
  * Remove "OSC" stage name from Jenkinsfile

  [ Srinivas Narayan ]
  * 3.13.38

 -- Srinivas Narayan <narayan@vyatta.att-mail.com>  Tue, 17 Aug 2021 19:38:55 +0100

vyatta-dataplane (3.14.10) unstable; urgency=medium

  [ Gavin Shearer ]
  * add function which notifies features then frees an mbuf
  * replace calls to rte_pktmbuf_free() to calls to fn which notifies

  [ Srinivas Narayan ]
  * 3.13.36

  [ Thomas Kiely ]
  * Jumbo MTU capability omitted

  [ ck407g ]
  * Remove SFP state when nodes are deleted

  [ Srinivas Narayan ]
  * 3.13.37

 -- Srinivas Narayan <narayan@vyatta.att-mail.com>  Thu, 12 Aug 2021 11:11:19 +0100

vyatta-dataplane (3.14.9) unstable; urgency=medium

  [ Daniel Gollub ]
  * xfrm_client: don't negate the error-code twice

  [ Mark Gillott ]
  * twamp: propagate any UDP port registration error up to daemon
    (Fixes: VRVDR-55838)
  * twamp: increase the size of the UDP hash table (Fixes: VRVDR-55838)

  [ Daniel Gollub ]
  * debian: generate unversioned symbols/shlibs files
  * debian: update protobuf symbols
  * debian: ignore for disappearing symbols in Debian Bullseye builds

  [ ck407g ]
  * Changes to SFP disabling behaviour

  [ Srinivas Narayan ]
  * 3.13.35

 -- Srinivas Narayan <narayan@vyatta.att-mail.com>  Fri, 06 Aug 2021 13:02:26 +0100

vyatta-dataplane (3.14.8) unstable; urgency=medium

  [ Cian O'Sullivan ]
  * Output valid JSON in debug command

 -- Srinivas Narayan <narayan@vyatta.att-mail.com>  Fri, 06 Aug 2021 13:01:11 +0100

vyatta-dataplane (3.14.7) unstable; urgency=medium

  [ Ian Wilson ]
  * cgnat: Invalidate npf cache if a CGNAT translation occurs

  [ Daniel Gollub ]
  * npf-rte-acl: increase acl-opt frequency
  * npf-rte-acl: remove unused ring lookup
  * npf-rte-acl: adjust merge-trie parameters for high scale/TPS-rate
  * npf-rte-acl: grow rule-pool faster when merging
  * npf-rte-acl: introduce freeze threshold
  * npf-rte-acl: prevent infinite merge attempts
  * npf-rte-acl: document grow/max-rules/max-transaction defines
  * crypto: prepare best_weight for more then 64k SAs
  * crypto: avoid VFP lookups if there no bindings

  [ Paul Aitken ]
  * DPI: remove unused NPF_RPROC_ID_APP_GRP

  [ Daniel Gollub ]
  * crypto: bump SADB HT min/max bucket size
  * crypto: bump SPD HT max/min bucket size

  [ Cian O'Sullivan ]
  * Fix usage of undeclared TRUE/FALSE macros

  [ Srinivas Narayan ]
  * 3.13.34

 -- Srinivas Narayan <narayan@vyatta.att-mail.com>  Wed, 04 Aug 2021 13:03:15 +0100

vyatta-dataplane (3.14.6) unstable; urgency=medium

  [ Mike Larson ]
  * Initial groundwork for pipeline refactoring: outfw and snat
  * Separate output FW and SNAT into pipeline nodes
  * split v4 and v6 out fw entry nodes
  * Collapse v6 pre-out-fw and out-fw into single node
  * Remove hook/shim from function names

  [ Srinivas Narayan ]
  * 3.13.32

  [ Thomas Kiely ]
  * Minor refactor - no functional change
  * Logging for ICMP rate limiting feature

  [ kalaivani vinothkumar ]
  * change in 'interface data X phy' show command

  [ ck407g ]
  * Rework SFP permit list to make vendor name optional
  * Added tests
  * Code fixes

  [ Srinivas Narayan ]
  * Change branch to Jarrow
  * Add a stage to build on OBS and submit for perf test
  * 3.13.33
  * Change OBS Project to Unstable after merge

 -- Srinivas Narayan <narayan@vyatta.att-mail.com>  Tue, 27 Jul 2021 18:35:58 +0100

vyatta-dataplane (3.14.5) unstable; urgency=medium

  [ Ian Wilson ]
  * cgnat-alg: Remove references to the FTP ALG
  * cgnat-alg: Allow ALGs to specify a max payload size

  [ Manohar Rapeti ]
  * IPv6 :Modified default TCLASS value

 -- Srinivas Narayan <narayan@vyatta.att-mail.com>  Tue, 27 Jul 2021 18:31:19 +0100

vyatta-dataplane (3.14.4) unstable; urgency=medium

  [ Thomas Kiely ]
  * ICMP rate limiting off-by-one

  [ Gaurav Gehani ]
  * vyatta-dataplane: fix coverity errors

  [ Cian O'Sullivan ]
  * Make SFP feature return valid JSON

  [ Srinivas Narayan ]
  * 3.13.31

 -- Srinivas Narayan <narayan@vyatta.att-mail.com>  Thu, 22 Jul 2021 13:22:34 +0100

vyatta-dataplane (3.14.3) unstable; urgency=medium

  [ Gavin Shearer ]
  * npf: ensure timeout-get functions cope with no dataplane session

  [ Paul Aitken ]
  * add missing idempotency
  * remove trailing blank lines

  [ Srinivas Narayan ]
  * 3.13.30

  [ Gavin Shearer ]
  * add inline functions to perform quick hashes
  * session: change to use xor hash functions
  * session: change sf_hash() to use xor hash functions
  * nat: change apm_hash() to use xor hash functions
  * npf alg: change apt_table_hash() to use xor hash functions
  * cgnat apm: change apm_hash() to use xor hash functions
  * cgnat alg: change alg_pinhole_hash() to use xor hash functions
  * cgnat session: change cgn_sess2_hash() to use xor hash functions
  * cgnat: change cgn_hash() to use xor hash functions
  * cgnat: change cgn_source_hash() to use xor hash functions

 -- Srinivas Narayan <narayan@vyatta.att-mail.com>  Thu, 22 Jul 2021 13:21:53 +0100

vyatta-dataplane (3.14.2) unstable; urgency=medium

  [ Gavin Shearer ]
  * pipeline: add static assertions to detect too many feature enums

  [ Simon Barber ]
  * Add SFP debug flags
  * Change SFPd socket to subscriber
  * Add SFPd socket init
  * Initial SFP permit list feature code
  * UT: Add initial sfp permit-list UT framework
  * UT: Send SFP permit list delete
  * Add vplsh cmd to verify parts
  * UT: Add check command to verify SFP permit-list
  * Add global permit list mismatch cfg
  * UT: Add code to validate the mismatch config
  * Add SFP record structure
  * Add common hash table functions
  * Add SFPd socket  msg handler
  * Start and Process updates from  the SFPd
  * UT:Generate SFPd status file and notify system
  * Process SFPd updates
  * Validate SFPd  status against permit-list
  * UT:Wrapper utility call to get system uptime
  * Add sfp_holddown flag
  * Add sfp device dump
  * UT: Add support for retrieving known SFP devices
  * Upon dataplane restart load any existing SFP status file
  * Only walk SFP tables if feature is configured
  * UT:Release SFPd socket at tidy update
  * Process SFPd notifications event if permit-list not active

  [ ck407g ]
  * Shortened protobuf message names
  * Changes to Data model

  [ Simon Barber ]
  * UT: Add UT support for the new multi level yang model

  [ Srinivas Narayan ]
  * 3.13.29

 -- Srinivas Narayan <narayan@vyatta.att-mail.com>  Tue, 13 Jul 2021 14:20:31 +0100

vyatta-dataplane (3.14.1) unstable; urgency=medium

  [ vishal.dhingra ]
  * Dataplane Infra: To use configured tos/tclass values

  [ Manohar Rapeti ]
  * NPF: Reverting the VRVDR-53551 & VRVDR-53233
  * NFP: Removed the NPF calls
  * UT: Updated UT Originated firewall
  * UT: Updated UT for ND packets Originated firewall
  * UT: Added UT for MPLS ICMP Originated firewall
  * UT: Added UT for MPLS ICMP Originated firewall
  * UT: Added UT for MPLS ICMP Originated firewall

 -- Srinivas Narayan <narayan@vyatta.att-mail.com>  Thu, 08 Jul 2021 17:49:37 +0100
=======
vyatta-dataplane (3.13.42) unstable; urgency=medium

  [ Charles (Chas) Williams ]
  * pktmbuf: use nearest NUMA pool for control packets (Bugfix: VRVDR-55966)
  * Detect accelerated netvsc DPDK ports (Bugfix: VRVDR-55967)

  [ Daniel Gollub ]
  * shadow: apply crypto on all egress slow-path traffic
  * shadow: reduce the crypto lookup overhead
  * crypto: adjust L3 packet length for IPv4 slow-path traffic

 -- Srinivas Narayan <narayan@vyatta.att-mail.com>  Tue, 24 Aug 2021 18:46:23 +0100

vyatta-dataplane (3.13.41) unstable; urgency=medium

  [ Paul Aitken ]
  * Fix idempotent headers
  * Fix idempotent headers
  * Fix idempotent headers
  * Fix idempotent headers
  * Jenkinsfile codechecks: don't abort

 -- Srinivas Narayan <narayan@vyatta.att-mail.com>  Mon, 23 Aug 2021 13:55:39 +0100
>>>>>>> d8c1c77e

vyatta-dataplane (3.13.40) unstable; urgency=medium

  [ kalaivani vinothkumar ]
  * coverity: SFP buffer not null terminated

 -- Srinivas Narayan <narayan@vyatta.att-mail.com>  Fri, 20 Aug 2021 17:24:09 +0100

vyatta-dataplane (3.13.39) unstable; urgency=medium

  [ Paul Aitken ]
  * Add new codechecks script
  * Add SPDX license to Jenkinsfile
  * Jenkinsfile: use SRC_DIR
  * Add codechecks to Jenkinsfile

  [ ck407g ]
  * Changes for activation delay to start after the boot sfpd scan

  [ Thomas Kiely ]
  * Revert "Jumbo MTU capability omitted"

  [ Daniel Gollub ]
  * config: introduce control_cpumask parsing
  * dp_control_thread: introduce control-thread API
  * npf-rte-acl: register acl-opt as control-thread

 -- Srinivas Narayan <narayan@vyatta.att-mail.com>  Fri, 20 Aug 2021 13:36:15 +0100

vyatta-dataplane (3.13.38) unstable; urgency=medium

  [ kalaivani vinothkumar ]
  * Dataplane restart resets mac aging to default val

  [ Cian O'Sullivan ]
  * Store SFP enforcement delay value on boot

  [ Paul Aitken ]
  * Add prComment to Jenkinsfile
  * Remove "OSC" stage name from Jenkinsfile

 -- Srinivas Narayan <narayan@vyatta.att-mail.com>  Tue, 17 Aug 2021 19:27:04 +0100

vyatta-dataplane (3.13.37) unstable; urgency=medium

  [ Thomas Kiely ]
  * Jumbo MTU capability omitted

  [ ck407g ]
  * Remove SFP state when nodes are deleted

 -- Srinivas Narayan <narayan@vyatta.att-mail.com>  Wed, 11 Aug 2021 16:44:50 +0100

vyatta-dataplane (3.13.36) unstable; urgency=medium

  [ Gavin Shearer ]
  * add function which notifies features then frees an mbuf
  * replace calls to rte_pktmbuf_free() to calls to fn which notifies

 -- Srinivas Narayan <narayan@vyatta.att-mail.com>  Mon, 09 Aug 2021 13:59:14 +0100

vyatta-dataplane (3.13.35) unstable; urgency=medium

  [ Daniel Gollub ]
  * xfrm_client: don't negate the error-code twice

  [ Mark Gillott ]
  * twamp: propagate any UDP port registration error up to daemon
    (Fixes: VRVDR-55838)
  * twamp: increase the size of the UDP hash table (Fixes: VRVDR-55838)

  [ Daniel Gollub ]
  * debian: generate unversioned symbols/shlibs files
  * debian: update protobuf symbols
  * debian: ignore for disappearing symbols in Debian Bullseye builds

  [ ck407g ]
  * Changes to SFP disabling behaviour

 -- Srinivas Narayan <narayan@vyatta.att-mail.com>  Fri, 06 Aug 2021 13:00:19 +0100

vyatta-dataplane (3.13.34) unstable; urgency=medium

  [ Ian Wilson ]
  * cgnat: Invalidate npf cache if a CGNAT translation occurs

  [ Daniel Gollub ]
  * npf-rte-acl: increase acl-opt frequency
  * npf-rte-acl: remove unused ring lookup
  * npf-rte-acl: adjust merge-trie parameters for high scale/TPS-rate
  * npf-rte-acl: grow rule-pool faster when merging
  * npf-rte-acl: introduce freeze threshold
  * npf-rte-acl: prevent infinite merge attempts
  * npf-rte-acl: document grow/max-rules/max-transaction defines
  * crypto: prepare best_weight for more then 64k SAs
  * crypto: avoid VFP lookups if there no bindings

  [ Paul Aitken ]
  * DPI: remove unused NPF_RPROC_ID_APP_GRP

  [ Daniel Gollub ]
  * crypto: bump SADB HT min/max bucket size
  * crypto: bump SPD HT max/min bucket size

  [ Cian O'Sullivan ]
  * Fix usage of undeclared TRUE/FALSE macros

 -- Srinivas Narayan <narayan@vyatta.att-mail.com>  Wed, 04 Aug 2021 12:53:42 +0100

vyatta-dataplane (3.13.33) unstable; urgency=medium

  [ Thomas Kiely ]
  * Minor refactor - no functional change
  * Logging for ICMP rate limiting feature

  [ kalaivani vinothkumar ]
  * change in 'interface data X phy' show command

  [ ck407g ]
  * Rework SFP permit list to make vendor name optional
  * Added tests
  * Code fixes

  [ Srinivas Narayan ]
  * Change branch to Jarrow
  * Add a stage to build on OBS and submit for perf test

 -- Srinivas Narayan <narayan@vyatta.att-mail.com>  Tue, 27 Jul 2021 18:30:00 +0100

vyatta-dataplane (3.13.32) unstable; urgency=medium

  [ Mike Larson ]
  * Initial groundwork for pipeline refactoring: outfw and snat
  * Separate output FW and SNAT into pipeline nodes
  * split v4 and v6 out fw entry nodes
  * Collapse v6 pre-out-fw and out-fw into single node
  * Remove hook/shim from function names

 -- Srinivas Narayan <narayan@vyatta.att-mail.com>  Tue, 27 Jul 2021 00:48:50 +0100

vyatta-dataplane (3.13.31) unstable; urgency=medium

  [ Thomas Kiely ]
  * ICMP rate limiting off-by-one

  [ Gaurav Gehani ]
  * vyatta-dataplane: fix coverity errors

  [ Cian O'Sullivan ]
  * Make SFP feature return valid JSON

 -- Srinivas Narayan <narayan@vyatta.att-mail.com>  Thu, 22 Jul 2021 13:20:50 +0100

vyatta-dataplane (3.13.30) unstable; urgency=medium

  [ Gavin Shearer ]
  * npf: ensure timeout-get functions cope with no dataplane session

  [ Paul Aitken ]
  * add missing idempotency
  * remove trailing blank lines

 -- Srinivas Narayan <narayan@vyatta.att-mail.com>  Tue, 20 Jul 2021 13:00:39 +0100

vyatta-dataplane (3.13.29) unstable; urgency=medium

  [ Gavin Shearer ]
  * pipeline: add static assertions to detect too many feature enums

  [ Simon Barber ]
  * Add SFP debug flags
  * Change SFPd socket to subscriber
  * Add SFPd socket init
  * Initial SFP permit list feature code
  * UT: Add initial sfp permit-list UT framework
  * UT: Send SFP permit list delete
  * Add vplsh cmd to verify parts
  * UT: Add check command to verify SFP permit-list
  * Add global permit list mismatch cfg
  * UT: Add code to validate the mismatch config
  * Add SFP record structure
  * Add common hash table functions
  * Add SFPd socket  msg handler
  * Start and Process updates from  the SFPd
  * UT:Generate SFPd status file and notify system
  * Process SFPd updates
  * Validate SFPd  status against permit-list
  * UT:Wrapper utility call to get system uptime
  * Add sfp_holddown flag
  * Add sfp device dump
  * UT: Add support for retrieving known SFP devices
  * Upon dataplane restart load any existing SFP status file
  * Only walk SFP tables if feature is configured
  * UT:Release SFPd socket at tidy update
  * Process SFPd notifications event if permit-list not active

  [ ck407g ]
  * Shortened protobuf message names
  * Changes to Data model

  [ Simon Barber ]
  * UT: Add UT support for the new multi level yang model

 -- Srinivas Narayan <narayan@vyatta.att-mail.com>  Mon, 12 Jul 2021 09:28:51 +0100

vyatta-dataplane (3.13.28) unstable; urgency=medium

  [ Paul Aitken ]
  * remove unused session_sentry_insert_pkt
  * change session APIs to static
  * remove unused dp_session_get_state_name
  * correct dp_session_pack to dp_session_pack_pb
  * convert _dp_test_session_msg_check_rcvd to PB
  * remove unused dp_session_pack and associated infra
  * remove unused session_npf_pack_* functions
  * remove unused NPF code
  * mark session UT helper functions
  * mark NPF UT helper functions
  * remove unused NPF functions
  * remove unused CGNAT functions
  * mark CGNAT UT helper functions

  [ Ian Wilson ]
  * cgnat: Add an exclude address-group to cgnat_policy
  * cgnat: Add config for exclude policy address-group
  * cgnat: Add return code counter for excluded packets
  * cgnat-ut: Configure a cgnat policy with an exclude address-group
  * cgnat-ut: Add unit-tests to for cgnat exclude address-group
  * cgnat: Enable use of CGNAT exclude address-group

  [ Mark Gillott ]
  * twamp: correct the order of timestamps (Fixes: VRVDR-55567)

  [ Daniel Gollub ]
  * meson: strip buildsystem specific version additions
  * npf-rte-acl: fix spurious lookup rte-acl rule failures

 -- Srinivas Narayan <narayan@vyatta.att-mail.com>  Thu, 08 Jul 2021 10:37:32 +0100

vyatta-dataplane (3.13.27) unstable; urgency=medium

  [ Kalaivani Vinothkumar ]
  * Coverity: Uninitialized pointer read

  [ Simon Barber ]
  * Add SFPd URL and status file to config
  * Create SFPd socket and add msg handler
  * UT: Added SFPd socket and file details
  * SFP Permit List protobuf defs

 -- Simon Barber <sbarber@vyatta.att-mail.com>  Sun, 27 Jun 2021 10:35:00 +0100

vyatta-dataplane (3.13.26) unstable; urgency=medium

  [ Srinivas Narayan ]
  * UT: Reduce policy count to 8K

  [ Thomas Kiely ]
  * Improve ICMP rate limit json output

  [ Mark Gillott ]
  * twamp: log failed UDP port in host order
  * twamp: use a hash table for session management (Fixes: VRVDR-55377)

  [ Gavin Shearer ]
  * pipeline: move down ipv[46]-validate enums to allow early features

 -- Srinivas Narayan <narayan@vyatta.att-mail.com>  Thu, 24 Jun 2021 11:18:18 +0100

vyatta-dataplane (3.13.25) unstable; urgency=medium

  [ Paul Aitken ]
  * Jenkinsfile
  * debian rules
  * debian rules

  [ Mark Gillott ]
  * twamp: add debugging symbols (Fixes: VRVDR-53580)
  * twamp: add protobuf definitions (Fixes: VRVDR-53580)
  * twamp: process twamp offload control messages (Fixes: VRVDR-53580)
  * twamp: add stub I/O function (Fixes: VRVDR-53580)
  * twamp: register local UDP port (Fixes: VRVDR-53580)
  * twamp: process twamp init control message (Fixes: VRVDR-53580)
  * twamp: process twamp create control message (Fixes: VRVDR-53580)
  * twamp: process twamp delete control message (Fixes: VRVDR-53580)
  * twamp: process twamp counters control message (Fixes: VRVDR-53580)
  * twamp: add op-mode handler (Fixes: VRVDR-53580)
  * twamp: UT for control messages (Fixes: VRVDR-53580)
  * twamp: UT for IPv4 & IPv6 control messages (Fixes: VRVDR-53580)
  * twamp: UT for scale testing of test sessions (Fixes: VRVDR-53580)
  * twamp: process twamp un-authenticated data messages (Fixes: VRVDR-53580)
  * twamp: process IPv4 twamp data messages (Fixes: VRVDR-53580)
  * twamp: process IPv6 twamp data messages (Fixes: VRVDR-53580)
  * twamp: UT for twamp offload of IPv4 & IPv6 data messages
    (Fixes: VRVDR-53580)
  * twamp: UT for twamp offload data message size (Fixes: VRVDR-53580)

  [ Ian Wilson ]
  * cgnat-alg: Re-order alg ID enum
  * cgnat-alg: Add show and clear summary cmd handlers and add session stats
  * cgnat-alg: Return json for ALG pinhole table entries
  * cgnat-alg: Re-order the return code enums
  * cgnat-alg: Return json for ALG ctrl packet inspection return code enums

 -- Srinivas Narayan <narayan@vyatta.att-mail.com>  Wed, 16 Jun 2021 09:55:08 +0100

vyatta-dataplane (3.13.24) unstable; urgency=medium

  [ Srinivas Narayan ]
  * Use pmd type instance count to trigger loadshare

  [ Charles (Chas) Williams ]
  * Update clang-format to match checkpatch

  [ Daniel Gollub ]
  * rldb: bump allowed maximum of rules
  * npf-rte-acl: introduce pending-delete ring
  * npf-rte-acl: fix memory leak of transaction-entries array
  * npf-rte-acl: cutover to pending-delete ring usage
  * ut: introduce dp_test_crypto_wait_for_xfrm_resp
  * rldb: let rldb_del_rule report fine-grain errors
  * npf-rte-acl: keep writable entries at the head of the list
  * npf-rte-acl: increase the pdel ring size to merge-trie size
  * npf-rte-acl: check if trie needs to grow prior copying
  * npf-rte-acl: grow rule pool by optimal mempool object number
  * npf-rte-acl: avoid rule-pool growing in too small chunks
  * npf-rte-acl: prevent dereferencing of release m_trie
  * npf-rte-acl: grow the rule-pool if required before adding rules
  * npf-rte-acl: don't destroy empty tries in merging state
  * npf-rte-acl: full tries are no merge candidates
  * npf-rte-acl: ACL opt thread should only delete tries in merging state
  * npf-rte-acl: introduce OPTIMIZE_MAX_NEW_TRIES
  * npf-rte-acl: introduce NPF_M_TRIE_FLAG_REBUILD
  * npf-rte-acl: stage npf_rte_acl_optimize_merge_prepare
  * npf-rte-acl: stage npf_rte_acl_optimize_merge_build
  * npf-rte-acl: stage npf_rte_acl_optimize_merge_rebuild
  * npf-rte-acl: stage npf_rte_acl_optimize_merge_finalize
  * npf-rte-acl: switch to npf_rte_acl_optimize_merge_prepare
  * npf-rte-acl: remove trie-loop from npf_rte_acl_copy_rules
  * npf-rte-acl: switch to npf_rte_acl_optimize_merge_{re,}build
  * npf-rte-acl: drop unused npf_rte_acl_delete_pending_rules method
  * npf-rte-acl: switch to npf_rte_acl_optimize_merge_finalize
  * npf-rte-acl: introduce max merge tries per ACL opt thread cycle define
  * ut: disable debug logging by default in dp_test_crypto_perf_scale
  * ut: dp_test_crypto_perf_scale perform policy batch commits

 -- Srinivas Narayan <narayan@vyatta.att-mail.com>  Tue, 15 Jun 2021 07:15:04 +0100

vyatta-dataplane (3.13.23) unstable; urgency=medium

  [ Daniel Gollub ]
  * crypto: fix SADB crypto sym session pool growing
  * crypto: increase SA session limit to 256k
  * npf-rte-acl: fix SPD pool growing

  [ Alan Dewar ]
  * QoS: remove unused pcp_bitmap variable
  * QoS: stop requesting unnecessary traffic-class (Fixes: VRVDR-55318)

 -- Srinivas Narayan <narayan@vyatta.att-mail.com>  Fri, 11 Jun 2021 11:27:08 +0100

vyatta-dataplane (3.13.22) unstable; urgency=medium

  [ Daniel Gollub ]
  * debian: depend on rte-crytpodev-session-sym-pool-empty
  * crypto: initial support for growing session pool

  [ Mark Gillott ]
  * vrf: populate the name field (Fixes: VRVDR-55262)

  [ Daniel Gollub ]
  * ut: support control of policy commits dp_test_crypto_utils

  [ Srinivas Narayan ]
  * sfp: Use eeprom value for tx power only if interface is up
  * sfp: Print status byte read from EEPROM

  [ Ian Wilson ]
  * npf-alg: null deref in npf_alg_sip_create_instance

  [ Ramkumar Ganapathysubramanian ]
  * Fix issue in DSCP remark map on a vif sub-interface

  [ Daniel Gollub ]
  * npf-rte-acl: rename ACL rule pool
  * npf-rte-acl: stage npf_rte_acl_mempool methods
  * npf-rte-acl: prepare npf_rte_acl_copy_rules for growing rule pool
  * npf-rte-acl: enable support for growing rule pool

  [ Srinivas Narayan ]
  * npf-rte-acl: Improve debugging
  * npf-rte-acl: Unlock merge lock while returning prematurely
  * npf-rte-acl: Minor optimizations
  * rldb: Check for init failure in npf_rte_acl

  [ Daniel Gollub ]
  * npf-rte-acl: switch to CRC hashing
  * npf-rte-acl: consider all rule deletion errors as fatal
  * npf-rte-acl: Release merge lock in error conditions
  * npf-rte-acl: release new merge trie in case optimization fails

  [ Ian Wilson ]
  * cgnat-alg: Add boolean to denote if ALG session is a parent or child
  * cgnat-alg-pptp: Remove old PPTP header inspection
  * cgnat-alg-pptp: Inspect PPTP_OUT_CALL_REQ messages
  * cgnat-alg-pptp: Inspect PPTP_OUT_CALL_REPLY messages
  * cgnat-alg: Parse PPTP_CALL_CLEAR_REQ and PPTP_CALL_DISCONN_NOTIFY msgs
  * cgnat-alg-pptp: Add unit-test cgn_pptp6
  * cgnat-alg-pptp: Add unit-test cgn_pptp7
  * cgnat-alg-pptp: Only parse GRE pkts if PPTP ALG is enabled
  * cgnat-alg-pptp: Do not allow non-ALG GRE pkts to create a session
  * cgnat-alg-pptp: Note Call ID from message other than out-req/reply

 -- Srinivas Narayan <narayan@vyatta.att-mail.com>  Thu, 10 Jun 2021 12:46:56 +0100

vyatta-dataplane (3.13.21) unstable; urgency=medium

  [ Ian Wilson ]
  * cgnat-alg: Add a 'closing' state to CGNAT states
  * cgnat-alg: Add timeouts for CGNAT 'closing' state
  * cgnat-alg: Add functions to set sessions to closing state

  [ Thomas Kiely ]
  * Protobuf definition for ICMP Rate Limiting feature
  * ICMP Rate Limiting for v4
  * ICMP Rate Limiting for v6

  [ Mike Manning ]
  * VM interface speed and duplex incorrectly set on KVM

 -- Srinivas Narayan <narayan@vyatta.att-mail.com>  Thu, 03 Jun 2021 07:54:50 +0100

vyatta-dataplane (3.13.20) unstable; urgency=medium

  [ Daniel Gollub ]
  * crypto: netlink IPv4 selector is in network byte-order

  [ Paul Aitken ]
  * Remove NB from CODEOWNERS

  [ Mike Manning ]
  * Dataplane crash in fal_tx_pkt_burst

  [ Charles (Chas) Williams ]
  * clang: quiet warning about uninitialized value (Bugfix: VRVDR-55125)

  [ Mark Gillott ]
  * ecmp: add new next-hop flag - RTF_NH_NEEDS_HW_RES (Fixes: VRVDR-53410)
  * ecmp: force IPv6 resolution (ND6) for each ECMP member (Fixes: VRVDR-53410)
  * ecmp: force IPv4 resolution (ARP) for each ECMP member (Fixes: VRVDR-53410)

  [ Ian Wilson ]
  * npf-alg: Check SIP request hash table pointer is valid
  * cgnat-alg: Enable sub-sessions for ALG sessions
  * cgnat-alg: Add show alg status
  * cgnat-alg: Caching of TCP pkts should use the 'doff' param for l4 size
  * cgnat-alg-pptp: Cache Enhanced GRE header
  * cgnat-alg-pptp: Initialize PPTP session
  * cgnat-alg: Add function to transfer a mapping
  * cgnat-alg-pptp: Adds inspection of PPTP control packets
  * cgnat-alg-pptp: Adds lookup and processing of PPTP pinhole
  * cgnat-alg-pptp: Add translation of enhanced GRE packets
  * cgnat-alg-pptp-ut: Add function to send NATd enhanced GRE packet
  * cgnat-alg-pptp-ut: Add test cgn_pptp1
  * cgnat-alg-pptp-ut: Add function to fetch and print cgnat sessions json
  * cgnat-alg-pptp-ut: Adds test cgn_pptp2
  * cgnat-alg-pptp-ut: Adds test cgn_pptp3
  * cgnat-alg-pptp-ut: Adds test cgn_pptp4
  * cgnat-alg-pptp-ut: Adds test cgn_pptp5
  * cgnat-alg-pptp: Tweaks to config and json output for PPTP ALG

  [ Daniel Gollub ]
  * ut: make use of unique rule_no in crypto_perf_scale

  [ Srinivas Narayan ]
  * npf-rte-acl: Add pools for subtries
  * rldb: Move to using memory pools in npf_rte_acl
  * npf-rte-acl: don't expose QSBR RCU via API
  * npf-rte-acl: rename trie name to ctx_name
  * npf-rte-acl: stage trie context as separate functions
  * npf-rte-acl: Move trie context creation to separate function
  * npf-rte-acl: Introduce state for trie context
  * npf-rte-acl: Populate json dump callbacks
  * npf-rte-acl: Add mechanism to consult multiple tries
  * npf-rte-acl: Add debug cmd and messages for npf_rte_acl
  * npf: Add background merge thread for ACLs
  * crypto: print policies only if hash tables exist
  * ut: Enable subset match for spd
  * crypto: print rule databases
  * ut: enable debugs for crypto & npf_rte_acl
  * npf-rte-acl: Merge algorithm skeleton

  [ Daniel Gollub ]
  * ut: re-enable crypto_perf_scale for full runs
  * npf-rte-acl: move mtrie put/get declarations
  * npf-rte-acl: shorten acl optimization thread name
  * npf-rte-acl: implement npf_rte_acl_copy_rules
  * npf-rte-acl: stage npf_rte_acl_delete_pending_rules method
  * npf-rte-acl: introduce npf_rte_acl_delete_trie method
  * npf-rte-acl: always create tries with at least max_rules 8
  * npf-rte-acl: use fresh tries from the mempool
  * npf-rte-acl: let npf_rte_acl_create_trie report fine-grain errors
  * npf-rte-acl: let npf_rte_acl_put/get_trie report fine-grain errors
  * npf-rte-acl: use fresh tries from the ring
  * npf-rte-acl: avoid direct access to trie ring
  * npf-rte-acl: complete debug logging for trie-state updates
  * npf-rte-acl: reset acl_ctx prior returning it to the mempool
  * npf-rte-acl: implement npf_rte_acl_select_candidate_tries method
  * npf-rte-acl: error handling for new trie creation in acl-opt thread
  * npf-rte-acl: release merged tries to pool/ring
  * npf-rte-acl: repurpose npf_rte_acl_add_trie for insert only
  * npf-rte-acl: let npf_rte_acl_add_rule report fine-grain errors
  * npf-rte-acl: make acl-opt thread teardown more robust
  * npf-rte-acl: RCU protect the match_ctx list
  * npf-rte-acl: build and rebuild the new merge-trie
  * npf-rte-acl: implement pending_deletes
  * npf-rte-acl: create new tries with maximum rule size
  * jenkins: switch to DANOS:Unstable on build-release

  [ Paul Aitken ]
  * commit size check: show total lines changed

  [ Gavin Shearer ]
  * ut: allow some vif-related test library fns to be used by plugins

 -- Srinivas Narayan <narayan@vyatta.att-mail.com>  Tue, 01 Jun 2021 15:36:13 +0100

vyatta-dataplane (3.13.19) unstable; urgency=medium

  [ ck407g ]
  * Added 'Valid dynamic or static ARP entries added|deleted' to dataplane arp statistics
  * Removed a duplicate call to llentry_routing_uninstall

  [ Gavin Shearer ]
  * ut: move crypto test header files so accessible by plugins
  * ut: add s2s configure functions callable from plugins
  * ut: update s2s regular tests to use new s2s crypto library code
  * ut: update s2s passthru tests to use new s2s crypto library code

  [ Simon Barber ]

 -- Simon Barber <sbarber@vyatta.att-mail.com>  Mon, 24 May 2021 12:24:56 +0100

vyatta-dataplane (3.13.18) unstable; urgency=medium

  [ Ian Wilson ]
  * alg: Move ALG session data to alg_session.h
  * alg: Add consistency to specific ALG flag defines
  * alg: RPC alg is unnecessarily parsing rpc data flow packets
  * alg: Move alg npf session accessors into alg_session.c
  * alg: Move freeing of ALG session data to one function
  * alg: Add functions to test if a session is an ALG cntl or data session
  * alg: Simplify npf_alg_nat_inspect by using ALG_MASK_CNTL_FLOW
  * alg: Delete individual ALG tests for a control session
  * alg: Change rpc to use ALG session data union
  * alg: Change sip to use ALG session data union
  * alg: Remove ftp alg session destroy function
  * alg: Remove sa_private and accessor functions
  * alg: Rename one-time constructor function
  * alg: Remove const from struct npf_alg
  * alg: Move sip_private to a union in npf_alg
  * alg: Move rpc_private to a union in npf_alg
  * alg: Remove na_private from struct npf_alg

  [ Charles (Chas) Williams ]
  * meson: name changes for poll mode drivers (Bugfix: VRVDR-54129)
  * tests: stop using deprecated constants (Bugfix: VRVDR-54129)
  * tests: sw_port: update for API changes (Bugfix: VRVDR-54129)
  * capture: convert to new mbuf dynfield API (Bugfix: VRVDR-54129)
  * dpdk_eth_if: fix missing header file (Bugfix: VRVDR-54129)
  * crypto: fix missing enumeration flags (Bugfix: VRVDR-54129)
  * hotplug: fix internal API warnings (Bugfix: VRVDR-54129)
  * pktmbuf: use mbuf dynfield instead of udata64 (Bugfix: VRVDR-54129)
  * debian: depend on a later version of DPDK (Bugfix: VRVDR-54129)
  * crypto: add hot marking and unroll loop (Bugfix: VRVDR-54129)
  * crypto: rte_ring_sc_dequeue_burst can return 0 (Bugfix: VRVDR-54129)

 -- Srinivas Narayan <narayan@vyatta.att-mail.com>  Wed, 19 May 2021 16:16:16 +0100

vyatta-dataplane (3.13.17) unstable; urgency=medium

  [ Daniel Gollub ]
  * npf_rte_acl: use rte-acl defer-queue

  [ Srinivas Narayan ]
  * 3.12.53

 -- Srinivas Narayan <narayan@vyatta.att-mail.com>  Tue, 18 May 2021 07:07:44 +0100

vyatta-dataplane (3.13.16) unstable; urgency=medium

  [ Daniel Gollub ]
  * rldb: use dedicated priority value for ACL rules
  * ut: crypto s2s passthrough correct priorities

  [ Srinivas Narayan ]
  * 3.12.52

 -- Srinivas Narayan <narayan@vyatta.att-mail.com>  Fri, 14 May 2021 13:50:37 +0100

vyatta-dataplane (3.13.15) unstable; urgency=medium

  [ Mike Larson ]
  * npf: minor cleanup--dead code removal

  [ Paul Aitken ]
  * parallelise Jenkinsfile
  * reindent Jenkinsfile

  [ Ian Wilson ]
  * cgnat: Add missing includes to cgn_rc.h
  * cgnat-alg: Add config command and port/protocol lookup table
  * cgnat-alg: Create CGNAT ALG pinhole table
  * cgnat-alg: Add CGNAT return codes for ALGs
  * cgnat-alg: Add ALG params to CGNAT packet cache
  * cgnat-alg: Add ALG params to CGNAT session
  * cgnat-alg: Add stub ALG pinhole table entry structure
  * cgnat-alg: Add CGNAT ALG session structure and handling
  * cgnat-alg: Link child ALG sessions to parent ALG sessions
  * cgnat-alg: Add CGNAT ALG return codes
  * cgnat-alg: Pinhole table entry add
  * cgnat-alg: Pinhole table garbage collection
  * cgnat-alg: Pinhole table delete entry
  * cgnat-alg: Pinhole table flush, expire and cleanup
  * cgnat-alg: Pinhole table lookup
  * cgnat-alg: Expire pinholes for a specific CGNAT session
  * cgnat-alg: Add pinhole pairing
  * cgnat-alg: Add ALG inspection routine

  [ Paul Aitken ]
  * Jenkinsfile improvements

  [ Ian Wilson ]
  * cgnat-alg: Lookup protocol and port to determine if new session is ALG
  * cgnat-alg: Inspect packets of ALG control/parent sessions
  * cgnat-alg: Add hooks for ALG data/child packets flows
  * cgnat-alg: Write json for pinhole table entries for a specific session
  * cgnat-alg: Write json for ALG sessions.  Filter on ALG sessions
  * cgnat-alg: Ensure the ALG only inspects correct control session pkts

 -- Srinivas Narayan <narayan@vyatta.att-mail.com>  Fri, 14 May 2021 13:49:45 +0100

vyatta-dataplane (3.13.14) unstable; urgency=medium

  [ Srinivas Narayan ]
  * crypto: fix cleanup race
  * 3.12.50

  [ Alan Dewar ]
  * GPC: prevent crash when GPC rules not contiguous (Fixes: VRVDR-54893)

  [ Srinivas Narayan ]
  * 3.12.51

 -- Srinivas Narayan <narayan@vyatta.att-mail.com>  Fri, 30 Apr 2021 17:16:49 +0100

vyatta-dataplane (3.13.13) unstable; urgency=medium

  [ Nicholas Brown ]
  * maximum line length is now 100
  * Separate check patch and commit size check

  [ Paul Aitken ]
  * Don't ignore .github
  * Add github check patch check
  * Add github gitlint check
  * Add github commit size check
  * Reformat Jenkinsfile

  [ Nicholas Brown ]
  * jenkinsfile: catchError on build/SA stages

 -- Srinivas Narayan <narayan@vyatta.att-mail.com>  Fri, 30 Apr 2021 17:15:21 +0100

vyatta-dataplane (3.13.12) unstable; urgency=medium

  [ Nachiketa Prachanda ]
  * fwsync: session pack/restore protobuf messages
  * fwsync: convert sessions to protobuf c struct
  * fwsync: convert npf_session to protobuf-c message
  * fwsync: pack a firewall session using protobuf
  * session: add function to insert a restored session
  * npf: rename npf_session_npf_pack_activate
  * fwsync: session restore from protobuf-c structs
  * fwsync: npf_session restore from protobuf structs
  * fwsync: add firewall session restore from protobuf
  * fwsync: add protobuf support to dp_session_restore
  * fwsync: add session update to dp_session_pack_pb
  * fwsync: update session from protobuf messages
  * fwsync: protobuf session support in unit tests lib
  * ut: unit test for protobuf session packing
  * debian: virtual package for protobuf session pack
  * fwsync: allow session deletion on update
  * ut: add fwsync protobuf session update tests

  [ Srinivas Narayan ]
  * 3.12.49

 -- Srinivas Narayan <narayan@vyatta.att-mail.com>  Wed, 28 Apr 2021 22:38:49 +0100

vyatta-dataplane (3.13.11) unstable; urgency=medium

  [ Nicholas Brown ]
  * Artifact the meson testlog.txt file

  [ Ian Wilson ]
  * alg: Replace se_init function ptr with a switch statement
  * alg: Replace se_destroy function ptr with a switch statement
  * alg: Replace se_expire function ptr with a switch statement
  * alg: Replace se_json function ptr with a switch statement
  * alg: Replace inspect function ptr with a switch statement
  * alg: Replace nat_inspect function ptr with a switch statement
  * alg: Replace nat_in and nat_out function ptrs with a switch statement
  * alg: Replace the periodic function ptr with a switch statement
  * alg: Replace the tuple_delete function ptr with a switch statement
  * alg: Replace the reset function ptr with a switch statement
  * alg: Replace the name function ptr with a switch statement
  * alg: Replace the config function ptr with a switch statement
  * alg: Remove unused alg npf_alg_ops structure

  [ Nicholas Brown ]
  * Mention the DCO `Signed-off-by` requirement

  [ Srinivas Narayan ]
  * ut: Add markers at the beginning and end of testcases

 -- Srinivas Narayan <narayan@vyatta.att-mail.com>  Wed, 28 Apr 2021 22:37:54 +0100

vyatta-dataplane (3.13.10) unstable; urgency=medium

  [ Alan Dewar ]
  * GPC: check ifp->fal_l3 rather than ifp->if_created
  * GPC: delay FAL programming until interface ready (Fixes: VRVDR-54766)
  * GPC: remove unnecessary casting

  [ Srinivas Narayan ]
  * crypto: Flow cache invalidation should occur from main thread
  * Revert "crypto: Move sa unbinding from PMD to rcu callback"
  * crypto: Rework SA cleanup sequence
  * crypto: Ensure that the correct PMD is picked always
  * 3.12.48

 -- Srinivas Narayan <narayan@vyatta.att-mail.com>  Wed, 28 Apr 2021 13:00:34 +0100

vyatta-dataplane (3.13.9) unstable; urgency=medium

  [ Nicholas Brown ]
  * Add symbols files for ABI tracking
  * Remove --parallel from rules as it's default
  * Update .gitignore
  * Remove unused debian/control macros

 -- Srinivas Narayan <narayan@vyatta.att-mail.com>  Wed, 28 Apr 2021 12:58:42 +0100

vyatta-dataplane (3.13.8) unstable; urgency=medium

  [ Nicholas Brown ]
  * Add support for dpkg-mergechangelogs

  [ Srinivas Narayan ]
  * crypto: Move sa unbinding from PMD to rcu callback
  * 3.12.46

  [ Shubham Shrivastava ]
  * DPI: Avoid concurrent access of ndpi_flow_struct by multiple lcores
  * DPI: Max packets check and detection giveup for ndpi flow

  [ Simon Barber ]
  * CRYPTO:Ensure SA return codes valid
  * CRYPTO: Fix policy return codes

  [ Srinivas Narayan ]
  * 3.12.47

  [ Nicholas Brown ]
  * Move vfp create/del function to public header

 -- Srinivas Narayan <narayan@vyatta.att-mail.com>  Mon, 26 Apr 2021 15:14:07 +0100

vyatta-dataplane (3.13.7) unstable; urgency=medium

  [ Ian Wilson ]
  * ut: Rename dp_test_npf_alg_sip_nat.c to dp_test_npf_alg_sip.c
  * ut: Change how SDP msgs are checked in SIP unit-tests
  * ut: Fix TCP test utility used by npf ALG tests for TCP sequence numbers
  * ut: Add test for SIP ALG with TCP transport
  * ut: Test npf/alg/sip cleanup when session and NAT rule are destroyed
  * alg: Store session handle in SIP request structure
  * alg: Move code to release SIP media reservation into separate routine
  * alg: Prevent SIP media reservations from being released more than once
  * alg: Flush stored SIP NAT mappings when session is destroyed
  * alg: Store session handle in SIP request structure
  * ut: ALG reset should be last thing in dp_test_npf_cleanup
  * ut: Delete VRF while SIP ALG session and tuples exist
  * cgnat: Fixup some CGNAT code comments
  * cgnat: Add asserts where counters are decremented
  * cgnat: Move objects in struct cgn_packet
  * cgnat: Add functions to get packet payload size and pointer
  * cgnat: Add backwards sub-session sentry to json
  * cgnat: Add functions to get and set sub-session sentry ID
  * cgnat: Check or assert mapping params on entry to cgn_session_establish
  * cgnat: Add direction param to session establish functions

 -- Srinivas Narayan <narayan@vyatta.att-mail.com>  Thu, 22 Apr 2021 14:52:50 +0100

vyatta-dataplane (3.13.6) unstable; urgency=medium

  [ Ian Wilson ]
  * npf: Allow unit-tests to reset session ID to 0
  * ut: Test connsync packing and restoration of SNAT session
  * ut: Verify the SNAT session json ssync3 test
  * npf: Fix SNAT session restoration from connsync buffer

  [ Mark Gillott ]
  * capture: ensure final cleanup occurs after interface cleanup
    (Fixes: VRVDR-54831)

  [ Srinivas Narayan ]
  * Move crypto & UDP teardown to a later point

  [ Charles (Chas) Williams ]
  * fal: add FAL_RET_PLUGIN_CONSUMED framer type (Bugfix: VRVDR-53937)
  * pktmbuf: add public API to set vrf (Bugfix: VRVDR-54447)

  [ Srinivas Narayan ]
  * 3.12.44

  [ Ian Wilson ]
  * npf: Ensure NAT policy is ref-counted when stored in rule or session

  [ Gavin Shearer ]
  * gpc: add request for hardware commit after processing GPC protobuf msg

  [ Alan Dewar ]
  * GPC: prevent crash when optimisation is off (Fixes: VRVDR-54885)

  [ Srinivas Narayan ]
  * 3.12.45

 -- Srinivas Narayan <narayan@vyatta.att-mail.com>  Thu, 15 Apr 2021 14:10:11 +0100

vyatta-dataplane (3.13.5) unstable; urgency=medium

  [ Ian Wilson ]
  * cgnat: Move enum cgn_dir from cgn.h to cgn_dir.h
  * cgnat: Add cgnat cache boolean to denote cgnat pkt or non-cgnat pkt
  * cgnat: Add cgnat cache boolean to denote hairpinned pkt
  * cgnat: Move the jump label for hairpinned pkts
  * cgnat: Simplify the CGNAT packet disposition decision
  * cgnat: Zero the cgnat cache structure before initialising
  * cgnat: Zero the cgnat mapping info struct before initialising
  * cgnat: Move declaration of mapping info to ipv4_cgnat_common
  * cgnat: Session destroy fn should call existing clear mapping fn
  * cgnat: Pass a cgn_map pointer into cgn_session_map
  * npf: Use refcnt to gate cgnat session destroy
  * cgnat: Add session accessor functions
  * cgnat: Remove two goto's from cgn_session_activate
  * cgnat: Split cgn_session_show into two functions
  * cgnat: Remove the gotos from cgn_map_put
  * cgnat: Add RTE_ALIGN fix to the policy hash function
  * cgnat: Split cgn_sess_state_inspect into three functions
  * cgnat: The first 4 values of TCP and non-TCP state enums are identical
  * cgnat: Fixup includes and add missing incomplete refs
  * cgnat: Split up cgn_map_get function #1
  * cgnat: Split up cgn_map_get function #2
  * cgnat: Remove ALWAYS_INLINE from cgn_translate_at
  * npf: Ensure NAT policy is ref-counted when stored in rule or session
  * Replace packed VXLAN encap structures with individual ptrs

 -- Srinivas Narayan <narayan@vyatta.att-mail.com>  Thu, 15 Apr 2021 13:22:23 +0100

vyatta-dataplane (3.13.4) unstable; urgency=medium

  [ Gavin Shearer ]
  * ippf/gpc: add missing refcount decrements when counters released

  [ Ian Wilson ]
  * npf: Prefix objects in connsyncs npf_pack_session_update with 'psu_'
  * npf: Removed packed attribute from naturally aligned connsync structs
  * npf: Create a connsync representation of 'struct npf_tcp_window'
  * npf: Remove the packed attribute from connsync npf_pack_session_update
  * npf: connsync npf_pack_session_state + npf_pack_npf_session multpl of 8
  * ut: Adjust dp_test_session ssync3 with changed msg size
  * ut: Add test dp_test_session.c ssync0 to check connsync data structs
  * npf: Bump connsync message version number from 0x0102 to 0x0103

  [ Nicholas Brown ]
  * Use custom_target instead of generator for sample
  * Add a build target to run clang-tidy

  [ Srinivas Narayan ]
  * 3.12.41

  [ Ian Wilson ]
  * ut: Rename npf alg ftp unit-tests
  * ut: Add npf alg ftp11 tests for source ports outside trans range
  * ut: Add npf alg ftp12 test for source ports outside trans range
  * ut: Change 5 of the npf alg ftp unit-tests to DP_START_TEST_FULL_RUN

  [ Nicholas Brown ]
  * Use osc in Jenkinsfile

  [ Ian Wilson ]
  * ut: Add npf ALG test to destroy ftp session before ftp ALG tuple
  * alg: Delete tuples created by a session when the session is destroyed
  * alg: Only iterate over tuple tables if count is != 0
  * alg: Remove the ifdefd NALG stub functions

  [ Simon Barber ]
  * CRYPTO: Minor tidyup of policy update
  * CRYPTO: Ensuring correct pr->flags handling during an update

  [ Ian Wilson ]
  * alg: Move alg enums to a new file alg_defs.h
  * ut: Add npf ALG test to destroy ftp session before ftp ALG tuple
  * alg: Delete tuples created by a session when the session is destroyed
  * alg: Only iterate over tuple tables if count is != 0

  [ Ramkumar Ganapathysubramanian ]
  * Fixed crash in QoS when removing egress map

  [ Frédéric Perrin ]
  * icmp6_redirect: set hlim to 255

  [ Simon Barber ]
  * 3.12.42

  [ Nicholas Brown ]
  * properly export env var in Jenkinsfile

  [ Ian Wilson ]
  * cgnat: Do not allow an existing subscriber to change policies

  [ aroberts ]
  * Add Aidan Gallagher to the reviewers for qos files

  [ Nicholas Brown ]
  * Use DANOS:Master for build

  [ Paul Aitken ]
  * DPI: ensure nDPI is init'd on all cores

  [ Alan Dewar ]
  * GPC: add initial counter support
  * GPC: retrieve a policer's red packet count
  * GPC: add support for resettable counters

  [ Srinivas Narayan ]
  * 3.12.43

 -- Srinivas Narayan <narayan@vyatta.att-mail.com>  Wed, 07 Apr 2021 15:30:47 +0100

vyatta-dataplane (3.13.3) unstable; urgency=medium

  [ Derek Fawcus ]
  * lttp: Do not take address of packed field
  * shadow: Do not take address of packed field

  [ Ian Wilson ]
  * ut: Display first different line when using pretty-print cmd check
  * npf: Allow unit-tests to reset session ID to 0
  * ut: Test connsync packing and restoration of SNAT session
  * ut: Verify the SNAT session json ssync3 test
  * npf: Fix SNAT session restoration from connsync buffer

  [ Nicholas Brown ]
  * Provide and use a C protobuf library
  * Add break/conflicts for moving protobuf C headers

 -- Srinivas Narayan <narayan@vyatta.att-mail.com>  Mon, 22 Mar 2021 11:08:08 +0000

vyatta-dataplane (3.13.2) unstable; urgency=medium

  [ Ian Wilson ]
  * ut: Add pretty-print option to unit-test dp_test_check_json_state

  [ Srinivas Narayan ]
  * Revert "ut: Add pretty-print option to unit-test dp_test_check_json_state"

  [ Mark Gillott ]
  * capture: on cleanup serialise access to console socket (Fixes: VRVDR-53851)

  [ Nicholas Brown ]
  * qos_global_map_obj should be extern
  * Remove both definitions of icmp6stats
  * Make pppoe_map_tbl private
  * qos_external_buffer_congest_stats extern for tests
  * dp_test_pname defined in only 1 place
  * Update to debhelper compat level 12

  [ Ian Wilson ]
  * ut: Add pretty-print option to the core cmd_check function
  * ut: Add new cmd_check macro that does pretty-printing for json mismatches

  [ Charles (Chas) Williams ]
  * nh_common: avoid route/neighbor update races (Bugfix: VRVDR-53960)

  [ Srinivas Narayan ]
  * 3.12.40

 -- Srinivas Narayan <narayan@vyatta.att-mail.com>  Wed, 17 Mar 2021 14:39:54 +0000

vyatta-dataplane (3.13.1) unstable; urgency=medium

  [ Nicholas Brown ]
  * master-next branch targets Vyatta:Master
  * Specify the OBS instance to use
  * Use gettid() from libc is available

  [ Ian Wilson ]
  * cgnat: Removed packed attribute from CGNAT session key structures
  * cgnat: Use 'out' sentry for sub-session table lookups for op-mode cmds
  * ut: Rename npf alg ftp unit-tests
  * ut: Add npf alg ftp11 tests for source ports outside trans range
  * ut: Add npf alg ftp12 test for source ports outside trans range
  * ut: Change 5 of the npf alg ftp unit-tests to DP_START_TEST_FULL_RUN

 -- Srinivas Narayan <narayan@vyatta.att-mail.com>  Tue, 16 Mar 2021 11:27:06 +0000

vyatta-dataplane (3.12.53) unstable; urgency=medium

  [ Daniel Gollub ]
  * npf_rte_acl: use rte-acl defer-queue

 -- Srinivas Narayan <narayan@vyatta.att-mail.com>  Tue, 18 May 2021 06:40:28 +0100

vyatta-dataplane (3.12.52) unstable; urgency=medium

  [ Daniel Gollub ]
  * rldb: use dedicated priority value for ACL rules
  * ut: crypto s2s passthrough correct priorities

 -- Srinivas Narayan <narayan@vyatta.att-mail.com>  Thu, 13 May 2021 16:21:03 +0100

vyatta-dataplane (3.12.51) unstable; urgency=medium

  [ Alan Dewar ]
  * GPC: prevent crash when GPC rules not contiguous (Fixes: VRVDR-54893)

 -- Srinivas Narayan <narayan@vyatta.att-mail.com>  Fri, 30 Apr 2021 17:09:54 +0100

vyatta-dataplane (3.12.50) unstable; urgency=medium

  * crypto: fix cleanup race

 -- Srinivas Narayan <narayan@vyatta.att-mail.com>  Thu, 29 Apr 2021 11:25:54 +0100

vyatta-dataplane (3.12.49) unstable; urgency=medium

  [ Nachiketa Prachanda ]
  * fwsync: session pack/restore protobuf messages
  * fwsync: convert sessions to protobuf c struct
  * fwsync: convert npf_session to protobuf-c message
  * fwsync: pack a firewall session using protobuf
  * session: add function to insert a restored session
  * npf: rename npf_session_npf_pack_activate
  * fwsync: session restore from protobuf-c structs
  * fwsync: npf_session restore from protobuf structs
  * fwsync: add firewall session restore from protobuf
  * fwsync: add protobuf support to dp_session_restore
  * fwsync: add session update to dp_session_pack_pb
  * fwsync: update session from protobuf messages
  * fwsync: protobuf session support in unit tests lib
  * ut: unit test for protobuf session packing
  * debian: virtual package for protobuf session pack
  * fwsync: allow session deletion on update
  * ut: add fwsync protobuf session update tests

 -- Srinivas Narayan <narayan@vyatta.att-mail.com>  Wed, 28 Apr 2021 17:32:32 +0100

vyatta-dataplane (3.12.48) unstable; urgency=medium

  [ Alan Dewar ]
  * GPC: check ifp->fal_l3 rather than ifp->if_created
  * GPC: delay FAL programming until interface ready (Fixes: VRVDR-54766)
  * GPC: remove unnecessary casting

  [ Srinivas Narayan ]
  * crypto: Flow cache invalidation should occur from main thread
  * Revert "crypto: Move sa unbinding from PMD to rcu callback"
  * crypto: Rework SA cleanup sequence
  * crypto: Ensure that the correct PMD is picked always

 -- Srinivas Narayan <narayan@vyatta.att-mail.com>  Tue, 27 Apr 2021 16:47:49 +0100

vyatta-dataplane (3.12.47) unstable; urgency=medium

  [ Shubham Shrivastava ]
  * DPI: Avoid concurrent access of ndpi_flow_struct by multiple lcores
  * DPI: Max packets check and detection giveup for ndpi flow

  [ Simon Barber ]
  * CRYPTO:Ensure SA return codes valid
  * CRYPTO: Fix policy return codes

 -- Srinivas Narayan <narayan@vyatta.att-mail.com>  Thu, 22 Apr 2021 14:51:42 +0100

vyatta-dataplane (3.12.46) unstable; urgency=medium

  [ Nicholas Brown ]
  * Add support for dpkg-mergechangelogs

  [ Srinivas Narayan ]
  * crypto: Move sa unbinding from PMD to rcu callback

 -- Srinivas Narayan <narayan@vyatta.att-mail.com>  Fri, 16 Apr 2021 14:20:41 +0100

vyatta-dataplane (3.12.45) unstable; urgency=medium

  [ Ian Wilson ]
  * npf: Ensure NAT policy is ref-counted when stored in rule or session

  [ Gavin Shearer ]
  * gpc: add request for hardware commit after processing GPC protobuf msg

  [ Alan Dewar ]
  * GPC: prevent crash when optimisation is off (Fixes: VRVDR-54885)

 -- Srinivas Narayan <narayan@vyatta.att-mail.com>  Thu, 15 Apr 2021 12:33:39 +0100

vyatta-dataplane (3.12.44) unstable; urgency=medium

  [ Ian Wilson ]
  * npf: Allow unit-tests to reset session ID to 0
  * ut: Test connsync packing and restoration of SNAT session
  * ut: Verify the SNAT session json ssync3 test
  * npf: Fix SNAT session restoration from connsync buffer

  [ Mark Gillott ]
  * capture: ensure final cleanup occurs after interface cleanup
    (Fixes: VRVDR-54831)

  [ Srinivas Narayan ]
  * Move crypto & UDP teardown to a later point

  [ Charles (Chas) Williams ]
  * fal: add FAL_RET_PLUGIN_CONSUMED framer type (Bugfix: VRVDR-53937)
  * pktmbuf: add public API to set vrf (Bugfix: VRVDR-54447)

 -- Srinivas Narayan <narayan@vyatta.att-mail.com>  Mon, 12 Apr 2021 13:11:48 +0100

vyatta-dataplane (3.12.43) unstable; urgency=medium

  [ Nicholas Brown ]
  * properly export env var in Jenkinsfile

  [ aroberts ]
  * Add Aidan Gallagher to the reviewers for qos files

  [ Paul Aitken ]
  * DPI: ensure nDPI is init'd on all cores

  [ Alan Dewar ]
  * GPC: add initial counter support
  * GPC: retrieve a policer's red packet count
  * GPC: add support for resettable counters

 -- Srinivas Narayan <narayan@vyatta.att-mail.com>  Wed, 07 Apr 2021 15:28:36 +0100

vyatta-dataplane (3.12.42) unstable; urgency=medium

  [ Ian Wilson ]
  * ut: Rename npf alg ftp unit-tests
  * ut: Add npf alg ftp11 tests for source ports outside trans range
  * ut: Add npf alg ftp12 test for source ports outside trans range
  * ut: Change 5 of the npf alg ftp unit-tests to DP_START_TEST_FULL_RUN

  [ Nicholas Brown ]
  * Use osc in Jenkinsfile

  [ Simon Barber ]
  * CRYPTO: Minor tidyup of policy update
  * CRYPTO: Ensuring correct pr->flags handling during an update

  [ Ian Wilson ]
  * ut: Add npf ALG test to destroy ftp session before ftp ALG tuple
  * alg: Delete tuples created by a session when the session is destroyed
  * alg: Only iterate over tuple tables if count is != 0

  [ Ramkumar Ganapathysubramanian ]
  * Fixed crash in QoS when removing egress map

  [ Frédéric Perrin ]
  * icmp6_redirect: set hlim to 255

  [ Simon Barber ]

 -- Simon Barber <sbarber@vyatta.att-mail.com>  Wed, 31 Mar 2021 22:15:50 +0100

vyatta-dataplane (3.12.41) unstable; urgency=medium

  [ Gavin Shearer ]
  * ippf/gpc: add missing refcount decrements when counters released

  [ Nicholas Brown ]
  * Use custom_target instead of generator for sample
  * Add a build target to run clang-tidy

 -- Srinivas Narayan <narayan@vyatta.att-mail.com>  Mon, 22 Mar 2021 17:05:24 +0000

vyatta-dataplane (3.12.40) unstable; urgency=medium

  [ Mark Gillott ]
  * capture: on cleanup serialise access to console socket (Fixes: VRVDR-53851)

  [ Charles (Chas) Williams ]
  * nh_common: avoid route/neighbor update races (Bugfix: VRVDR-53960)

 -- Srinivas Narayan <narayan@vyatta.att-mail.com>  Wed, 17 Mar 2021 14:27:36 +0000

vyatta-dataplane (3.12.39) unstable; urgency=medium

  [ Alan Dewar ]
  * GPC: add utility functions for later use
  * GPC: add GPC structs and enums
  * GPC: give gpc_config.c a better name
  * GPC: add feature and table parsing
  * GPC: add rule and counter parsing
  * GPC: add match and action parsing
  * GPC: add more utility functions
  * GPC: add config walk functions
  * GPC: add initial no-op op-mode code
  * GPC: complete initial op-mode code
  * GPC: add rule action code and empty match code
  * GPC: fill in most empty rule match functions
  * GPC: add ip-prefix and icmp parse functions
  * UT: add initial protobuf utility functions
  * UT: extend the GPC unit-test to test something
  * GPC: create a FAL policer when necessary
  * GPC: call new gpc_db APIs to instantiate config
  * GPC: add new QoS actions to pmf_rule struct
  * GPC: add zeroed counters to op-mode json

 -- Srinivas Narayan <narayan@vyatta.att-mail.com>  Tue, 16 Mar 2021 08:57:07 +0000

vyatta-dataplane (3.12.38) unstable; urgency=medium

  [ Simon Barber ]
  * PERF: Restore ALWAYS_INLINE to input NAT64 processing

  [ Derek Fawcus ]
  * ACL: Only process ACL GPC groups
  * ACL: Simplify by removing pmf_rlset_ext
  * GPC: Move function location within file
  * GPC: Add counters header files
  * GPC: Add counters code
  * GPC: Adjust GPC DB for counters
  * ACL: Use counter field in GPC rule
  * ACL: Simplify by removing pmf_attrl
  * ACL: Rename shimmed cntr accessors
  * ACL: Add new counter accessors
  * ACL: Store old cntr in rule owner
  * ACL: Adjust use of counters as rules modified
  * ACL: Control existence of cntg as rules altered
  * ACL: Add counter hardware notification mechanism
  * ACL: Notify hardware of counters
  * ACL: Debug dump of old and new counters
  * ACL: Switch to new counters facility
  * ACL: Remove old counter support code
  * ACL: Prepare to move op-mode support
  * ACL: Move the ACL structure dump command
  * ACL: Move the ACL counter show command
  * ACL: Move the ACL counter clear command
  * GPC: Rename routines pmf_hw_* -> gpc_hw_*
  * GPC: Rename files pmf_hw.[ch] -> gpc_hw.[ch]
  * ACL: Silence clang-tidy about string comparision

 -- Srinivas Narayan <narayan@vyatta.att-mail.com>  Mon, 15 Mar 2021 15:29:27 +0000

vyatta-dataplane (3.12.37) unstable; urgency=medium

  [ Nicholas Brown ]
  * fix gcc 10 compiler error

  [ Srinivas Narayan ]
  * Include rcu.h in vyatta-dataplane-dev

 -- Srinivas Narayan <narayan@vyatta.att-mail.com>  Sat, 13 Mar 2021 12:14:03 +0000

vyatta-dataplane (3.12.36) unstable; urgency=medium

  [ Daniel Gollub ]
  * debian: bump DPDK version depedency for rte-acl API changes

 -- Srinivas Narayan <narayan@vyatta.att-mail.com>  Fri, 12 Mar 2021 16:51:24 +0000

vyatta-dataplane (3.12.35) unstable; urgency=medium

  [ Daniel Gollub ]
  * cgnat: include userspace RCU header
  * rcu: introduce generic rcu header
  * rcu: prefer generic rcu header include
  * rcu: refactor existing RCU code
  * rcu: prepare unified RCU API for general use
  * rcu: perform unified RCU thread registration
  * rcu: cutover to dp_rcu_thread_online/offline API
  * controller: use dp_rcu_ wrapper for quiescent state
  * rcu: introduce dp_rcu_barrier() wrapper
  * rcu: introduce dp_rcu_synchronize
  * rcu: introduce dp_rcu_read_(un)lock API
  * npf_rte_acl: report thread id to the RCU QS variable

 -- Srinivas Narayan <narayan@vyatta.att-mail.com>  Fri, 12 Mar 2021 16:39:17 +0000

vyatta-dataplane (3.12.34) unstable; urgency=medium

  [ Nicholas Brown ]
  * Add support for libcheck 0.15

 -- Srinivas Narayan <narayan@vyatta.att-mail.com>  Fri, 12 Mar 2021 16:15:09 +0000

vyatta-dataplane (3.12.33) unstable; urgency=medium

  [ Charles (Chas) Williams ]
  * flow: ensure flow cache entry is zeroed for hashing (Bugfix: VRVDR-54681)

  [ Paul Aitken ]
  * DPI: change app group deletion from RCU to GC
  * DPI: change app group DB deletion from RCU to GC

 -- Srinivas Narayan <narayan@vyatta.att-mail.com>  Fri, 12 Mar 2021 10:52:02 +0000

vyatta-dataplane (3.12.32) unstable; urgency=medium

  * crypto : Fix up ICV

 -- Srinivas Narayan <narayan@vyatta.att-mail.com>  Wed, 10 Mar 2021 11:50:07 +0000

vyatta-dataplane (3.12.31) unstable; urgency=medium

  [ Simon Barber ]
  * Perf: Limit the nat64 processing pulled into the core pipeline

 -- Srinivas Narayan <narayan@vyatta.att-mail.com>  Mon, 08 Mar 2021 09:57:03 +0000

vyatta-dataplane (3.12.30) unstable; urgency=medium

  [ Nicholas Brown ]
  * Tweak how Jenkins deals with rebuilding branches
  * Build against DANOS:Shipping:2105 in Jenkinsfile

  [ Thomas Kiely ]
  * Populate sci_vlan for L3 VIFs
  * Remove incorrect error message

 -- Srinivas Narayan <narayan@vyatta.att-mail.com>  Thu, 04 Mar 2021 14:45:11 +0000

vyatta-dataplane (3.12.29) unstable; urgency=medium

  [ Paul Aitken ]
  * pl_gen_fused: fix E302
  * pl_gen_fused: fix E305
  * pl_gen_fused: fix E703
  * pl_gen_fused: fix E128
  * pl_gen_fused: fix E251
  * pl_gen_fused: fix E241
  * pl_gen_fused: fix F841
  * pl_gen_fused: fix F523
  * pl_gen_fused: fix F524
  * pl_gen_fused: fix E712
  * pl_gen_fused: fix E713
  * pl_gen_fused: fix C0325
  * pl_gen_fused: fix R1710
  * DPI: call ndpi_finalize_initalization

  [ Nachiketa Prachanda ]
  * npf: use rcu safe null check for sentry

  [ Simon Barber ]

 -- Simon Barber <sbarber@vyatta.att-mail.com>  Wed, 03 Mar 2021 10:08:00 +0000

vyatta-dataplane (3.12.28) unstable; urgency=medium

  [ Nicholas Brown ]
  * Consistently use compiler hot/cold defines/macros
  * Consistently use ALWAYS_INLINE compiler macro
  * make lpm_tbl24_get_next_hop_idx static
  * pl_gen_fused should use compiler defines/macros
  * Consistently use compiler __used define
  * Consistently use compiler __noinline define

 -- Srinivas Narayan <narayan@vyatta.att-mail.com>  Tue, 23 Feb 2021 15:52:15 +0000

vyatta-dataplane (3.12.27) unstable; urgency=medium

  [ Nicholas Brown ]
  * Fix static analysis failures in alg sip nat tests

 -- Srinivas Narayan <narayan@vyatta.att-mail.com>  Tue, 23 Feb 2021 10:28:32 +0000

vyatta-dataplane (3.12.26) unstable; urgency=medium

  [ Gavin Shearer ]
  * nat: don't panic system on APM sanity failure

  [ Nicholas Brown ]
  * Add a fused_mode build option
  * ability to disable fused_mode from package options
  * Mark Static Analysis stage failed in quality gate

  [ Ian Wilson ]
  * ut: Check for session struct size is not needed
  * cgnat: Re-arrange objects in 'struct cgn_sess2'
  * cgnat: Change sub-session table init parameters
  * cgnat: Add separate fwd and back hash table nodes for sub-session
  * cgnat: Add direction param to sub-session hash table key
  * cgnat: sub-session hash table changed to use forw and back sentries
  * cgnat: Change sub-session iterators to iterate over 'out' sentries
  * cgnat: Add two convenience sub-session key comparison functions
  * cgnat: Replace defines of s2_addr and s2_port with functions
  * cgnat: Replace define s2_expired with function
  * ut: Changes to cgnat unit-test to pass line number into helper functions

  [ Charles (Chas) Williams ]
  * tests: fix path redirection checks (Bugfix: VRVDR-54471)
  * vplane-uio: refactor supported devices into module
  * vplane-mlx-setup: configure all supported adapters
  * Remove xen support (Bugfix: VRVDR-54443)
  * vplane-mlx-setup: perl cleanup (Bugfix: VRVDR-54443)

  [ Paul Aitken ]
  * NPF: only call session_set_app when the session exists

  [ Nicholas Brown ]
  * master-next branch targets Vyatta:Master
  * Revert "master-next branch targets Vyatta:Master"

  [ Daniel Gollub ]
  * crypto: avoid dereferecing bad vrf_ctx pointer

  [ Thomas Kiely ]
  * Add kbits/bytes conversion macros

  [ Srinivas Narayan ]
  * crypto : Always flush flow cache after committing ruleset

  [ Ian Wilson ]
  * ut: Remove old SIP unit-test files
  * npf: Add a "trans-port-alloc" optional param to NAT ruleset cstore cmd
  * npf: Changed rule parsing action_keys array to be in alphabetic order
  * ut: Add port_alloc object to struct 'dp_test_npf_nat_rule_t'
  * ut: Add option to pass in payload parameters to dpt_udp
  * ut: Add test sip_nat10 and data set 1 to dp_test_npf_alg_sip_nat.c
  * ut: Add test sip_nat11 to dp_test_npf_alg_sip_nat.c
  * ut: Add test sip_nat12 to dp_test_npf_alg_sip_nat.c
  * ut: Add test sip_nat20 to dp_test_npf_alg_sip_nat.c
  * ut: Add test sip_nat21 to dp_test_npf_alg_sip_nat.c
  * ut: Add SIP data set #3
  * ut: Add test sip_nat30 to dp_test_npf_alg_sip_nat.c
  * ut: Add SIP data set #4
  * ut: Add test sip_nat40 to dp_test_npf_alg_sip_nat.c
  * Added SSCANF_TO_KSTRTO to check patch ignore list

  [ Charles (Chas) Williams ]
  * main: split port allocations out of port_conf (Bugfix: VRVDR-54440)
  * main: fix overflow of buffers counter (Bugfix: VRVDR-54440)
  * main: document struct offsets and sizes (Bugfix: VRVDR-54440)

 -- Srinivas Narayan <narayan@vyatta.att-mail.com>  Mon, 22 Feb 2021 21:48:18 +0000

vyatta-dataplane (3.12.25) unstable; urgency=medium

  [ Srinivas Narayan ]
  * crypto : broaden error checking

  [ Ramkumar Ganapathysubramanian ]
  * Creating new structures to hold QoS egress map information
  * Qos changes to support hierarchical egress map

  [ Daniel Gollub ]
  * crypto: reset XFRM/nl seq counter on flush

  [ Gavin Shearer ]
  * fw: improve comment at "result:" in npf_hook_track()
  * fw: skip NAT processing with session in wrong direction
  * nat: split map_rcu_free sanity check into a different function
  * nat: only call map_rcu_free sanity if from GC function

 -- Srinivas Narayan <narayan@mail.eng.vyatta.net>  Fri, 05 Feb 2021 15:40:07 +0000

vyatta-dataplane (3.12.24) unstable; urgency=medium

  * Revert "GPC: add zeroed counters to op-mode json"
  * Revert "GPC: temporary commit to stop crashes"
  * Revert "GPC: add new QoS actions to pmf_rule struct"
  * Revert "GPC: call new gpc_db APIs to instantiate config"
  * Revert "GPC: create a FAL policer when necessary"
  * Revert "UT: extend the GPC unit-test to test something"
  * Revert "UT: add initial protobuf utility functions"
  * Revert "GPC: add ip-prefix and icmp parse functions"
  * Revert "GPC: fill in most empty rule match functions"
  * Revert "GPC: add rule action code and empty match code"
  * Revert "GPC: complete initial op-mode code"
  * Revert "GPC: add config walk functions"
  * Revert "GPC: add more utility functions"
  * Revert "GPC: add match and action parsing"
  * Revert "GPC: add rule and counter parsing"
  * Revert "GPC: add feature and table parsing"
  * Revert "GPC: give gpc_config.c a better name"
  * Revert "GPC: add GPC structs and enums"
  * Revert "GPC: add utility functions for later use"

 -- Simon Barber <sbarber@mail.eng.vyatta.net>  Tue, 02 Feb 2021 12:17:31 +0000

vyatta-dataplane (3.12.23) unstable; urgency=medium

  [ Alan Dewar ]
  * GPC: add utility functions for later use
  * GPC: add GPC structs and enums
  * GPC: give gpc_config.c a better name
  * GPC: add feature and table parsing
  * GPC: add rule and counter parsing
  * GPC: add match and action parsing
  * GPC: add more utility functions
  * GPC: add config walk functions
  * GPC: add initial no-op op-mode code
  * GPC: complete initial op-mode code
  * GPC: add rule action code and empty match code
  * GPC: fill in most empty rule match functions
  * GPC: add ip-prefix and icmp parse functions
  * UT: add initial protobuf utility functions
  * UT: extend the GPC unit-test to test something
  * GPC: create a FAL policer when necessary
  * GPC: call new gpc_db APIs to instantiate config
  * GPC: add new QoS actions to pmf_rule struct
  * GPC: temporary commit to stop crashes
  * GPC: add zeroed counters to op-mode json

  [ Simon Barber ]

 -- Simon Barber <sbarber@mail.eng.vyatta.net>  Tue, 26 Jan 2021 14:03:18 +0000

vyatta-dataplane (3.12.22) unstable; urgency=medium

  [ Srinivas Narayan ]
  * ut: Add calls to cleanup NPF state
  * ut: Add call to cleanup NPF state between tests

  [ Daniel Gollub ]
  * npf: expose npf_masklen_to_grouper_mask to allow usage in rldb
  * npf_rte_acl: Add npf_rte_acl_del_rule method
  * npf_rte_acl: Stage transaction implementation
  * npf_rte_acl: cutover to transactions
  * npf_rte_acl: more fine-grain return value for match

  [ Srinivas Narayan ]
  * Initial version of NPF rule database API

  [ Daniel Gollub ]
  * rldb: base implementation
  * rldb: implement rldb dump methods
  * rldb: implement stats methods
  * rldb: implement rldb_rule_handle helpers
  * rldb: implement rldb_find_rule method
  * rldb: implement transaction methods
  * rldb: implement rldb ACL rule marshaling helpers
  * rldb: implement rldb_del_rule method
  * rldb: implement rldb_add_rule method
  * rldb: implement rldb_match method
  * npf_rte_acl: enable rte_acl hashtable usage
  * npf_rte_acl: setup rte_acl with counter-id
  * npf: init rldb
  * main: register DPDK's RCU QSBR variable
  * rldb: enable rte_acl rcu support
  * ut: initial rldb API tests
  * ut: avoid priority value 0 in crypto tests
  * ut: rule number becomes mandatory for crypto policies
  * ut: crypto policy rldb cutover preparation
  * ut: send update policy XFRM message
  * cerypto: introduce policy_rule flags
  * crypto: create rldb instances per AF/VRF/dir
  * crypto: avoid rule_tag_ht in feat_attach_by_reqid
  * crypto: prepare policy_rule for rldb cutover
  * crypto: stage policy_prepare_rldb_rule
  * crypto: stage policy_rule_get_rldb
  * crypto: stage policy_rule_add_to_rldb
  * crypto: stage policy_rule_update_rldb
  * crypto: stage policy_rule_remove_from_rldb
  * crypto: stage crypto_policy_rldb_commit
  * crypto: introduce policy_rule pending_add flag
  * crypto: cutover from npf to rldb
  * crypto: drop unused NPF code
  * crypto: discontinue policy-rule tags
  * crypto: drop unused PR-TAG code

  [ Simon Barber ]

 -- Simon Barber <sbarber@mail.eng.vyatta.net>  Tue, 26 Jan 2021 11:33:18 +0000

vyatta-dataplane (3.12.21) unstable; urgency=medium

  [ Charles (Chas) Williams ]
  * clang: fix variable length array size warnings (Bugfix: VRVDR-54147)
  * npf: avoid returning success during failure (Bugfix: VRVDR-54155)
  * clang: normalize brace usage (Bugfix: VRVDR-54146)
  * rcu: fix compiler errors with pointers and integers (Bugfix: VRVDR-54202)

  [ Derek Fawcus ]
  * ACL: Add new summary bits for actions
  * ACL: Adjust FAL message code for readability
  * ACL: Use new summary bits for encoding new actions
  * GPC: Add represention of parsed mark action
  * ACL: Add helper routines for parsed marking
  * ACL: Parse the qos mark actions
  * GPC: Add QoS actions - set colour / designation

  [ Daniel Gollub ]
  * crypto: avoid dereferecing bad sa pointer

  [ Simon Barber ]

 -- Simon Barber <sbarber@mail.eng.vyatta.net>  Fri, 22 Jan 2021 19:20:49 +0000

vyatta-dataplane (3.12.20) unstable; urgency=medium

  [ Srinivas Narayan ]
  * crypto: destroy session in driver from RCU callback

  [ Simon Barber ]
  * Allow for V6 route delete num_paths == 0

  [ Paul Aitken ]
  * DPI: fix nDPI 3.4

  [ Simon Barber ]

 -- Simon Barber <sbarber@mail.eng.vyatta.net>  Mon, 18 Jan 2021 08:13:13 +0000

vyatta-dataplane (3.12.19) unstable; urgency=medium

  [ Ian Wilson ]
  * Uninitialised variable in nat64_out_process_common
  * Revert "Update soft_ticks using clock_gettime"
  * Update soft_ticks using clock_gettime (re-factored)
  * cgnat: Change 3-tuple sess and subscriber structs to use unix_epoch_us
  * cgnat: Change port-block start and end times to use unix_epoch_us
  * cgnat: Change sub-sessions to use unix_epoch_us
  * cgnat: Change the clear-session log messages to use unix_epoch_us
  * cgnat: Change max subscriber session timestamps to use unix_epoch_us
  * cgnat: Remove last uses of the cgnat specific time functions

  [ Charles (Chas) Williams ]
  * lag: preserve started state across reconfigure (Bugfix: VRVDR-53928)
  * dpdk_eth_if: add some additional state debugging (Bugfix: VRVDR-53928)

  [ Karthik Murugesan ]
  * Queue depth and WRED threshold configuration enhancement
  * Added range check for time to byte conversion

  [ Paul Aitken ]
  * DPI: engines_len inconsistency

  [ Charles (Chas) Williams ]
  * ip_rt: reject bad rib updates
  * dp_test_mpls: ensure no division by zero
  * clang: re-enable clang checks

  [ Gavin Shearer ]
  * gpc: fix issue of calling create fn instead of delete (Fixes: VRVDR-53959)

  [ Simon Barber ]
  * CRYPTO: Do not set xfrm_direct true
  * CRYPTO: Undo IPSEC breakage caused by clang fix

 -- Simon Barber <sbarber@mail.eng.vyatta.net>  Wed, 13 Jan 2021 20:21:22 +0000

vyatta-dataplane (3.12.18) unstable; urgency=medium

  [ Charles (Chas) Williams ]
  * clang: fix readability-named-parameter
  * clang: fix readability-inconsistent-declaration-parameter-name
  * tests: fix readability-inconsistent-declaration-parameter-name
  * clang: fix else after return

  [ Nicholas Brown ]
  * Re-enable some clang-tidy checks
  * Remove old CODEOWNERS user

  [ Charles (Chas) Williams ]
  * tests: gre: fix clang-tidy CallAndMessage issues
  * crypto: ensure ctx.context is set to some value
  * clang: quiet warnings about uninitialized usage
  * qos: fix possibly uninitialized values
  * tests: lib: make sure we have a valid mbuf pointer
  * tests: npf: ensure ptree_string2key returns something
  * clang-tidy: re-enable clang-analyzer-core.CallAndMessage

  [ Ian Wilson ]
  * cgnat: Move cgn_addrstr to cgn_log_rte.c and make static
  * cgnat: Move all 'return code' code into cgn_rc.h and cgn_rc.c
  * cgnat: Move time related functions into cgn_time.c and cgn_time.h
  * cgnat: Move cgn_arg_to_int to cgn_cmd_cfg.c
  * cgnat: Replace include of cgn.h with cgn_public.h in ip_icmp.c
  * cgnat: Move function that only exist for unit-tests into cgn_test.c
  * cgnat: Move global variables to cgn.c
  * cgnat: Sessions are only created in outbound context
  * cgnat: Replace 'enum cgn_flow' with 'enum cgn_dir'
  * cgnat: Use 'enum cgn_dir' instead of 'int' for the direction variable
  * cgnat: Remove cgnat cache object cpk_hlen and add cpk_l4_len
  * cgnat: Use a 'cgnat map info' struct to pass data to/from mapping fns
  * cgnat: Use correct type for 'enum nat_proto' vars and params
  * cgnat: Remove direction parameter from session create path
  * cgnat: Change cgn_session_establish to use 'struct cgn_map'
  * cgnat: Move test for sub-session enable out of cgn_session_establish
  * cgnat: Sub-sessions are only created in the outbound context
  * cgnat: Rename cgn_sess2_activate and deactivate to cgn_sess2_add and del
  * Fixup copyright dates for 2021

  [ Charles (Chas) Williams ]
  * ip_rt_protobuf: fix clang deadstore warning
  * controller: check return from add port parse
  * esp: fix deadstore in esp_input
  * qos_sched: fix clang deadstore in parsing
  * npf: remove dead store before enumerated switch
  * pipeline: remove checks in tear downs
  * esp: remove dead store before enumerated switch
  * tests: check ret to avoid dead stores in qos tests
  * tests: fix deadstore in unit tests

  [ Mike Manning ]
  * ARP and ND: entry should not be valid after failure notification
  * ARP: restrict handling of notifications from kernel
  * ARP: remove entry after failure notification

  [ Ian Wilson ]
  * Update soft_ticks using clock_gettime

  [ Derek Fawcus ]
  * GPC: Add policer action to the ACL at FAL API

  [ Nicholas Brown ]
  * command: fix clang deadstore warning
  * dp_test: fix clang deadstore warning
  * npf test: fix clang deadstore warning
  * npf test: remove spurious return
  * clang: Re-enable clang-analyzer-deadcode.DeadStores

  [ Charles (Chas) Williams ]
  * debian: remove libxen dependency

  [ Simon Barber ]

 -- Simon Barber <sbarber@mail.eng.vyatta.net>  Mon, 11 Jan 2021 14:12:50 +0000

vyatta-dataplane (3.12.17) unstable; urgency=medium

  [ Charles (Chas) Williams ]
  * micro bfd: allow micro BFD packets when no address (Bugfix: VRVDR-46131)
  * main: change to warning about VLAN insertion

  [ Nicholas Brown ]
  * Add .clang-format file
  * Add .editorconfig file

  [ Robert Shearman ]
  * include: update comment comparing SAI with FAL
  * include: add new FAL APIs for using VRF objects with routes
  * fal: don't signal routes with non-main tables to FAL plugins
  * vrf: create VRF FAL object before initialising VRF
  * fal: use new FAL route APIs if supported
  * include: add new FAL APIs for using rtr-intf objects with neighs
  * fal: use new FAL IP neighbor APIs if supported (Fixes: VRVDR-53924)
  * vrf: track and display PD programming state of VRFs

  [ Simon Barber ]

 -- Simon Barber <sbarber@mail.eng.vyatta.net>  Mon, 04 Jan 2021 17:08:39 +0000

vyatta-dataplane (3.12.16) unstable; urgency=medium

  [ Nicholas Brown ]
  * Jenkinsfile: clang-tidy robustness

  [ Paul Atkins ]
  * clang: turn off all warnings that are still found when running clang

  [ Charles (Chas) Williams ]
  * clang: fix bugprone-suspicious-string-compare
  * clang: eliminate bzero

  [ Mandeep Rohilla ]
  * LAG: Check to see if min links is configured

  [ Charles (Chas) Williams ]
  * tests: add new macro to fail unit tests
  * tests: convert some static asserts to abort

  [ Nicholas Brown ]
  * Re-enable clang-tidy warnings that are now fixed
  * Fomat .clang-tidy file using yaml continuations

  [ Charles (Chas) Williams ]
  * mlx4: configure default steering mode
  * clang: fix bugprone-narrowing-conversions

  [ Nicholas Brown ]
  * Re-eneable bugprone-suspicious-missing-comma

  [ Simon Barber ]

 -- Simon Barber <sbarber@mail.eng.vyatta.net>  Mon, 04 Jan 2021 16:09:52 +0000

vyatta-dataplane (3.12.15) unstable; urgency=medium

  [ Nicholas Brown ]
  * Add NPF codeowners

  [ Ian Wilson ]
  * npf: Split npf_config_default_alloc_free into separate alloc and free
  * npf: Check npf_conf is not NULL before calling rcu callback to free it
  * npf: Free ruleset attach point memory when it is deleted

  [ Derek Fawcus ]
  * GPC: Use ruleset ifname accessor
  * GPC: Add new accessors for rules and groups
  * GPC: Change the ACL FAL layer to the new accessors
  * GPC: Add and use ifp helper functions
  * GPC: Add and use ruleset helper functions
  * ACL: Move ruleset database to GPC layer
  * ACL: Move group database to GPC layer
  * GPC: Add and use rule helpers
  * GPC: Adjust rule notifier helpers
  * ACL: Move rule database to GPC layer
  * GPC: Add per feature logging
  * GPC: Per feature attach/detach
  * GPC: Add attach/detach for ingress QoS

  [ Paul Atkins ]
  * ut: call proper free function to free multicast route
  * ip6_mroute: init the mroute6 stats before populating them

  [ Mandeep Rohilla ]
  * LAG: Distinguish between a member being usable and enabled
  * LAG: Check if the given interface is a member port
  * FAL LAG: Determine if the port is a member of a LAG
  * LAG: Check for member port with the registered lag ops
  * IFOP: Set the usability of an interface
  * IF OP: Set usability of an interface
  * LAG: Set usability of a LAG member
  * FAL LAG: Set LAG member's usability
  * DPDK ETH OP: Set usability of ETH type interface
  * IF STATE: Mark an interface as unusable
  * FAL LAG: Remove member from tx hash when micro BFD down

  [ Simon Barber ]
  * CRYPTO: Add missing return codes on failure paths in sadb
  * UT:CRYPTO Fix timing race between SA and interface creation

 -- Simon Barber <sbarber@mail.eng.vyatta.net>  Fri, 18 Dec 2020 15:44:02 +0000

vyatta-dataplane (3.12.14) unstable; urgency=medium

  [ Alan Dewar ]
  * GPC: add debug constants and flag
  * GPC: dummy protobuf handler

  [ Paul Atkins ]
  * ut: tidies to the whole_dp readme file
  * gre: check v6 addresses are equal using the v6 member of the union
  * vxlan: move the FDB functions to allow removal of forward declarations
  * lpm: remove old clang analyzer tags as they are not helpful
  * if: allow multiple node instance callback to be set

  [ Simon Barber ]
  * CRYPTO: Block sending of xfrm acks if the old control is still active

  [ Derek Fawcus ]
  * NPF: Static analysis fixes

  [ Gavin Shearer ]
  * npf: set cache-empty flag after an ICMP host redirect

  [ Simon Barber ]

 -- Simon Barber <sbarber@mail.eng.vyatta.net>  Wed, 16 Dec 2020 18:03:40 +0000

vyatta-dataplane (3.12.13) unstable; urgency=medium

  [ Nicholas Brown ]
  * Don't run perform Static Analysis on generated pipeline code
  * enable function complexity checks

  [ Simon Barber ]

 -- Simon Barber <sbarber@mail.eng.vyatta.net>  Tue, 15 Dec 2020 11:02:28 +0000

vyatta-dataplane (3.12.12) unstable; urgency=medium

  [ Mark Gillott ]
  * if: track LAG members when updating multicast promiscuous mode
    (Fixes: VRVDR-53559)

  [ Gavin Shearer ]
  * npf: change ipv6-route show firewall output

  [ Nicholas Brown ]
  * Add a test setup for easy use of valgrind

  [ Robert Shearman ]
  * if: generate events on admin-status changes
  * ip_mcast: make use of dp events to improve modularity
  * bridge: remove admin-down ports from VLANs in the FAL (Fixes: VRVDR-53674)

  [ Nicholas Brown ]
  * ignore corrupt libcheck results files

  [ Paul Atkins ]
  * main: fix memleak in check_broken_firmware
  * ut: free xfrm server endpoints after use

  [ Simon Barber ]
  * CRYPTO: Handle SA netlink messages straight from IKE control-plane
  * CRYPTO: Pass a ptr to a container to rtnl_process_xfrm_sa
  * CRYPTO: Add support for XFRM_GETSA stats service
  * UT:CRYPTO: Add code to test request and process xfrm SA stats
  * CRYPTO: Add SA expire xfrm message generation
  * UT:CRYPTO: Handle xfrm direct SA expire messages

  [ Paul Atkins ]

 -- Paul Atkins <paul.atkins@intl.att.com>  Mon, 14 Dec 2020 14:35:45 +0000

vyatta-dataplane (3.12.11) unstable; urgency=medium

  [ Mandeep Rohilla ]
  * IF EVT: Allow intf type specific context to be passed
  * IF EVT: Add customised initialisation for different int type

  [ Simon Barber ]
  * CRYPTO: Disable xfrm_direct path if xfrms received from vplaned
  * CRYPTO: Pass xfrm_client_aux_data to rtnl_process_xfrm_sa
  * CRYPTO: Add xfrm client flush and commits commands
  * UT:CRYPTO: Add support to crypto for flush & commit cmd from xfrm_server
  * UT:CRYPTO Test new flush command

  [ Mike Manning ]
  * Provide config params for ARP aging time and maximum number of entries
  * Check for ARP cache limit when maximum number of entries exceeded
  * Modify GArp protobuf command from cmd_arp_cfg to garp
  * Convert configuration command for ND to using protobufs
  * Allow configuration of ARP aging time and maximum number of entries
  * ARP dynamic local entries should not be removed due to kernel deletions
  * Extend time to expiry only for locally created proxy entries
  * Minor improvements to lladdr_update() for use by pipelined arp

  [ Paul Atkins ]

 -- Paul Atkins <paul.atkins@intl.att.com>  Thu, 10 Dec 2020 14:09:00 +0000

vyatta-dataplane (3.12.10) unstable; urgency=medium

  [ Paul Atkins ]
  * 3.11.72

  [ Charles (Chas) Williams ]
  * api: clean up public LAG event API
  * lag: handle checks against non-DPDK interfaces

  [ Srinivas Narayan ]
  * Fix bug in bitmask parsing

 -- Srinivas Narayan <narayan@mail.eng.vyatta.net>  Wed, 09 Dec 2020 13:31:08 +0000

vyatta-dataplane (3.12.9) unstable; urgency=medium

  [ Srinivas Narayan ]
  * util: Add API to construct a bitmask from a stream of bytes
  * protobuf: Add protobuf definition for feature affinity
  * affinity: Add dummy command handler for feature affinity
  * crypto: migrate crypto engine set command handling to protobuf
  * crypto: Add protobuf handling for setting crypto-fwd cpus
  * crypto: Emit debug message for forwarding cores being set
  * crypto: Convert fwd queue to multi-consumer

  [ Robert Shearman ]
  * nh_common: ignore path state updates for deleted interfaces
    (Fixes: VRVDR-53541)
  * include: add FAL_INVALID_VRF_ID define

  [ Gavin Shearer ]
  * fal: add FAL attribute for configuring a colour aware policer
  * fal: change COLOR to COLOUR in FAL API enums for consistency
  * fal: change color to colour in fal_qos_map_params_t
  * fal: use decimal instead of hex for for enum values
  * fal: remove commas after and "end" or "max" enum value

  [ Charles (Chas) Williams ]
  * event: expose if_link_change (Bugfix: VRVDR-53783)

  [ Paul Atkins ]
  * bridge: move bridge_timer and related funcs to avoid prototype
  * bridge: remove redundant return
  * protobuf_util: malloc ipv6 addr data as a multiple of bytes
  * mstp: replace assert with static_assert
  * qos: replace assert with static_assert
  * cgn_cmd_cfg: replace assert with static_assert
  * cgn_sess_state: replace assert with static_assert
  * ipv6_rsmbl: replace assert with static_assert
  * cgn_sess2: replace assert with static_assert
  * cgn_session: replace assert with static_assert
  * npf_cache: replace assert with static_assert
  * npf_state: replace assert with static_assert
  * npf_rc: replace assert with static_assert
  * npf_state_tcp: replace assert with static_assert
  * npf_ptree: replace assert with static_assert
  * npf_rproc: replace assert with static_assert
  * l3_tcp_mss: remove unnecessary asserts

  [ Charles (Chas) Williams ]
  * lag: handle first set of min links (Bugfix: VRVDR-53788)

  [ Nicholas Brown ]
  * Jenkinsfile: expose libcheck test result to Jenkins

  [ Dewi Morgan ]
  * mpls: payload_type needed for ip frag handling

  [ Paul Atkins ]
  * dpdk_lag: make pointers that are not modified const
  * iptun_common: make pointers that are not modified const
  * lpm6: make pointers that are not modified const
  * qos_hw: make pointers that are not modified const
  * sfp: make pointers that are not modified const
  * main: make pointers that are not modified const
  * dpi: make pointers that are not modified const
  * ip6_options: make pointers that are not modified const
  * alg_rpc: make pointers that are not modified const
  * cgn_policy: make pointers that are not modified const
  * alg_apt: make pointers that are not modified const
  * npf_nat64: make pointers that are not modified const
  * npf_cidr_util: make pointers that are not modified const
  * npf_rte_acl: make pointers that are not modified const
  * npf_addrgrp: make pointers that are not modified const
  * ut:dp_test_npf_addrgrp: make pointers that are not modified const
  * ut:dp_test_npf_cgnat: make pointers that are not modified const
  * session: make pointers that are not modified const
  * ut:dp_test_lib_exp: make pointers that are not modified const
  * ut:dp_test_lib_intf: make pointers that are not modified const
  * ut:dp_test_pktmbuf_lib: make pointers that are not modified const

  [ Simon Barber ]
  * CRYPTO: Retrieve and store the XFRM clients pull and push socket info
  * CRYPTO:Add Dataplane xfrm client
  * CRYPTO: Add hooks for xfrm_client init
  * UT:CRYPTO Create xfrm server sockets
  * UT:CRYPTO Convert xfrm netlink mesasges to use xfrm server
  * UT:CRYPTO Set message sequence number in xfrm netlink hdr
  * UT:CRYPTO Add xfrm_server ack receive processing
  * UT:CRYPTO Check the number of xfrm acks received
  * CRYPTO: Add support for XFRM ACKs when NPF policies are updated
  * UT:CRYPTO Handle NACKs being returned for incomplete policies
  * CRYPTO:Introduce batch updates from the server
  * UT:CRYPTO: Add msg header to xfrm server messages
  * UT:CRYPTO: Build xfrm UT messages in heap memory
  * UT:CRYPTO: Add a public delete_sa_verify accessor

  [ Charles (Chas) Williams ]
  * clang: remove redundant control flow

  [ Brian Russell ]
  * gpc: add colour awareness to protobuf

  [ Paul Atkins ]

 -- Paul Atkins <paul.atkins@intl.att.com>  Tue, 08 Dec 2020 14:49:50 +0000

vyatta-dataplane (3.12.8) unstable; urgency=medium

  [ Paul Atkins ]
  * 3.11.70

  [ Charles (Chas) Williams ]
  * api: add public api for LAG member FAL object ID (Bugfix: VRVDR-53723)

  [ Nicholas Brown ]
  * UT: Add comment about split in test files
  * Add support for DEB_BUILD_PROFILES="nocheck"
  * Update CODEOWNERS for new meson.build files

  [ Sharmila Podury ]
  * On reboot, disabled bond has members in u/u link state

  [ Paul Atkins ]
  * pl_gen_fused: move print inside of debug check
  * backplane: explicitly compare strcmp result
  * dealer: explicitly compare strcmp result
  * commands: explicitly compare strcmp result
  * control: explicitly compare strcmp result
  * switch: explicitly compare strcmp result
  * fal_lag: explicitly compare strcmp result
  * if: explicitly compare strcmp result
  * mac_limit: explicitly compare strcmp result
  * pd_show: explicitly compare strcmp result
  * pktmbuf: explicitly compare strcmp result
  * qos_sched: explicitly compare strcmp result
  * route_broker: explicitly compare strcmp result
  * rt_tracker: explicitly compare strcmp result
  * storm_ctrl: explicitly compare strcmp result
  * vlan_modify: explicitly compare strcmp result
  * shadow: explicitly compare strcmp result
  * nd6_nbr: explicitly compare strcmp result
  * alg_ftp: explicitly compare strcmp result
  * alg_tftp: explicitly compare strcmp result
  * alg_sip: explicitly compare strcmp result
  * sip_parse: explicitly compare strcmp result
  * sip_translate: explicitly compare strcmp result
  * cgn_cmd_cfg: explicitly compare strcmp result
  * npf_cmd_cfg: explicitly compare strcmp result
  * npf_zone_private: explicitly compare strcmp result
  * l3_v4_route_lookup: explicitly compare strcmp result
  * l3_v6_route_lookup: explicitly compare strcmp result
  * capture: explicitly compare strcmp result
  * ut:dp_test_mac_limit: explicitly compare strcmp result
  * ut:dp_test_npf_nat_lib: explicitly compare strcmp result
  * ut:dp_test_route_broker: explicitly compare strcmp result
  * ut:dp_test_npf_portmap_lib: explicitly compare strcmp result

  [ Srinivas Narayan ]
  * crypto: only emit non-zero counters
  * crypto: Define APIs for post-processing core selection
  * crypto: Allocate/free forwarding core for each SA
  * crypto: allocate/free post-processing queues
  * crypto: Fix bug in index handling
  * crypto: redirect packets to forwarding cores
  * crypto: Emit post crypto forwarding packet stats
  * crypto: redirect packets in batches
  * crypto: set up flag for presence of post-crypto workload

  [ Sharmila Podury ]
  * Refactor code that checks if device is started

  [ Paul Atkins ]
  * mpls_forward: don't use 'else' after an 'if' call returns
  * alg: don't use 'else' after an 'if' call returns
  * sip_parse: don't use 'else' after an 'if' call returns
  * npf_auto_attach: don't use 'else' after an 'if' call returns
  * cgn_session: don't use 'else' after an 'if' call returns
  * npf_cidr_util.c: don't use 'else' after an 'if' call returns
  * npf_addrgrp.c: don't use 'else' after an 'if' call returns
  * npf_cache: don't use 'else' after an 'if' call returns
  * npf_cmd_cfg: don't use 'else' after an 'if' call returns
  * npf_instr: don't use 'else' after an 'if' call returns
  * npf_unpack: don't use 'else' after an 'if' call returns
  * npf_ruleset: don't use 'else' after an 'if' call returns
  * ls_cross_connect_cmd: don't use 'else' after an 'if' call returns
  * l2_ether_forward: don't use 'else' after an 'if' call returns
  * l3_pbr: don't use 'else' after an 'if' call returns
  * l3_v4_gre: don't use 'else' after an 'if' call returns
  * l3_v4_ipsec: don't use 'else' after an 'if' call returns
  * l3_v4_l2tpv3: don't use 'else' after an 'if' call returns
  * l3_v4_out: don't use 'else' after an 'if' call returns
  * l3_v4_post_route_lookup: don't use 'else' after an 'if' call returns
  * l3_v4_udp: don't use 'else' after an 'if' call returns
  * l3_v6_l4: don't use 'else' after an 'if' call returns
  * l3_v6_out: don't use 'else' after an 'if' call returns
  * l3_v6_port_route_lookup: don't use 'else' after an 'if' call returns
  * l3_v6_udp: don't use 'else' after an 'if' call returns
  * capture: don't use 'else' after an 'if' call returns
  * ut:dp_test_npf_addrgroup: don't use 'else' after an 'if' call returns
  * ut:dp_test: don't use 'else' after an 'if' call returns
  * ut:dp_test_json_utils: don't use 'else' after an 'if' call returns
  * ut:dp_test_lib_exp: don't use 'else' after an 'if' call returns
  * ut:dp_test_lib: don't use 'else' after an 'if' call returns
  * ut:dp_test_pktmbuf_lib: don't use 'else' after an 'if' call returns
  * 3.11.71

  [ Simon Barber ]
  * CRYPTO: Tidy Static Analysis Warning
  * CRYPTO: Remove the need for a second peer lookup during SA insertion
  * CRYPTO:UT: Change SADB tests to us incrementing spi and req_id
  * CRYPTO: Change SADB to use tunnel reqid instead of the dest addr
  * Crypto: Rename SADB peer struct
  * CRYPTO: Add peer dest address check into SA lookup

  [ Mandeep Rohilla ]
  * IF API: Api to transmit an L2 frame out of an interface
  * IF API: Api to get the ether address of an interface

  [ Charles (Chas) Williams ]
  * clang: prevent zero length allocation
  * clang: fix redundant expression
  * clang: misplaced widening cast
  * clang: fix possible loss of precision
  * clang: fix uninitialized use of variable
  * clang: fix misc-non-copyable-objects
  * clang: fix promotion to double
  * clang: remove explicit casting
  * clang: fix signed versus unsigned comparisons
  * clang: fix logical not usage
  * clang: remove const qualifier in declaration

  [ Paul Atkins ]

 -- Paul Atkins <paul.atkins@intl.att.com>  Wed, 02 Dec 2020 11:24:52 +0000

vyatta-dataplane (3.12.7) unstable; urgency=medium

  [ Paul Atkins ]
  * json_writer: use same parameter names in prototype and definition
  * config: use same parameter names in prototype and definition
  * event: use same parameter names in prototype and definition
  * flow_cache: use same parameter names in prototype and definition
  * fal_bfd: use same parameter names in prototype and definition
  * fal: use same parameter names in prototype and definition
  * bridge_port: use same parameter names in prototype and definition
  * gre: use same parameter names in prototype and definition
  * if: use same parameter names in prototype and definition
  * in_cksum: use same parameter names in prototype and definition
  * lag: use same parameter names in prototype and definition
  * lpm6: use same parameter names in prototype and definition
  * controller: use same parameter names in prototype and definition
  * main: use same parameter names in prototype and definition
  * qos: use same parameter names in prototype and definition
  * route: use same parameter names in prototype and definition
  * rt_tracker: use same parameter names in prototype and definition
  * vrf: use same parameter names in prototype and definition
  * pl_commands: use same parameter names in prototype and definition
  * pl_node_boot: use same parameter names in prototype and definition
  * crypto_engine: use same parameter names in prototype and definition
  * crypto_pmd: use same parameter names in prototype and definition
  * crypto_policy: use same parameter names in prototype and definition
  * vti: use same parameter names in prototype and definition
  * dpi: use same parameter names in prototype and definition
  * in6: use same parameter names in prototype and definition
  * ip6_icmp: use same parameter names in prototype and definition
  * alg_npf: use same parameter names in prototype and definition
  * app_group_dp.c: don't use 'else' after an 'if' call returns
  * app_group_cmd.c: don't use 'else' after an 'if' call returns
  * protobuf_util: don't use 'else' after an 'if' call returns
  * commands: don't use 'else' after an 'if' call returns
  * debug: don't use 'else' after an 'if' call returns
  * config: don't use 'else' after an 'if' call returns
  * cpp_rate_limiter: don't use 'else' after an 'if' call returns
  * ecmp: don't use 'else' after an 'if' call returns
  * fal: don't use 'else' after an 'if' call returns
  * bridge: don't use 'else' after an 'if' call returns
  * dpdk_eth_linkwatch: don't use 'else' after an 'if' call returns
  * gre: don't use 'else' after an 'if' call returns
  * vxlan: don't use 'else' after an 'if' call returns
  * if: don't use 'else' after an 'if' call returns
  * lag: don't use 'else' after an 'if' call returns
  * l2tpeth_netlink: don't use 'else' after an 'if' call returns
  * lpm: don't use 'else' after an 'if' call returns
  * lpm6: don't use 'else' after an 'if' call returns
  * ip_mroute: don't use 'else' after an 'if' call returns
  * nh_common: don't use 'else' after an 'if' call returns
  * netlink: don't use 'else' after an 'if' call returns
  * qos_obj_db: don't use 'else' after an 'if' call returns
  * qos_ext_buf_monitor: don't use 'else' after an 'if' call returns
  * qos_dpdk: don't use 'else' after an 'if' call returns
  * qos_sched: don't use 'else' after an 'if' call returns
  * route: don't use 'else' after an 'if' call returns
  * rt_commands: don't use 'else' after an 'if' call returns
  * util: don't use 'else' after an 'if' call returns
  * udp_handler: don't use 'else' after an 'if' call returns
  * storm_ctl: don't use 'else' after an 'if' call returns
  * crypto: don't use 'else' after an 'if' call returns
  * crypto_sadb: don't use 'else' after an 'if' call returns
  * vti: don't use 'else' after an 'if' call returns
  * npf_appdb: don't use 'else' after an 'if' call returns
  * npf_typedb: don't use 'else' after an 'if' call returns
  * ip6_mroute: don't use 'else' after an 'if' call returns
  * scope6: don't use 'else' after an 'if' call returns
  * nd6_nbr: don't use 'else' after an 'if' call returns
  * mpls: don't use 'else' after an 'if' call returns
  * route_v6: don't use 'else' after an 'if' call returns
  * mpls_forward: don't use 'else' after an 'if' call returns

  [ Robert Shearman ]
  * storm_control: don't create duplicate policers when reacting to events
    (Fixes: VRVDR-53623)

  [ Paul Atkins ]
  * 3.11.69

  [ Charles (Chas) Williams ]
  * ut: dp_ifnet_iana_type can fail when unit testing

  [ Brian Russell ]
  * gpc: add gpc protobuf

  [ Nicholas Brown ]
  * Jenkinsfile: Build target is now the Halifax

  [ aroberts ]
  * Update dependency on DPDK version for dataplane

  [ Paul Atkins ]
  * Jenkinsfile: Build target is now master for master-next branch
  * alg_npf:  use same parameter names in prototype and definition
  * alg: use same parameter names in prototype and definition
  * cgn_mbuf: use same parameter names in prototype and definition
  * cgn_sess_state: use same parameter names in prototype and definition
  * npf_attach_point: use same parameter names in prototype and definition
  * cgn_session: use same parameter names in prototype and definition
  * pmf_parse: use same parameter names in prototype and definition
  * npf_apm: use same parameter names in prototype and definition
  * npf_instr: use same parameter names in prototype and definition
  * npf_match: use same parameter names in prototype and definition
  * npf_ruleset: use same parameter names in prototype and definition
  * npf_session: use same parameter names in prototype and definition
  * npf_state: use same parameter names in prototype and definition
  * npf_zone_private: use same parameter names in prototype and definition
  * npf_match: use same parameter names in prototype and definition
  * npf_ext_action_grp: use same parameter names in prototype and definition
  * npf_rproc: use same parameter names in prototype and definition
  * session: use same parameter names in prototype and definition
  * shadow: use same parameter names in prototype and definition
  * ut:dp_test_cmd_check: use same parameter names in prototype and definition
  * ut:dp_test_cmd_state: use same parameter names in prototype and definition
  * ut:dp_test_crypto_utils: use same parameter names in prototype and definition
  * ut:dp_test_json_utils: use same parameter names in prototype and definition
  * ut:dp_test_lib: use same parameter names in prototype and definition
  * ut:dp_test_lib_exp: use same parameter names in prototype and definition
  * t:dp_test_libintf: use same parameter names in prototype and definition
  * ut:npf_alg_sip_call: use same parameter names in prototype and definition
  * ut:npf_alg_sip_lib: use same parameter names in prototype and definition
  * ut:firewall_lib: use same parameter names in prototype and definition
  * ut:dp_test_npf_lib: use same parameter names in prototype and definition
  * ut:npf_nat_lib: use same parameter names in prototype and definition
  * ut:dp_test_pktmbuf_lib: use same parameter names in prototype and definition
  * ut:dp_test_qos_lib: use same parameter names in prototype and definition
  * ut:dp_test_session_lib: use same parameter names in prototype and definition
  * ut:fal_plugin_pm: use same parameter names in prototype and definition
  * ut:fal_plugin_test: use same parameter names in prototype and definition
  * ut:fal_plugin_qos: use same parameter names in prototype and definition
  * ut:fal_plugin_ptp: use same parameter names in prototype and definition

  [ Ramkumar Ganapathysubramanian ]
  * New FAL plugin to get L3 Interface attribute
  * Dataplane changes for QoS DSCP remarking

  [ Paul Atkins ]

 -- Paul Atkins <paul.atkins@intl.att.com>  Wed, 25 Nov 2020 09:19:14 +0000

vyatta-dataplane (3.12.6) unstable; urgency=medium

  [ Paul Atkins ]
  * 3.11.67

  [ aroberts ]
  * QOS: Don't drawback TC layer shape rate

  [ Nicholas Brown ]
  * ut: remove unused CLI options
  * ut: expose to testharness the core list dataplane_test passes to DPDK
  * ut: remove cpu relate stuff from dummyfs used by dataplane_test

  [ Paul Atkins ]
  * 3.11.68
  * bridge: increment counters for ucast/nucast on vlans for local traffic

  [ Ian Wilson ]
  * Move next_arg utility function to util.c
  * Rename print_pl_feats to pl_print_feats and move to pl_commands.c
  * Add function to write json for an interface-based pipeline feature
  * Add pipeline show feature commands to l3_v4_out and l3_v6_out
  * Add pipeline show feature commands to l3_v4_out_spath and l3_v6_out_spath
  * Add pipeline show feature commands to l3_v4_encap and l3_v6_encap
  * Add pipeline show feature commands to l3_v4_val and l3_v6_val
  * Add pipeline show feature commands to l2_consume, l2_ether_lookup and l2_local
  * Add pipeline show feature commands to l3_v4_route_lookup and l3_v6_route_lookup
  * Add pipeline show feature commands to global nodes - drop, l4, and udp_in
  * ut: Tests local ICMP pkts with egress ACLs and the originate fw
  * Only pass an output interface pointer to icmp_send_no_route
  * Change ICMP pkts to use ipv4-out-spath pipeline to filter pkts

  [ Robert Shearman ]
  * storm_control: don't create duplicate policers when reacting to events
    (Fixes: VRVDR-53623)

  [ Paul Atkins ]

 -- Paul Atkins <paul.atkins@intl.att.com>  Fri, 20 Nov 2020 12:00:03 +0000

vyatta-dataplane (3.12.5) unstable; urgency=medium

  [ Thomas Kiely ]
  * Originated traffic via l2tpv3/ipsec is dropped
  * Remove function which is no longer used

  [ Nicholas Brown ]
  * Install Go protobuf files in correct location

  [ Charles (Chas) Williams ]
  * ptp: allow ports to not exist (yet) (Bugfix: VRVDR-53511)
  * ptp: refactor ptp_find_peer (Bugfix: VRVDR-53511)

  [ Paul Atkins ]
  * 3.11.65

  [ Nicholas Brown ]
  * Removed 'unused-override' warnings
  * Static Analysis as last Jenkins step
  * Allow longer timeout for the slow tests
  * Update docs for meson instead of make

  [ Charles (Chas) Williams ]
  * ptp: rework the peer select logic (Bugfix: VRVDR-53538)
  * ptp: refactor cmd_ptp_op (Bugfix: VRVDR-53538)
  * ptp: add resolver op mode commands (Bugfix: VRVDR-53538)
  * ptp: basic resolver unit test (Bugfix: VRVDR-53538)
  * ptp: routed resolver unit test (Bugfix: VRVDR-53538)
  * ptp: test edge cases in resolver (Bugfix: VRVDR-53538)
  * ptp: ensure sufficient buffer space (Bugfix: VRVDR-53538)

  [ Paul Atkins ]
  * bpf_filter: add parentheses around macro arguments
  * lpm: add parentheses around macro arguments
  * portmonitor_cmds: don't use a macro to determine if a sess is erspan
  * dpi: add parentheses around macro arguments
  * ip6_icmp: add parentheses around macro arguments
  * alg_rpc: add parentheses around macro arguments
  * npf_cidr_util: add parentheses around macro arguments
  * npf_instr: add parentheses around macro arguments
  * npf_nat: add parentheses around macro arguments
  * ut:arp: add parentheses around macro arguments
  * ut:crypto: add parentheses around macro arguments
  * ut:ip6: add parentheses around macro arguments
  * ut:mstp_fwd: add parentheses around macro arguments
  * ut:npf: add parentheses around macro arguments
  * ut:fal_plugin_framer: add parentheses around macro arguments
  * ut:fal_plugin_test: add parentheses around macro arguments

  [ Nicholas Brown ]
  * Don't run clang-tidy on generated protobuf files
  * Add missing dependency on generated files
  * Increase UT timeout

  [ Paul Atkins ]
  * if: rename cmd_pause_show to show_eth_info
  * if: move the showing of the pause state into its own function
  * fal: add api to allow dumping of L2 port state
  * fal_plugin: add a new fal plugin API to dump bfd session state

  [ Daniel Gollub ]
  * l2tpeth: restore VLAN functionatliy on L2TPv3 interfaces

  [ Paul Atkins ]
  * 3.11.66

  [ Alan Dewar ]
  * QOS: period keyword changed to microseconds units (Fixes: VRVDR-53324)

  [ Nicholas Brown ]
  * Add more details on building the UT

  [ Robert Shearman ]
  * storm_ctl: add support for configuring on VLAN subinterfaces
    (Closes: VRVDR-53561)

  [ Charles (Chas) Williams ]
  * lag: add protobuf (Bugfix: VRVDR-52496)
  * lag: add min links support (Bugfix: VRVDR-52496)
  * lag: add events (Bugfix: VRVDR-52496)
  * event: expose if_create/if_delete events (Bugfix: VRVDR-52496)
  * lag: add IANA type (Bugfix: VRVDR-52496)

  [ Ethan Li ]
  * Define Micro BFD FAL attribute

  [ Gavin Shearer ]
  * gpc: add a Provides to ensure FAL builds against correct dataplane
  * fal qos: Add attributes to attach QoS IPv4/IPv6 GPC to i/f
  * fal policer: add support for trTCM policers
  * fal gpc: add actions to set designation, colour, and policer

  [ Paul Atkins ]

 -- Paul Atkins <paul.atkins@intl.att.com>  Fri, 20 Nov 2020 08:57:30 +0000

vyatta-dataplane (3.12.4) unstable; urgency=medium

  [ Charles (Chas) Williams ]
  * ptp: avoid dereferencing bad interface pointers (Bugfix: VRVDR-53517)

  [ Paul Atkins ]
  * 3.11.60

  [ Robert Shearman ]
  * nh_common: fix hash key during nexthop hash del & add
  * route_flags: ignore RTF_UNUSABLE for nexthop comparison (Fixes: VRVDR-53512)

  [ Derek Fawcus ]
  * NPF: Remove some stale code, to allow flexibility
  * pipeline: use 'out node' for IPv4 mcast ethernet
  * pipeline: use 'out node' for IPv6 mcast ethernet
  * multicast: Clean up punt handling for unsup tuns
  * multicast: Use 'out node' for IPv4/IPv6 VTI output
  * multicast: Use 'out node' for IPv4/IPv6 P2P GRE tx
  * multicast: Move TTL decrement during forward
  * multicast: Move OIL replication counts
  * multicast: Rename an interface variable
  * multicast: Do not replicate to a DOWN interface
  * multicast: Move pipeline walk logic

  [ Ian Wilson ]
  * ut: Test egress ACLs with IPv4 and IPv6 multicast forwarding

  [ Paul Atkins ]
  * 3.11.61

  [ Nicholas Brown ]
  * platform.conf can be static

  [ Paul Atkins ]
  * 3.11.62

  [ Ian Wilson ]
  * ut: Export functions to build and tear-down a GRE tunnel
  * ut: Test sw egress ACLs with GRE tunnels

  [ Robert Shearman ]
  * ecmp: remove unused "max-paths" option (Fixes: VRVDR-52393)

  [ Paul Atkins ]
  * 3.11.63

  [ Ian Wilson ]
  * ut: Add function to wait for multicast route

  [ Paul Atkins ]
  * 3.11.64

  [ Mike Manning ]
  * Dynamic entries in ND cache should not be deleted unless stale

  [ Nicholas Brown ]
  * Meson build support (Closes: VRVDR-52941)
  * Change hard-coded UT paths
  * Add clang-tidy Static Analysis support to Jenkinsfile
  * Remove autotools build support
  * Define individual meson tests for each CK test suite

  [ Paul Atkins ]

 -- Paul Atkins <paul.atkins@intl.att.com>  Mon, 09 Nov 2020 13:31:07 +0000

vyatta-dataplane (3.12.3) unstable; urgency=medium

  [ Nicholas Brown ]
  * Clarify UT path redirection code

  [ Ian Wilson ]
  * npf: Rename 'typedef enum TCP_STATES' to 'enum tcp_session state'
  * npf: Rename npf_tcpstate_t to struct npf_tcp_window
  * npf: Replace nst_tcpst with nst_tcp_win in npf_state_t
  * npf: Pack enum dp_session_state so that is used 1 byte instead of 2
  * npf: Add npf_state_tcp2gen to determine generic state from tcp state
  * npf: Pack enum npf_proto_idx.  Use the enum instead of a uint8_t
  * npf: Add separate log functions for TCP and everything else
  * npf: Add separate state change functions for TCP and everything else
  * npf: Add separate state pack update functions for TCP and other
  * npf: Add separate functions for connsync update/restore of session state
  * npf: Move spinlocks into npf_state_npf_pack_update_xxx fns
  * npf: Use separate state inspect functions for TCP, ICMP, and other
  * npf: Use separate connsync state update functions for TCP and other
  * npf: Add a union to npf_state_t for the different state types
  * npf: Add separate function for session close for TCP and other
  * npf: Rename npf_state_tcp_state_set and npf_state_generic_state_set
  * npf: Remove TCP session states that were outside the enum
  * npf: Change TCP sessions to use nst_tcp_state instead of nst_state
  * npf: Change TCP strict FSM to be a lookup table to return a boolean
  * npf: npf_state_update_session_state replaced
  * npf: npf_timeout_get replaced
  * npf: Session state stats defines replaced with inline functions
  * npf: npf_map_str_to_generic_state replaced with dp_session_name2state
  * npf: vrf creation moved from npf_timeout_set to cmd_npf_global_timeout
  * npf: non-TCP sessions changed to use nst_gen_state instead of nst_state
  * npf: union of nst_tcp_state and nst_gen_state removed from npf_state_t
  * npf: Changes to sess limit rproc to use generic session state
  * npf: Defines NPF_SET_SESSION_LOG_FLAG etc. replaced with functions
  * npf: Renamed functions that return session state name
  * npf: npf_pack_session_state changed to include union of state types
  * npf: 'struct session' pointer passed into npf_session_update_state
  * npf: npf_session_t pointer passed into npf_state_inspect
  * npf: npf_tcp_state_is_closed fn removed
  * npf: Changes to connsync functions to pack and update session state

  [ Nachiketa Prachanda ]
  * fix use after free on events unregistration
  * api: interface event notifications to plugins

  [ Paul Atkins ]
  * 3.11.44
  * portmonitor_cmds: remove the code to handle out of order cfg

  [ Charles (Chas) Williams ]
  * ptp: handle unavailable interface vlan mappings (Bugfix: VRVDR-53372)

  [ Paul Atkins ]
  * 3.11.45

  [ Gavin Shearer ]
  * fal acl: use rule number attr instead of priority in rules

  [ Paul Atkins ]
  * 3.11.46

  [ Srinivas Narayan ]
  * Include shadow ring in buffer count calculations
  * Increase slowpath receive ring size

  [ Paul Atkins ]
  * 3.11.46

  [ Srinivas Narayan ]
  * crypto: store out_ethertype in context
  * crypto: store out_hdr_len in context
  * crypto: re-order fields in crypto_pkt_ctx
  * crypto: store udp encap length in SA to simplify code
  * crypto: include DPDK driver stats in output
  * crypto: Pass packet burst to ESP
  * crypto: Move bad mbufs to end of context array
  * crypto: Pass a batch of packets to the PMD
  * crypto: Allocate crypto ops when crypto pkt buffer is set up
  * crypto: pass batches of packets to ESP encrypt functions
  * crypto: Pass batches of packets to ESP decrypt functions
  * crypto: Remove debug error messages in some places
  * crypto: pass errors from PMD operations to higher layers
  * crypto: remove unnecessary check & error
  * crypto: Add error counters for failures
  * crypto: Set action to drop if packet has not been processed
  * crypto: Prefetch batches of context pointers for processing
  * crypto: Fetch data in first mbuf into L2 cache
  * crypto: Prefetch contexts into L2 cache
  * crypto: add inline implementation to grow buffer
  * crypto: Invoke rte_pktmbuf_lastseg only for multi-seg pkts

  [ Paul Atkins ]
  * 3.11.47

  [ Ian Wilson ]
  * ut: Verify that ipv4-orig-feat feature is enabled
  * npf: NPF_RS_FLAG_FEAT_GBL renamed to NPF_RS_FLAG_FEAT_INTF_ALL
  * npf: Move check of NPF_RS_FLAG_FEAT_INTF_ALL from npf_gbl_rs_count_incr
  * npf: Enable feature on all interfaces for rulesets attached to global
  * npf: Separate enabling of defrag-out and defrag-out-spath

  [ Paul Atkins ]
  * 3.11.48

  [ Ian Wilson ]
  * ut: Tests egress ACL on a pppoe interface
  * ut: Tests egress ACL on a bridge interface

  [ Paul Atkins ]
  * 3.11.49

  [ Nicholas Brown ]
  * Move IGNORE_SANITIZER to compiler.h

  [ Paul Atkins ]
  * 3.11.50

  [ Thomas Kiely ]
  * Update S2S UT infra for multiple V4 policies
  * Add V4 test to ensure correct policy match for proto
  * ACL V4 rule setup does not handle discrete protocol
  * Update S2S UT infra for multiple V6 policies
  * Add V6 test to ensure correct policy match for proto
  * ACL V6 rule setup does not handle discrete protocol

  [ Paul Atkins ]
  * 3.11.51

  [ Srinivas Narayan ]
  * crypto: save bytes from each batch for use as IVs
  * crypto: add return value check for engine init
  * crypto: remove unused functions

  [ Paul Atkins ]
  * 3.11.52
  * lpm: change lpm walker to take a struct of params
  * lpm: allow the callers of lpm_walk to kick the trackers for a rule
  * route: call the route trackers after updating the fal l3 state
  * lpm6: change lpm6 walker to take a struct of params
  * lpm6: allow the callers of lpm6_walk to kick the trackers for a rule
  * route6: call the route trackers after updating the fal l3 state
  * 3.11.53

  [ Ian Wilson ]
  * ut: Add functions to enable multicast fwding and to add multicast route
  * ut: Add test for multicast forwarding in the dataplane

  [ Paul Atkins ]
  * 3.11.54

  [ Srinivas Narayan ]
  * crypto: tune op and session pool sizes

  [ Paul Atkins ]
  * 3.11.55

  [ Srinivas Narayan ]
  * crypto: prefetch fields in ctx in encrypt path
  * crypto: Include current index in prefetch
  * crypto: prefetch IVs to be used in encryption
  * crypto: prefetch ops

  [ Paul Atkins ]
  * 3.11.56

  [ Ian Wilson ]
  * ut: Add test for IPv6 multicast forwarding in the dataplane

  [ Paul Atkins ]
  * 3.11.57

  [ Derek Fawcus ]
  * NPF: Rename npc_next_proto to npc_proto_final
  * NPF: Rename 'PROTO' opcode to 'PROTO_FINAL'
  * NPF: Add matching against IP header protocol field
  * NPF: Report proto-final in rule output

  [ Nicholas Brown ]
  * Depend on librte-meta-allpmds

  [ Paul Atkins ]
  * 3.11.58

  [ Ian Wilson ]
  * npf: Local traffic, including IPv6 ND/NA, may be dropped by zone fw
  * ut: Test IPv6 nbr egress in the presence of zones firewall

  [ Paul Atkins ]
  * 3.11.59

 -- Paul Atkins <paul.atkins@intl.att.com>  Tue, 03 Nov 2020 11:51:01 +0000

vyatta-dataplane (3.12.2) unstable; urgency=medium

  [ Nicholas Brown ]
  * Remove no_extra_tests DEB_BUILD_OPTIONS
  * Add debian packaging directory to .gitignore
  * More specific include path libvyattafal pkgconfig

  [ Charles (Chas) Williams ]
  * ptp: refactor into ptp_peer_dst_lookup (Bugfix: VRVDR-53302)
  * ptp: refactor into ptp_peer_dst_resolve (Bugfix: VRVDR-53302)
  * ptp: group peers by IP address (Bugfix: VRVDR-53302)
  * ptp: refactor into ptp_peer_find_nexthop (Bugfix: VRVDR-53302)
  * ptp: select best route for peer (Bugfix: VRVDR-53302)

  [ Paul Atkins ]
  * 3.11.40
  * vhost: remove the code to handle out of order cfg for vhost
  * 3.11.41

  [ Ian Wilson ]
  * npf: Check ingress and egress features when deciding to return ACL stats
  * acl: Egress ACL in s/w path will not match dp originated IPv6 ND traffic
  * ipv6_originate_filter made static

  [ Paul Atkins ]
  * 3.11.42

  [ Charles (Chas) Williams ]
  * ptp: get sibling ifp and nexthop during iteration (Bugfix: VRVDR-53302)
  * ptp: prefer peers with reachability (Bugfix: VRVDR-53302)

  [ Paul Atkins ]
  * commands: remove the code to handle out of order cfg for poe
  * 3.11.43

 -- Paul Atkins <paul.atkins@intl.att.com>  Wed, 14 Oct 2020 10:02:17 +0100

vyatta-dataplane (3.12.1) unstable; urgency=medium

  [ Robert Shearman ]
  * protobuf: add Path message fields for recursive labels

  [ Paul Atkins ]

 -- Paul Atkins <paul.atkins@intl.att.com>  Mon, 12 Oct 2020 09:20:52 +0100

vyatta-dataplane (3.11.72) unstable; urgency=medium

  [ Robert Shearman ]
  * nh_common: ignore path state updates for deleted interfaces
    (Fixes: VRVDR-53541)

  [ Paul Atkins ]

 -- Paul Atkins <paul.atkins@intl.att.com>  Mon, 07 Dec 2020 08:29:00 +0000

vyatta-dataplane (3.11.71) unstable; urgency=medium

  [ Sharmila Podury ]
  * On reboot, disabled bond has members in u/u link state
  * Refactor code that checks if device is started

  [ Paul Atkins ]

 -- Paul Atkins <paul.atkins@intl.att.com>  Tue, 01 Dec 2020 13:50:58 +0000

vyatta-dataplane (3.11.70) unstable; urgency=medium

  [ Nicholas Brown ]
  * Jenkinsfile: Build target is now the Halifax

  [ aroberts ]
  * Update dependency on DPDK version for dataplane

  [ Paul Atkins ]

 -- Paul Atkins <paul.atkins@intl.att.com>  Tue, 24 Nov 2020 09:53:18 +0000

vyatta-dataplane (3.11.69) unstable; urgency=medium

  [ Robert Shearman ]
  * storm_control: don't create duplicate policers when reacting to events
    (Fixes: VRVDR-53623)

  [ Paul Atkins ]

 -- Paul Atkins <paul.atkins@intl.att.com>  Mon, 23 Nov 2020 08:22:52 +0000

vyatta-dataplane (3.11.68) unstable; urgency=medium

  [ aroberts ]
  * QOS: Don't drawback TC layer shape rate

  [ Paul Atkins ]

 -- Paul Atkins <paul.atkins@intl.att.com>  Fri, 20 Nov 2020 09:08:32 +0000

vyatta-dataplane (3.11.67) unstable; urgency=medium

  [ Alan Dewar ]
  * QOS: period keyword changed to microseconds units (Fixes: VRVDR-53324)

  [ Paul Atkins ]

 -- Paul Atkins <paul.atkins@intl.att.com>  Tue, 17 Nov 2020 10:16:43 +0000

vyatta-dataplane (3.11.66) unstable; urgency=medium

  [ Daniel Gollub ]
  * l2tpeth: restore VLAN functionatliy on L2TPv3 interfaces

  [ Paul Atkins ]

 -- Paul Atkins <paul.atkins@intl.att.com>  Tue, 17 Nov 2020 09:20:52 +0000

vyatta-dataplane (3.11.65) unstable; urgency=medium

  [ Thomas Kiely ]
  * Originated traffic via l2tpv3/ipsec is dropped
  * Remove function which is no longer used

  [ Charles (Chas) Williams ]
  * ptp: allow ports to not exist (yet) (Bugfix: VRVDR-53511)
  * ptp: refactor ptp_find_peer (Bugfix: VRVDR-53511)

  [ Paul Atkins ]

 -- Paul Atkins <paul.atkins@intl.att.com>  Tue, 10 Nov 2020 09:03:48 +0000

vyatta-dataplane (3.11.64) unstable; urgency=medium

  [ Ian Wilson ]
  * ut: Add function to wait for multicast route

  [ Paul Atkins ]

 -- Paul Atkins <paul.atkins@intl.att.com>  Thu, 05 Nov 2020 13:56:12 +0000

vyatta-dataplane (3.11.63) unstable; urgency=medium

  [ Ian Wilson ]
  * ut: Export functions to build and tear-down a GRE tunnel
  * ut: Test sw egress ACLs with GRE tunnels

  [ Paul Atkins ]

 -- Paul Atkins <paul.atkins@intl.att.com>  Thu, 05 Nov 2020 13:29:08 +0000

vyatta-dataplane (3.11.62) unstable; urgency=medium

  [ Nicholas Brown ]
  * platform.conf can be static

  [ Paul Atkins ]

 -- Paul Atkins <paul.atkins@intl.att.com>  Wed, 04 Nov 2020 12:39:24 +0000

vyatta-dataplane (3.11.61) unstable; urgency=medium

  [ Robert Shearman ]
  * nh_common: fix hash key during nexthop hash del & add
  * route_flags: ignore RTF_UNUSABLE for nexthop comparison (Fixes: VRVDR-53512)

  [ Derek Fawcus ]
  * NPF: Remove some stale code, to allow flexibility
  * pipeline: use 'out node' for IPv4 mcast ethernet
  * pipeline: use 'out node' for IPv6 mcast ethernet
  * multicast: Clean up punt handling for unsup tuns
  * multicast: Use 'out node' for IPv4/IPv6 VTI output
  * multicast: Use 'out node' for IPv4/IPv6 P2P GRE tx
  * multicast: Move TTL decrement during forward
  * multicast: Move OIL replication counts
  * multicast: Rename an interface variable
  * multicast: Do not replicate to a DOWN interface
  * multicast: Move pipeline walk logic

  [ Ian Wilson ]
  * ut: Test egress ACLs with IPv4 and IPv6 multicast forwarding

  [ Paul Atkins ]

 -- Paul Atkins <paul.atkins@intl.att.com>  Wed, 04 Nov 2020 12:37:28 +0000

vyatta-dataplane (3.11.60) unstable; urgency=medium

  [ Charles (Chas) Williams ]
  * ptp: avoid dereferencing bad interface pointers (Bugfix: VRVDR-53517)

  [ Paul Atkins ]

 -- Paul Atkins <paul.atkins@intl.att.com>  Tue, 03 Nov 2020 13:00:25 +0000

vyatta-dataplane (3.11.59) unstable; urgency=medium

  [ Ian Wilson ]
  * npf: Local traffic, including IPv6 ND/NA, may be dropped by zone fw
  * ut: Test IPv6 nbr egress in the presence of zones firewall

  [ Paul Atkins ]

 -- Paul Atkins <paul.atkins@intl.att.com>  Tue, 03 Nov 2020 09:06:14 +0000

vyatta-dataplane (3.11.58) unstable; urgency=medium

  [ Derek Fawcus ]
  * NPF: Rename npc_next_proto to npc_proto_final
  * NPF: Rename 'PROTO' opcode to 'PROTO_FINAL'
  * NPF: Add matching against IP header protocol field
  * NPF: Report proto-final in rule output

  [ Nicholas Brown ]
  * Depend on librte-meta-allpmds

  [ Paul Atkins ]

 -- Paul Atkins <paul.atkins@intl.att.com>  Mon, 02 Nov 2020 15:41:08 +0000

vyatta-dataplane (3.11.57) unstable; urgency=medium

  [ Ian Wilson ]
  * ut: Add test for IPv6 multicast forwarding in the dataplane

  [ Paul Atkins ]

 -- Paul Atkins <paul.atkins@intl.att.com>  Thu, 29 Oct 2020 08:54:47 +0000

vyatta-dataplane (3.11.56) unstable; urgency=medium

  [ Srinivas Narayan ]
  * crypto: prefetch fields in ctx in encrypt path
  * crypto: Include current index in prefetch
  * crypto: prefetch IVs to be used in encryption
  * crypto: prefetch ops

  [ Paul Atkins ]

 -- Paul Atkins <paul.atkins@intl.att.com>  Wed, 28 Oct 2020 11:51:25 +0000

vyatta-dataplane (3.11.55) unstable; urgency=medium

  [ Srinivas Narayan ]
  * crypto: tune op and session pool sizes

  [ Paul Atkins ]

 -- Paul Atkins <paul.atkins@intl.att.com>  Wed, 28 Oct 2020 08:11:57 +0000

vyatta-dataplane (3.11.54) unstable; urgency=medium

  [ Ian Wilson ]
  * ut: Add functions to enable multicast fwding and to add multicast route
  * ut: Add test for multicast forwarding in the dataplane

  [ Paul Atkins ]

 -- Paul Atkins <paul.atkins@intl.att.com>  Tue, 27 Oct 2020 08:35:24 +0000

vyatta-dataplane (3.11.53) unstable; urgency=medium

  * lpm: change lpm walker to take a struct of params
  * lpm: allow the callers of lpm_walk to kick the trackers for a rule
  * route: call the route trackers after updating the fal l3 state
  * lpm6: change lpm6 walker to take a struct of params
  * lpm6: allow the callers of lpm6_walk to kick the trackers for a rule
  * route6: call the route trackers after updating the fal l3 state

 -- Paul Atkins <paul.atkins@intl.att.com>  Mon, 26 Oct 2020 13:21:18 +0000

vyatta-dataplane (3.11.52) unstable; urgency=medium

  [ Srinivas Narayan ]
  * crypto: save bytes from each batch for use as IVs
  * crypto: add return value check for engine init
  * crypto: remove unused functions

  [ Paul Atkins ]

 -- Paul Atkins <paul.atkins@intl.att.com>  Mon, 26 Oct 2020 09:45:57 +0000

vyatta-dataplane (3.11.51) unstable; urgency=medium

  [ Thomas Kiely ]
  * Update S2S UT infra for multiple V4 policies
  * Add V4 test to ensure correct policy match for proto
  * ACL V4 rule setup does not handle discrete protocol
  * Update S2S UT infra for multiple V6 policies
  * Add V6 test to ensure correct policy match for proto
  * ACL V6 rule setup does not handle discrete protocol

  [ Paul Atkins ]

 -- Paul Atkins <paul.atkins@intl.att.com>  Fri, 23 Oct 2020 10:09:01 +0100

vyatta-dataplane (3.11.50) unstable; urgency=medium

  [ Nicholas Brown ]
  * Move IGNORE_SANITIZER to compiler.h

  [ Paul Atkins ]

 -- Paul Atkins <paul.atkins@intl.att.com>  Fri, 23 Oct 2020 09:05:58 +0100

vyatta-dataplane (3.11.49) unstable; urgency=medium

  [ Ian Wilson ]
  * ut: Tests egress ACL on a pppoe interface
  * ut: Tests egress ACL on a bridge interface

  [ Paul Atkins ]

 -- Paul Atkins <paul.atkins@intl.att.com>  Thu, 22 Oct 2020 08:18:20 +0100

vyatta-dataplane (3.11.48) unstable; urgency=medium

  [ Ian Wilson ]
  * ut: Verify that ipv4-orig-feat feature is enabled
  * npf: NPF_RS_FLAG_FEAT_GBL renamed to NPF_RS_FLAG_FEAT_INTF_ALL
  * npf: Move check of NPF_RS_FLAG_FEAT_INTF_ALL from npf_gbl_rs_count_incr
  * npf: Enable feature on all interfaces for rulesets attached to global
  * npf: Separate enabling of defrag-out and defrag-out-spath

  [ Paul Atkins ]

 -- Paul Atkins <paul.atkins@intl.att.com>  Wed, 21 Oct 2020 16:34:35 +0100

vyatta-dataplane (3.11.47) unstable; urgency=medium

  [ Srinivas Narayan ]
  * crypto: store out_ethertype in context
  * crypto: store out_hdr_len in context
  * crypto: re-order fields in crypto_pkt_ctx
  * crypto: store udp encap length in SA to simplify code
  * crypto: include DPDK driver stats in output
  * crypto: Pass packet burst to ESP
  * crypto: Move bad mbufs to end of context array
  * crypto: Pass a batch of packets to the PMD
  * crypto: Allocate crypto ops when crypto pkt buffer is set up
  * crypto: pass batches of packets to ESP encrypt functions
  * crypto: Pass batches of packets to ESP decrypt functions
  * crypto: Remove debug error messages in some places
  * crypto: pass errors from PMD operations to higher layers
  * crypto: remove unnecessary check & error
  * crypto: Add error counters for failures
  * crypto: Set action to drop if packet has not been processed
  * crypto: Prefetch batches of context pointers for processing
  * crypto: Fetch data in first mbuf into L2 cache
  * crypto: Prefetch contexts into L2 cache
  * crypto: add inline implementation to grow buffer
  * crypto: Invoke rte_pktmbuf_lastseg only for multi-seg pkts

  [ Paul Atkins ]

 -- Paul Atkins <paul.atkins@intl.att.com>  Wed, 21 Oct 2020 09:14:31 +0100

vyatta-dataplane (3.11.46) unstable; urgency=medium

  [ Gavin Shearer ]
  * fal acl: use rule number attr instead of priority in rules

  [ Paul Atkins ]
  * Include shadow ring in buffer count calculations
  * Increase slowpath receive ring size

  [ Paul Atkins ]

 -- Paul Atkins <paul.atkins@intl.att.com>  Tue, 20 Oct 2020 10:07:06 +0100

vyatta-dataplane (3.11.45) unstable; urgency=medium

  [ Paul Atkins ]
  * portmonitor_cmds: remove the code to handle out of order cfg

  [ Charles (Chas) Williams ]
  * ptp: handle unavailable interface vlan mappings (Bugfix: VRVDR-53372)

  [ Paul Atkins ]

 -- Paul Atkins <paul.atkins@intl.att.com>  Fri, 16 Oct 2020 09:52:15 +0100

vyatta-dataplane (3.11.44) unstable; urgency=medium

  [ Nicholas Brown ]
  * Clarify UT path redirection code

  [ Ian Wilson ]
  * npf: Rename 'typedef enum TCP_STATES' to 'enum tcp_session state'
  * npf: Rename npf_tcpstate_t to struct npf_tcp_window
  * npf: Replace nst_tcpst with nst_tcp_win in npf_state_t
  * npf: Pack enum dp_session_state so that is used 1 byte instead of 2
  * npf: Add npf_state_tcp2gen to determine generic state from tcp state
  * npf: Pack enum npf_proto_idx.  Use the enum instead of a uint8_t
  * npf: Add separate log functions for TCP and everything else
  * npf: Add separate state change functions for TCP and everything else
  * npf: Add separate state pack update functions for TCP and other
  * npf: Add separate functions for connsync update/restore of session state
  * npf: Move spinlocks into npf_state_npf_pack_update_xxx fns
  * npf: Use separate state inspect functions for TCP, ICMP, and other
  * npf: Use separate connsync state update functions for TCP and other
  * npf: Add a union to npf_state_t for the different state types
  * npf: Add separate function for session close for TCP and other
  * npf: Rename npf_state_tcp_state_set and npf_state_generic_state_set
  * npf: Remove TCP session states that were outside the enum
  * npf: Change TCP sessions to use nst_tcp_state instead of nst_state
  * npf: Change TCP strict FSM to be a lookup table to return a boolean
  * npf: npf_state_update_session_state replaced
  * npf: npf_timeout_get replaced
  * npf: Session state stats defines replaced with inline functions
  * npf: npf_map_str_to_generic_state replaced with dp_session_name2state
  * npf: vrf creation moved from npf_timeout_set to cmd_npf_global_timeout
  * npf: non-TCP sessions changed to use nst_gen_state instead of nst_state
  * npf: union of nst_tcp_state and nst_gen_state removed from npf_state_t
  * npf: Changes to sess limit rproc to use generic session state
  * npf: Defines NPF_SET_SESSION_LOG_FLAG etc. replaced with functions
  * npf: Renamed functions that return session state name
  * npf: npf_pack_session_state changed to include union of state types
  * npf: 'struct session' pointer passed into npf_session_update_state
  * npf: npf_session_t pointer passed into npf_state_inspect
  * npf: npf_tcp_state_is_closed fn removed
  * npf: Changes to connsync functions to pack and update session state

  [ Nachiketa Prachanda ]
  * fix use after free on events unregistration
  * api: interface event notifications to plugins

  [ Paul Atkins ]

 -- Paul Atkins <paul.atkins@intl.att.com>  Wed, 14 Oct 2020 15:50:34 +0100

vyatta-dataplane (3.11.43) unstable; urgency=medium

  [ Charles (Chas) Williams ]
  * ptp: get sibling ifp and nexthop during iteration (Bugfix: VRVDR-53302)
  * ptp: prefer peers with reachability (Bugfix: VRVDR-53302)

  [ Paul Atkins ]
  * commands: remove the code to handle out of order cfg for poe

 -- Paul Atkins <paul.atkins@intl.att.com>  Wed, 14 Oct 2020 08:31:05 +0100

vyatta-dataplane (3.11.42) unstable; urgency=medium

  [ Ian Wilson ]
  * npf: Check ingress and egress features when deciding to return ACL stats
  * acl: Egress ACL in s/w path will not match dp originated IPv6 ND traffic
  * ipv6_originate_filter made static

  [ Paul Atkins ]

 -- Paul Atkins <paul.atkins@intl.att.com>  Tue, 13 Oct 2020 14:12:35 +0100

vyatta-dataplane (3.11.41) unstable; urgency=medium

  * vhost: remove the code to handle out of order cfg for vhost

 -- Paul Atkins <paul.atkins@intl.att.com>  Tue, 13 Oct 2020 10:34:16 +0100

vyatta-dataplane (3.11.40) unstable; urgency=medium

  [ Nicholas Brown ]
  * Remove no_extra_tests DEB_BUILD_OPTIONS
  * Add debian packaging directory to .gitignore
  * More specific include path libvyattafal pkgconfig

  [ Charles (Chas) Williams ]
  * ptp: refactor into ptp_peer_dst_lookup (Bugfix: VRVDR-53302)
  * ptp: refactor into ptp_peer_dst_resolve (Bugfix: VRVDR-53302)
  * ptp: group peers by IP address (Bugfix: VRVDR-53302)
  * ptp: refactor into ptp_peer_find_nexthop (Bugfix: VRVDR-53302)
  * ptp: select best route for peer (Bugfix: VRVDR-53302)

  [ Paul Atkins ]

 -- Paul Atkins <paul.atkins@intl.att.com>  Tue, 13 Oct 2020 09:56:41 +0100

vyatta-dataplane (3.11.39) unstable; urgency=medium

  [ Ramesh Devarajan ]
  * capture: Print dropped frames count

  [ Paul Atkins ]
  * capture: compare fal obj against FAL_NULL_OBJECT_ID instead of NULL

 -- Paul Atkins <paul.atkins@intl.att.com>  Thu, 08 Oct 2020 11:30:41 +0100

vyatta-dataplane (3.11.38) unstable; urgency=medium

  [ Charles (Chas) Williams ]
  * dpdk: add ConnectX-6 support to vplane-uio

  [ Paul Atkins ]
  * backplane: add comment about why command replay is needed
  * backplane: check that the FILE ptr is set in the command handler
  * rt_commands: remove the code to handle out of order cfg for garp
  * commands: remove the code to handle out of order cfg for switchport

 -- Paul Atkins <paul.atkins@intl.att.com>  Wed, 07 Oct 2020 08:54:45 +0100

vyatta-dataplane (3.11.37) unstable; urgency=medium

  [ Nicholas Brown ]
  * Update exported symbols from fal test plugin
  * Use visibility attribute for symbols
  * Use __FOR_EXPORT instead of __externally_visible

  [ Robert Shearman ]
  * mpls: fix crash when displaying PD subset data
  * pd_show: allow showing objects in state full as well
  * mpls: fix output of PD subset state (Fixes: VRVDR-53208)

  [ Ian Wilson ]
  * ut: Add test for sw acl with fragmented IPv4 pkt on output
  * ut: Add test for sw acl with fragmented IPv6 pkt on output
  * npf: Set address family in ruleset when grouper is not initialized

  [ Paul Atkins ]

 -- Paul Atkins <paul.atkins@intl.att.com>  Fri, 02 Oct 2020 14:54:03 +0100

vyatta-dataplane (3.11.36) unstable; urgency=medium

  [ Ian Wilson ]
  * ut: dpt_udp and dpt_tcp enhanced to support IPv6
  * ut: Basic ingress software ACL tests enhanced to include TCP and UDP
  * ut: Add egress software ACL tests
  * ut: Add tests for sw ACLs on the ip_lookup_and_originate output path
  * ut: Add tests for sw ACLs for pkts originated from the router (spath)
  * Create ipv4-out-spath pipeline node
  * Create ipv6-out-spath pipeline node

  [ Paul Atkins ]

 -- Paul Atkins <paul.atkins@intl.att.com>  Thu, 01 Oct 2020 08:34:29 +0100

vyatta-dataplane (3.11.35) unstable; urgency=medium

  * Revert "dp_test: remove undefined functions from headers"
  * Revert "ut: remove unused code in dp_test_npf_sess_lib"

 -- Paul Atkins <paul.atkins@intl.att.com>  Tue, 29 Sep 2020 11:28:22 +0100

vyatta-dataplane (3.11.34) unstable; urgency=medium

  [ Nicholas Brown ]
  * Treat ndpi dependency like other dependencies
  * Use pkgconfig macro variables for protobuf
  * Move all test code to single directory

  [ Nachiketa Prachanda ]
  * dp_test: remove undefined functions from headers
  * rename dpt_session_counters
  * dp_test: export dpt_session_counters function

  [ Paul Atkins ]
  * npf: remove unused code from alg/alg_apt.c
  * npf: remove unused code from cgnat/cgn_session.c
  * npf: remove unused code from cgnat/cgn_sess_state.c
  * npf: remove unused code from cgnat/cgn_log.c
  * npf: remove unused code from cgnat/cgn_policy.c
  * npf: remove unused code from config/npf_attach_point.c
  * npf: remove unused code from config/pmf_att_rlgrp.c
  * npf: remove unused code from config/pmf_parse.c
  * npf: remove unused code from dpi/npf_typedb.c
  * npf: remove unused code from nat/nat_pool_event.c
  * npf: remove unused code from zones/npf_zone_private.c
  * npf: remove unused code from npf_vrf.c
  * npf: remove unused code from npf_tblset.c
  * npf: remove unused code from npf_cache.c
  * npf: remove unused code from npf_nat.c
  * npf: remove unused code from npf_nat64.c
  * npf: remove unused code from npf_processor.c
  * npf: remove unused code from npf_state_tcp.c
  * npf: remove unused code from npf_disassemble.c
  * npf: remove unused code from npf_session.c

 -- Paul Atkins <paul.atkins@intl.att.com>  Tue, 29 Sep 2020 09:07:41 +0100

vyatta-dataplane (3.11.33) unstable; urgency=medium

  [ Nicholas Brown ]
  * remove config for cpputest
  * Don't check DPDK port size
  * Require a recent openssl version
  * Don't set cpu arch in attempt to match DPDK
  * PACKAGE_VERSION is already defined in build_config.h

  [ Paul Atkins ]

 -- Paul Atkins <paul.atkins@intl.att.com>  Mon, 28 Sep 2020 10:12:48 +0100

vyatta-dataplane (3.11.32) unstable; urgency=medium

  [ Charles (Chas) Williams ]
  * debian: cleanup .postinst script (Bugfix: VRVDR-53193)

  [ Paul Atkins ]

 -- Paul Atkins <paul.atkins@intl.att.com>  Fri, 25 Sep 2020 08:14:15 +0100

vyatta-dataplane (3.11.31) unstable; urgency=medium

  [ Robert Shearman ]
  * if: remove unnecessary name hash insert during hwport init
  * if: move allocation of DPDK ethernet interfaces to dpdk_eth_if.c
    (Closes: VRVDR-53058)

  [ Paul Atkins ]

 -- Paul Atkins <paul.atkins@intl.att.com>  Thu, 24 Sep 2020 15:29:41 +0100

vyatta-dataplane (3.11.30) unstable; urgency=medium

  [ Srinivas Narayan ]
  * crypto: set ICV offset correctly for multi-segment packets
  * crypto: Initialize status to avoid spurious drops

  [ Paul Atkins ]

 -- Paul Atkins <paul.atkins@intl.att.com>  Thu, 24 Sep 2020 15:05:14 +0100

vyatta-dataplane (3.11.29) unstable; urgency=medium

  [ Paul Aitken ]
  * DPI: fix appFW "ten packets" functionality
  * DPI: make appFW cognisant of engine ID

  [ Ian Wilson ]
  * npf: Initialisation of config ht moved out of npf_make_rule
  * npf: Parse special ACL group-attribute rule if present
  * npf: Skip ruleset inspection for address-family if not enabled on group
  * ut: Add simple software ACL tests

  [ Paul Atkins ]

 -- Paul Atkins <paul.atkins@intl.att.com>  Mon, 21 Sep 2020 07:55:22 +0100

vyatta-dataplane (3.11.28) unstable; urgency=medium

  [ Paul Atkins ]
  * ipv6: remove unused code from nd6_nbr.c
  * if: remove unused code from if.c
  * if: remove unused code from bridge/bridge_port.c
  * crypto: remove unused code from crypto_policy.c
  * crypto: remove unused code from crypto_engine.c
  * commands: remove unused code from commands.c
  * arp: remove unused code from arp.c

  [ Ian Wilson ]
  * npf: Filter and sort sessions by NAT translation address or port

  [ Paul Atkins ]

 -- Paul Atkins <paul.atkins@intl.att.com>  Fri, 18 Sep 2020 16:43:48 +0100

vyatta-dataplane (3.11.27) unstable; urgency=medium

  * commands: remove the code to handle out of order cfg for speed
  * storm_ctl: remove the code to handle out of order cfg

 -- Paul Atkins <paul.atkins@intl.att.com>  Thu, 17 Sep 2020 13:11:51 +0100

vyatta-dataplane (3.11.26) unstable; urgency=medium

  * ut: remove dp_test_lib_cmd as the code in it is not used
  * ut: remove unused code in dp_test_netlink_state.c
  * ut: remove unused code in dp_test_qos_lib.c
  * ut: remove unused code in dp_test_str.c
  * ut: remove unused code in dp_test_console.c
  * ut: remove unused code in dp_test_lib.c
  * ut: remove unused code in dp_test_lib_intf.c

 -- Paul Atkins <paul.atkins@intl.att.com>  Wed, 16 Sep 2020 09:40:24 +0100

vyatta-dataplane (3.11.25) unstable; urgency=medium

  * npf: remove the code in src/npf/alg/apt as it is not used
  * ut: remove unused code in dp_test_npf_alg_sip_lib
  * ut: remove unused code in dp_test_npf_alg_sip_call
  * ut: remove unused code in dp_test_npf_alg_sip_parse
  * ut: remove unused code in dp_test_npf_alg_lib
  * ut: remove unused code in dp_test_npf_lib
  * ut: remove unused code in dp_test_npf_sess_lib
  * ut: remove unused code in dp_test_session_internal_lib
  * ut: remove unused code in dp_test_npf_nat_lib
  * ut: remove unused code in dp_test_npf_fw_lib
  * ut: remove unused code in dp_test_npf_portmap_lib

 -- Paul Atkins <paul.atkins@intl.att.com>  Tue, 15 Sep 2020 13:41:22 +0100

vyatta-dataplane (3.11.24) unstable; urgency=medium

  [ Paul Aitken ]
  * NPF: prevent possible null deref

  [ Gavin Shearer ]
  * cgn: add locking when sending logs ZMQ

  [ Paul Atkins ]

 -- Paul Atkins <paul.atkins@intl.att.com>  Tue, 15 Sep 2020 13:37:16 +0100

vyatta-dataplane (3.11.23) unstable; urgency=medium

  * zmq_dp: remove unused code
  * dealer: remove unused code
  * ut: remove unused code in dp_test_crypto_utils
  * ut: remove unused code in dp_test_lib_intf
  * ut: remove unused code in dp_test_netlink_state
  * ut: remove unused code in dp_test_qos_lib
  * vxlan: remove unused code
  * vti: remove unused code
  * qos_sched: remove unused code
  * nsh: remove unused code

 -- Paul Atkins <paul.atkins@intl.att.com>  Mon, 14 Sep 2020 14:14:45 +0100

vyatta-dataplane (3.11.22) unstable; urgency=medium

  [ Gavin Shearer ]
  * npf: ensure cache ptr set if grouper/rule processing
  * npf: check IPv4/v6 proto before accessing cached protocol
  * npf: add check to npf_remark_dscp for non-IP packets
  * npf: update npf_cache_all() to not convert failures to success
  * npf: init cache IP addresses pointer to NULL for embedded pkts
  * npf: enable test for a bad embedded ICMP error packet
  * npf: remove double space from "from  npf"

  [ Philip Downey ]
  * MCAST Avoid deferencing unitialised fal RFP object (Fixes: VRVDR-46304)

  [ Thomas Kiely ]
  * Debug keyword "flow-cache" missing
  * Make MAC limit debugs conditional

  [ Paul Atkins ]
  * mpls: track pd state when updating label table entry update
  * ut: add mpls test for sending existing route update

 -- Paul Atkins <paul.atkins@intl.att.com>  Mon, 14 Sep 2020 13:42:54 +0100

vyatta-dataplane (3.11.21) unstable; urgency=medium

  [ Paul Atkins ]
  * netlink: vrf_link_create should return NULL not false on failure

  [ Robert Shearman ]
  * fal: fix generation of next-hop router interface attribute
    (Fixes: VRVDR-52948)

  [ Ian Wilson ]
  * npf: Unused function npf_json_nat_session removed
  * npf: Return rule details in firewall and NAT session json

  [ Paul Atkins ]

 -- Paul Atkins <paul.atkins@intl.att.com>  Fri, 11 Sep 2020 08:37:49 +0100

vyatta-dataplane (3.11.20) unstable; urgency=medium

  [ Paul Atkins ]
  * crypto: policy_rule_find_by_tag should return NULL not false

  [ Gavin Shearer ]
  * cpp: request that the burst rate is set to 100ms

  [ Manohar Rapeti ]
  * qos: enhanced "qos show platform" (Bugfix: VRVDR-52788)
  * qos: possible accessing of freed pointer (Bugfix: VRVDR-52788)
  * qos: Indentation fix (Bugfix: VRVDR-52788)

  [ Ian Wilson ]
  * ut: Renamed npf ICMP tests
  * ut: Added test for ICMP pkts with corrupted embedded packet

  [ Paul Atkins ]

 -- Paul Atkins <paul.atkins@intl.att.com>  Thu, 10 Sep 2020 09:36:33 +0100

vyatta-dataplane (3.11.19) unstable; urgency=medium

  * 3.10.70
  * ut: remove mac limit tests that removes profile while in use
  * ut: dp_test_npf_json_get_portmap_port leaking json array
  * controller: cleanup all requests on shutdown
  * ut: fix mem leak in the qos class tests
  * ut: free the packet descriptors in the session tests
  * ut: cleanup json array after use in sess lib

 -- Paul Atkins <paul.atkins@intl.att.com>  Wed, 09 Sep 2020 08:43:39 +0100

vyatta-dataplane (3.11.18) unstable; urgency=medium

  [ aroberts ]
  * Don't allow a child shaper to exceed 99.6% of parent rate

  [ Manohar Rapeti ]
  * qos: mem leak in dataplane UT (Bugfix: VRVDR-49730)
  * qos: uninitialised value (Bugfix: VRVDR-49730)

  [ Paul Atkins ]

 -- Paul Atkins <paul.atkins@intl.att.com>  Tue, 08 Sep 2020 08:38:25 +0100

vyatta-dataplane (3.11.17) unstable; urgency=medium

  [ aroberts ]
  * Add 100G support for Qos shaper commands
  * Add dependency with 64bit qos structure in dpdk

  [ Paul Atkins ]

 -- Paul Atkins <paul.atkins@intl.att.com>  Fri, 04 Sep 2020 09:54:23 +0100

vyatta-dataplane (3.11.16) unstable; urgency=medium

  [ Robert Shearman ]
  * dpdk-eth: avoid duplicate link up/link down logs (Fixes: VRVDR-52606)

  [ Paul Atkins ]

 -- Paul Atkins <paul.atkins@intl.att.com>  Thu, 03 Sep 2020 16:15:43 +0100

vyatta-dataplane (3.11.15) unstable; urgency=medium

  [ Shweta Choudaha ]
  * portmonitor: add and replay multiple cfg command

  [ Ian Wilson ]
  * npf: Rename npf_pack_npf_state to npf_pack_session_state
  * npf: Rename npf_pack_session_stats to npf_pack_dp_sess_stats

  [ Charles (Chas) Williams ]
  * ptp: add additional-path support (Bugfix: VRVDR-48480)

  [ Ian Wilson ]
  * npf: Rename struct npf_pack_npf_nat to struct npf_pack_nat
  * npf: Change prefix in npf_pack_dp_session from 'dps_' to 'pds_'
  * npf: Rename npf_pack_sentry to npf_pack_sentry_packet
  * npf: Use 'pns' for prefix and pointer variable for npf_pack_npf_session
  * npf: Naturally align npf_tcpstate_t and npf_state_t
  * npf: Rename npf_pack_npf_nat64 to npf_pack_nat64
  * npf: Prefix npf_pack_message_hdr objects with 'pmh_'
  * npf: Add packed attribute to 'enum session_pack_type'
  * npf: Prefix npf_pack_session_hdr objects with 'psh_'
  * session: Pack enum session_feature_type and re-arrange session_feature
  * ut: Add function to fetch session counters
  * ut: Tests connsync for a firewall UDP session
  * ut: Tests connsync for a firewall TCP session with TCP strict enabled

  [ Robert Shearman ]
  * 3.10.69

  [ Paul Atkins ]
  * flow_cache: initialise the flow_cache_hash_key to 0
  * ut: modify the stack trace for the urcu resize valgrind suppression
  * ut: return -EOPNOTSUPP in the test fal code in ...l2_get_attrs
  * rte_acl: free the name when calling npf_rte_acl_destroy
  * ut: add a valgrind suppression for rte_cpu_get_flag_enabled
  * ut: add more wildcards to the grouper suppression to catch all calls
  * ut: free the contexts created in the npf_apt tests

  [ Robert Shearman ]
  * include: standardise FAL interface index parameter naming
  * include: standardise FAL object parameter naming (Fixes: VRVDR-52849)

  [ Paul Atkins ]

 -- Paul Atkins <paul.atkins@intl.att.com>  Thu, 03 Sep 2020 13:36:47 +0100

vyatta-dataplane (3.11.14) unstable; urgency=medium

  [ Mandeep Rohilla ]
  * BFD: Switch attribute to get Local Discriminator shift

  [ Srinivas Narayan ]
  * crypto: cut over non-combined ciphers to rte infra
  * crypto: Handle failures in session setup gracefully
  * crypto: set up correct default for aead_algo
  * crypto: remove references to cipher_name
  * crypto: remove references to md_name
  * crypto: Remove unnecessary storage of auth alg name
  * crypto: Define separate structure for openssl info
  * crypto: pass openssl setup decision to SA setup function
  * crypto: Remove openssl implementation for aes-gcm
  * crypto: define block sizes
  * crypto: Make iv generation and storage common operations
  * crypto: Move openssl fields to separate structure
  * crypto: include dpdk device id and name in vplsh output
  * crypto: Add error messages in failure path
  * crypto: reset pmd id in array of ids by dev type
  * crypto: Make dev-id value check specific
  * crypto: separate definitions for cipher & digest key sizes

  [ Karthik Murugesan ]
  * vxlan: Added null check to avoid null-pointer dereference

  [ Charles (Chas) Williams ]
  * Fix potentially offensive language
  * Fix potentially offensive language in CGNAT

 -- Robert Shearman <robert.shearman@att.com>  Mon, 24 Aug 2020 17:46:44 +0100

vyatta-dataplane (3.11.13) unstable; urgency=medium

  [ Vinicius Soares ]
  * npf: Moved parser auxiliary static functions to the top of the file
  * npf: Added argument to auxiliary parser function that specifies a delimiter
  * npf: Added support for 'auto-per-action' counter type for ACL rules.
  * npf: Added support for 'auto-per-action' counter type for ACL rules.

  [ Paul Atkins ]

 -- Paul Atkins <paul.atkins@intl.att.com>  Fri, 21 Aug 2020 18:13:12 +0100

vyatta-dataplane (3.11.12) unstable; urgency=medium

  [ Paul Atkins ]
  * 3.10.67

  [ Paul Aitken ]
  * DPI: app groups: avoid null deref

  [ Paul Atkins ]
  * 3.10.68

  [ Robert Shearman ]
  * route_v6: fix nexthop retrieval for promotion during route delete
  * route: fix nexthop retrieval for promotion during route delete
    (Fixes: VRVDR-52609)

  [ Srinivas Narayan ]
  * crypto: store crypto device id in SA for faster access
  * crypto: create session pools and queue pairs for PMD
  * crypto: set up session in driver
  * crypto: Pass crypto op using packet metadata
  * crypto: Make openssl encrypt/decrypt function public
  * crypto: set up infrastructure to invoke PMD
  * crypto: cut over to rte PMD infra
  * crypto: set up crypto op for AES-GCM

  [ Paul Atkins ]
  * debian: fix wording in changelog

  [ Srinivas Narayan ]
  * crypto: minimize dependency on SA
  * crypto: set session direction at the time of SA creation
  * crypto: Make crypto_pkt_ctx visible to other crypto modules
  * crypto: Add packet metadata fields to crypto_pkt_ctx
  * crypto: store SA in crypto packet context
  * crypto: store bytes processed in crypto packet context
  * crypto: refactor esp_input_inner
  * crypto: re-factor esp_output_inner
  * crypto: consolidate esp input functions
  * crypto: consolidate esp_output functions
  * crypto: increment output error only on encrypt op
  * crypto: streamline post-decrypt processing
  * crypto: Refactor post-decrypt VTI handling
  * crypto: re-factor post-decrypt VFP handling
  * crypto: refactor post-decrypt overlay VRF handling
  * crypto: refactor all post-decrypt handling
  * crypto: enable burst processing for esp_input
  * crypto: Enable burst processing for esp_output

  [ Paul Atkins ]

 -- Paul Atkins <paul.atkins@intl.att.com>  Fri, 21 Aug 2020 17:51:18 +0100

vyatta-dataplane (3.11.11) unstable; urgency=medium

  [ Paul Atkins ]
  * gre: don't double free mbuf if using a gre tunnel to ourself

  [ Ian Wilson ]
  * npf: Change npf to use dataplane session states for UDP etc.
  * npf: Store generic session state in the session
  * npf: Set the alg bit in ALG parent sessions
  * npf: Add the se_alg feature boolean to the connsync structure
  * npf: Change the feature uint8_ts to bits in npf_pack_dp_session
  * npf: Replace se_nat bit with se_snat and se_dnat bits in the session
  * npf: Add se_in and se_out bits to the session
  * npf: Add se_app bit to the session to mark dpi sessions
  * npf: Add function to calculate session time-to-expire for json
  * npf: Return generic ALG json for each session
  * npf: Return specific ALG json for each session
  * npf: Naturally align struct npf_pack_dp_session
  * npf: Remove se_etime from connsync session structure
  * ut: Add test functions to create and send udp, tcp, or icmp NATd pkts
  * session: Add command to return list of items from the dataplane sessions
  * npf: Add address family filter to session list command
  * npf: Add filters to session list command for ID, proto, intf and direction
  * npf: Add filters to session list cmd for src and dest addr and port
  * npf: Add filters to session list cmd for features
  * npf: Separate the existing session show filter from the json
  * npf: Add handler for "show dataplane sessions" command
  * npf: Add handler for "show dataplane sessions summary" command
  * npf: Add handler for "clear dataplane sessions" command
  * ut: Rename the npf snat test cases
  * npf: Add a flag to the session to denote that is being used as a fw session

  [ Paul Atkins ]
  * flow_cache: move flow_cache_empty_table higher in file
  * flow_cache: teardown the flow cache on shutdown
  * flow_cache: don't init the flow cache multiple times per core
  * ut: don't leak the ifname in the addport_request

  [ aroberts ]
  * Reinstall a mark-map if a resource group changes

  [ Paul Atkins ]

 -- Paul Atkins <paul.atkins@intl.att.com>  Wed, 19 Aug 2020 09:54:14 +0100

vyatta-dataplane (3.11.10) unstable; urgency=medium

  [ Srinivas Narayan ]
  * crypto: Convert lengths to uint8_t in preparation for move
  * crypto: Avoid dependency on openssl definitions
  * crypto: Re-arrange fields for better performance
  * crypto: create DPDK infrastructure pools
  * crypto: Add DPDK versions of encryption & auth algorithms
  * crypto: clean up openssl functions
  * crypto: determine PMD type based on algorithms
  * crypto: provide function to determine next crypto core
  * crypto: Create DPDK crypto PMD

  [ Paul Atkins ]

 -- Paul Atkins <paul.atkins@intl.att.com>  Tue, 18 Aug 2020 08:29:42 +0100

vyatta-dataplane (3.11.9) unstable; urgency=medium

  [ aroberts ]
  * Don't allow a child shaper to exceed 99.6% of parent rate

  [ Paul Atkins ]
  * 3.10.63

  [ Ian Wilson ]
  * npf: Increment session stats if session matched, and the pkt is not dropped

  [ Paul Atkins ]
  * 3.10.64

  [ Gavin Shearer ]
  * ippf: fix issue of corrupted first byte of IPv6 address to match

  [ Paul Atkins ]
  * 3.10.65

  [ Robert Shearman ]
  * if: move vlan_if_get_stats to common interface code
  * gre: add support for retrieving FAL stats

  [ Paul Atkins ]
  * 3.10.66

  [ Brian Russell ]
  * qos: specify designator for the priority local queue
  * qos: uprev protocol versions

  [ Paul Atkins ]

 -- Paul Atkins <paul.atkins@intl.att.com>  Mon, 17 Aug 2020 15:44:18 +0100

vyatta-dataplane (3.11.8) unstable; urgency=medium

  [ Robert Shearman ]
  * fal_plugin: add object model for MPLS
  * fal_plugin: add FAL object for VRFs
  * fal_plugin: add attributes for MPLS TTL mode (Closes: VRVDR-52435)
  * fal: add next hop label attributes
  * nh_common: add FAL programming helpers
  * route: make use of FAL nh_common helpers
  * route_v6: make use of FAL nh_common helpers
  * mpls: signal FAL create/update/delete of MPLS routes
  * fal: signal use of next hop groups
  * fal: translate IPv6 nexthops with IPv4 mapped addresses to IPv4 nexthop
  * tests: test IPv6 labeled routes via attached IPv4 nexthops
  * vrf: create and use FAL VRF object
  * fal: support MPLS deagg routes
  * mpls: add support for dumping one MPLS route
  * mpls: add support for signalling change to TTL mode to FAL
    (Closes: VRVDR-52436)

  [ Paul Atkins ]

 -- Paul Atkins <paul.atkins@intl.att.com>  Thu, 13 Aug 2020 15:09:49 +0100

vyatta-dataplane (3.11.7) unstable; urgency=medium

  [ Robert Shearman ]
  * controller: extend timeout for adding a port (Fixes: VRVDR-52458)

  [ Paul Atkins ]
  * 3.10.58

  [ Karthik Murugesan ]
  * vxlan: Added null check to avoid null-pointer dereference

  [ Paul Atkins ]
  * 3.10.59

  [ Paul Aitken ]
  * DPI: add application group database
  * DPI: application resource groups
  * DPI: application resource group parsing
  * DPI: new APIs for application resource groups
  * DPI: add application resource groups to app firewall
  * DPI: add application resource groups to Makefile

  [ Paul Atkins ]
  * 3.10.60

  [ Karthik Murugesan ]
  * ptp: Added support for G.8275.1 profiles

  [ Shweta Choudaha ]
  * Mirror: Add support for source vlan config
  * Mirror: Add support to show vlan info for src intf

  [ Manohar Rapeti ]
  * if: Spurious error logs messages (Bugfix: VRVDR-52346)

  [ Brian Russell ]
  * qos: don't enable dscp mapping if designation in use
  * qos: allocate a priority local designation

  [ Paul Atkins ]
  * 3.10.61

  [ Brian Russell ]
  * qos: extend mark-map to include dp

  [ Paul Atkins ]
  * 3.10.62

 -- Paul Atkins <paul.atkins@intl.att.com>  Thu, 13 Aug 2020 14:29:20 +0100

vyatta-dataplane (3.11.6) unstable; urgency=medium

  [ Gavin Shearer ]
  * cpp: add support for PIM and IP multicast

  [ Paul Atkins ]

 -- Paul Atkins <paul.atkins@intl.att.com>  Wed, 05 Aug 2020 16:23:14 +0100

vyatta-dataplane (3.11.5) unstable; urgency=medium

  [ Brian Russell ]
  * qos: restore protocol version 10

  [ Rishi Narain ]
  * SyncE: Allowing ESMC frame flow from vyatta-dataplane
  * SyncE: New feature support

  [ Ramkumar Ganapathysubramanian ]
  * Removed unnecessary error logs in L3 Interface attribute set

  [ Paul Atkins ]
  * dp_event: reorder some of the dp_events in the enum
  * event: add a public event notifier for vrf create/delete events
  * 3.10.56

  [ Charles (Chas) Williams ]
  * netvsc: increase driver limits (Bugfix: VRVDR-52360)
  * ptp: check switch nexthop interface is reachable (Bugfix: VRVDR-52447)

  [ Paul Atkins ]
  * 3.10.57

 -- Paul Atkins <paul.atkins@intl.att.com>  Wed, 05 Aug 2020 10:01:32 +0100

vyatta-dataplane (3.11.4) unstable; urgency=medium

  [ Paul Atkins ]
  * 3.10.54
  * Jenkins: change master branch target to be DANOS:Glasgow

  [ Simon Barber ]
  * Convert return string of vplsh led blink cmd to json

  [ Paul Aitken ]
  * dataplane abort due to short string in rte_jhash

  [ Ramkumar Ganapathysubramanian ]
  * Adding support for DSCP or PCP value in QoS egress-map

  [ Paul Aitken ]
  * DPI: Inconsistent use of protocol in DPI output
  * Avoid buffer overrun in sip_alg_hash

  [ Robert Shearman ]
  * 3.10.55

 -- Robert Shearman <robert.shearman@att.com>  Tue, 28 Jul 2020 09:43:59 +0100

vyatta-dataplane (3.11.3) unstable; urgency=medium

  [ Robert Shearman ]
  * fal: check for conditions that violate FAL route API contract
  * lpm: pass pd_state by reference in walk callback
  * route: update dependent routes when interface FAL L3 state changes
  * route6: update dependent routes when interface FAL L3 state changes
    (Fixes: VRVDR-50303)

  [ Paul Atkins ]
  * 3.10.52

  [ Robert Shearman ]
  * nh_common: skip over backup next-hops when fixing up protected tracking
    (Fixes: VRVDR-52257)
  * ut: add symbols for router-interface FAL object in test FAL
  * ut: test PIC edge with a gateway being used by both primary & backup

  [ Ian Wilson ]
  * npf: Add npf return code counters
  * npf: Add commands to show return code counters
  * npf: Add mechanism to filter return code show output dependent on type
  * npf: Add commands to clear return code counters
  * ut: Add function to fetch and print npf return code counts
  * npf: Change nat64 to use nat64_decision_t instead of npf_decision_t
  * npf: Increment return code counters in npf_hook_track
  * npf: Change npf_cache_all to return either a 0 or a negative return code
  * npf: Change the function used by npf_cache_all to return a return code
  * npf: Add return codes to npf_cache_all
  * npf: Add param to npf_get_cache to allow return code to be returned
  * npf: Add return codes to npf state functions
  * npf: Add return codes to npf_hook_track calls to session functions
  * npf: Add return codes to the function to rewrite l3 and l4 fields
  * npf: Add return code to npf_icmpv4_err_nat
  * npf: Change nat64 common functions to have a single return point
  * npf: Add return codes to the nat64 map and convert functions
  * npf: Add return codes to nat64
  * npf: Add optional pointer, rcp, to npf_hook_notrack parameters
  * npf: Increment l2 return code counters in bridging
  * npf: Add single return point in local firewall functions
  * npf: Increment return code counts for local firewall
  * npf: Increment return code counts for ACL firewall
  * npf: Return select detailed return code stats for nat64

  [ Paul Atkins ]
  * 3.10.53

  [ Robert Shearman ]
  * storm_ctl: fix write to heap after free when deleting an instance
    (Fixes: VRVDR-52115)
  * tests: add test for storm-control out of order profile delete
  * Makefile.am: reduce dependencies of fal_plugin_test_la

  [ Charles (Chas) Williams ]
  * main: handle sparse port configurations (Bugfix: VRVDR-49805)
  * netvsc: set more reasonable queue lengths (Bugfix: VRVDR-49805)

  [ Paul Atkins ]

 -- Paul Atkins <paul.atkins@intl.att.com>  Fri, 24 Jul 2020 16:13:59 +0100

vyatta-dataplane (3.11.2) unstable; urgency=medium

  [ bs775m ]
  * fal_plugin :add attributes for enb/dis pause frame
  * vyatta-datapath:add support for enb/dis pauseframe

  [ Charles (Chas) Williams ]
  * Correct enumeration declaration

  [ Paul Atkins ]

 -- Paul Atkins <paul.atkins@intl.att.com>  Fri, 24 Jul 2020 09:12:29 +0100

vyatta-dataplane (3.11.1) unstable; urgency=medium

  [ Mandeep Rohilla ]
  * BFD: Add support for querying max interval values supported

  [ Paul Atkins ]

 -- Paul Atkins <paul.atkins@intl.att.com>  Mon, 20 Jul 2020 21:45:59 +0100

vyatta-dataplane (3.10.70) unstable; urgency=medium

  [ aroberts ]
  * Don't allow a child shaper to exceed 99.6% of parent rate

  [ Paul Atkins ]

 -- Paul Atkins <paul.atkins@intl.att.com>  Fri, 04 Sep 2020 10:15:04 +0100

vyatta-dataplane (3.10.69) unstable; urgency=medium

  [ Charles (Chas) Williams ]
  * ptp: add additional-path support (Bugfix: VRVDR-48480)

 -- Robert Shearman <robert.shearman@att.com>  Tue, 01 Sep 2020 11:42:50 +0100

vyatta-dataplane (3.10.68) unstable; urgency=medium

  [ Paul Aitken ]
  * DPI: app groups: avoid null deref

  [ Paul Atkins ]

 -- Paul Atkins <paul.atkins@intl.att.com>  Wed, 19 Aug 2020 11:43:55 +0100

vyatta-dataplane (3.10.67) unstable; urgency=medium

  * gre: don't double free mbuf if using a gre tunnel to ourself

 -- Paul Atkins <paul.atkins@intl.att.com>  Wed, 19 Aug 2020 08:37:29 +0100

vyatta-dataplane (3.10.66) unstable; urgency=medium

  [ Robert Shearman ]
  * if: move vlan_if_get_stats to common interface code
  * gre: add support for retrieving FAL stats

  [ Paul Atkins ]

 -- Paul Atkins <paul.atkins@intl.att.com>  Mon, 17 Aug 2020 10:14:51 +0100

vyatta-dataplane (3.10.65) unstable; urgency=medium

  [ Gavin Shearer ]
  * ippf: fix issue of corrupted first byte of IPv6 address to match

  [ Paul Atkins ]

 -- Paul Atkins <paul.atkins@intl.att.com>  Mon, 17 Aug 2020 09:44:06 +0100

vyatta-dataplane (3.10.64) unstable; urgency=medium

  [ Ian Wilson ]
  * npf: Increment session stats if session matched, and the pkt is not dropped

  [ Paul Atkins ]

 -- Paul Atkins <paul.atkins@intl.att.com>  Fri, 14 Aug 2020 10:29:11 +0100

vyatta-dataplane (3.10.63) unstable; urgency=medium

  [ aroberts ]
  * Don't allow a child shaper to exceed 99.6% of parent rate

  [ Paul Atkins ]

 -- Paul Atkins <paul.atkins@intl.att.com>  Fri, 14 Aug 2020 10:26:41 +0100

vyatta-dataplane (3.10.62) unstable; urgency=medium

  [ Brian Russell ]
  * qos: extend mark-map to include dp

  [ Paul Atkins ]

 -- Paul Atkins <paul.atkins@intl.att.com>  Thu, 13 Aug 2020 10:17:11 +0100

vyatta-dataplane (3.10.61) unstable; urgency=medium

  [ Brian Russell ]
  * qos: don't enable dscp mapping if designation in use
  * qos: allocate a priority local designation

  [ Paul Atkins ]

 -- Paul Atkins <paul.atkins@intl.att.com>  Mon, 10 Aug 2020 14:46:43 +0100

vyatta-dataplane (3.10.60) unstable; urgency=medium

  [ Paul Aitken ]
  * DPI: add application group database
  * DPI: application resource groups
  * DPI: application resource group parsing
  * DPI: new APIs for application resource groups
  * DPI: add application resource groups to app firewall
  * DPI: add application resource groups to Makefile

  [ Paul Atkins ]

 -- Paul Atkins <paul.atkins@intl.att.com>  Thu, 06 Aug 2020 13:15:51 +0100

vyatta-dataplane (3.10.59) unstable; urgency=medium

  [ Karthik Murugesan ]
  * vxlan: Added null check to avoid null-pointer dereference

  [ Paul Atkins ]

 -- Paul Atkins <paul.atkins@intl.att.com>  Thu, 06 Aug 2020 08:46:48 +0100

vyatta-dataplane (3.10.58) unstable; urgency=medium

  [ Robert Shearman ]
  * controller: extend timeout for adding a port (Fixes: VRVDR-52458)

  [ Paul Atkins ]

 -- Paul Atkins <paul.atkins@intl.att.com>  Wed, 05 Aug 2020 16:25:22 +0100

vyatta-dataplane (3.10.57) unstable; urgency=medium

  [ Charles (Chas) Williams ]
  * ptp: check switch nexthop interface is reachable (Bugfix: VRVDR-52447)

  [ Paul Atkins ]

 -- Paul Atkins <paul.atkins@intl.att.com>  Wed, 05 Aug 2020 09:26:54 +0100

vyatta-dataplane (3.10.56) unstable; urgency=medium

  * dp_event: reorder some of the dp_events in the enum
  * event: add a public event notifier for vrf create/delete events

 -- Paul Atkins <paul.atkins@intl.att.com>  Tue, 04 Aug 2020 15:41:08 +0100

vyatta-dataplane (3.10.55) unstable; urgency=medium

  [ Paul Atkins ]
  * Jenkins: change master branch target to be DANOS:Glasgow

  [ Simon Barber ]
  * Convert return string of vplsh led blink cmd to json

  [ Paul Aitken ]
  * dataplane abort due to short string in rte_jhash
  * DPI: Inconsistent use of protocol in DPI output
  * Avoid buffer overrun in sip_alg_hash

 -- Robert Shearman <robert.shearman@att.com>  Tue, 28 Jul 2020 09:31:32 +0100

vyatta-dataplane (3.10.54) unstable; urgency=medium

  [ Robert Shearman ]
  * storm_ctl: fix write to heap after free when deleting an instance
    (Fixes: VRVDR-52115)
  * tests: add test for storm-control out of order profile delete
  * Makefile.am: reduce dependencies of fal_plugin_test_la

  [ Paul Atkins ]

 -- Paul Atkins <paul.atkins@intl.att.com>  Fri, 24 Jul 2020 09:51:57 +0100

vyatta-dataplane (3.10.53) unstable; urgency=medium

  [ Robert Shearman ]
  * nh_common: skip over backup next-hops when fixing up protected tracking
    (Fixes: VRVDR-52257)
  * ut: add symbols for router-interface FAL object in test FAL
  * ut: test PIC edge with a gateway being used by both primary & backup

  [ Ian Wilson ]
  * npf: Add npf return code counters
  * npf: Add commands to show return code counters
  * npf: Add mechanism to filter return code show output dependent on type
  * npf: Add commands to clear return code counters
  * ut: Add function to fetch and print npf return code counts
  * npf: Change nat64 to use nat64_decision_t instead of npf_decision_t
  * npf: Increment return code counters in npf_hook_track
  * npf: Change npf_cache_all to return either a 0 or a negative return code
  * npf: Change the function used by npf_cache_all to return a return code
  * npf: Add return codes to npf_cache_all
  * npf: Add param to npf_get_cache to allow return code to be returned
  * npf: Add return codes to npf state functions
  * npf: Add return codes to npf_hook_track calls to session functions
  * npf: Add return codes to the function to rewrite l3 and l4 fields
  * npf: Add return code to npf_icmpv4_err_nat
  * npf: Change nat64 common functions to have a single return point
  * npf: Add return codes to the nat64 map and convert functions
  * npf: Add return codes to nat64
  * npf: Add optional pointer, rcp, to npf_hook_notrack parameters
  * npf: Increment l2 return code counters in bridging
  * npf: Add single return point in local firewall functions
  * npf: Increment return code counts for local firewall
  * npf: Increment return code counts for ACL firewall
  * npf: Return select detailed return code stats for nat64

  [ Paul Atkins ]

 -- Paul Atkins <paul.atkins@intl.att.com>  Wed, 22 Jul 2020 10:10:23 +0100

vyatta-dataplane (3.10.52) unstable; urgency=medium

  [ Robert Shearman ]
  * fal: check for conditions that violate FAL route API contract
  * lpm: pass pd_state by reference in walk callback
  * route: update dependent routes when interface FAL L3 state changes
  * route6: update dependent routes when interface FAL L3 state changes
    (Fixes: VRVDR-50303)

  [ Paul Atkins ]

 -- Paul Atkins <paul.atkins@intl.att.com>  Tue, 21 Jul 2020 07:47:56 +0100

vyatta-dataplane (3.10.51) unstable; urgency=medium

  [ Mandeep Rohilla ]
  * BFD: Add support for querying max interval values supported

  [ Paul Atkins ]

 -- Paul Atkins <paul.atkins@intl.att.com>  Mon, 20 Jul 2020 21:23:09 +0100

vyatta-dataplane (3.10.50) unstable; urgency=medium

  * sanitizer: set ASAN_OPTIONS when sanitizer is used

 -- Paul Atkins <paul.atkins@intl.att.com>  Mon, 20 Jul 2020 13:36:11 +0100

vyatta-dataplane (3.10.49) unstable; urgency=medium

  [ Robert Shearman ]
  * shadow: remove the shadow port handler when an interface is freed
    (Fixes: VRVDR-52193)
  * shadow: use events for init/destroy
  * sample: fix the visit_after node declaration

  [ Paul Atkins ]

 -- Paul Atkins <paul.atkins@intl.att.com>  Mon, 20 Jul 2020 13:18:35 +0100

vyatta-dataplane (3.10.48) unstable; urgency=medium

  [ Robert Shearman ]
  * config: factor out and simplify PCI address parsing for backplane ports
  * config: parse management_port platform.conf attribute
  * dpdk-eth: add management port attribute to interface information

  [ Paul Atkins ]

 -- Paul Atkins <paul.atkins@intl.att.com>  Mon, 20 Jul 2020 08:46:22 +0100

vyatta-dataplane (3.10.47) unstable; urgency=medium

  [ Thomas Kiely ]
  * mac_limit: Remove temporary show keyword

  [ Charles (Chas) Williams ]
  * coverity: fix handling when an error is returned (Bugfix: VRVDR-52191)

  [ Robert Shearman ]
  * dpdk-eth: only remove a LAG port after the ifp using it has been freed
  * main: only close the ports after cleaning up interfaces (Fixes: VRVDR-52220)

  [ Paul Atkins ]
  * fal: provide alternate name for FAL_BFD_HW_MODE_CP_INDEPENDENT

 -- Paul Atkins <paul.atkins@intl.att.com>  Thu, 16 Jul 2020 12:02:27 +0100

vyatta-dataplane (3.10.46) unstable; urgency=medium

  [ Mike Manning ]
  * L2TPv3: Fails to be ping across tunnel using L2TPv3

  [ Robert Shearman ]
  * if: fix cleanup of DPDK ethernet interfaces (Fixes: VRVDR-52145)

  [ Paul Atkins ]
  * ut: add vars that tests can use to pass state to the fal

 -- Paul Atkins <paul.atkins@intl.att.com>  Fri, 10 Jul 2020 13:59:35 +0100

vyatta-dataplane (3.10.45) unstable; urgency=medium

  [ Nicholas Brown ]
  * Add a CODEOWNERS file

  [ Charles (Chas) Williams ]
  * vhost: fix netlink races with hotplug (Bugfix: VRVDR-50960)

  [ Paul Atkins ]

 -- Paul Atkins <paul.atkins@intl.att.com>  Wed, 08 Jul 2020 15:21:32 +0100

vyatta-dataplane (3.10.44) unstable; urgency=medium

  * main: allow the user to specify the platform_file location
  * ut: allow user to specify platform conf file

 -- Paul Atkins <paul.atkins@intl.att.com>  Tue, 07 Jul 2020 13:02:45 +0100

vyatta-dataplane (3.10.43) unstable; urgency=medium

  [ Nicholas Brown ]
  * Remove last mentions of valgrind build
  * Enable the address sanitizer as part of the jenkins build
  * use .checkpatch.conf

  [ Robert Shearman ]
  * dpdk-eth: check that ifp exists in linkwatch_change_mark_state
  * dpdk-eth: don't require ifp for updating queue state (Fixes: VRVDR-52109)

  [ Paul Atkins ]

 -- Paul Atkins <paul.atkins@intl.att.com>  Mon, 06 Jul 2020 13:29:50 +0100

vyatta-dataplane (3.10.42) unstable; urgency=medium

  [ Charles (Chas) Williams ]
  * lag: remove potentially offensive language (Bugfix: VRVDR-51820)
  * main: remove potentially offensive language (Bugfix: VRVDR-51820)
  * vrf: remove potentially offensive language (Bugfix: VRVDR-51820)
  * bridge: remove potentially offensive language (Bugfix: VRVDR-51820)
  * tests: remove potentially offensive language (Bugfix: VRVDR-51820)
  * session: remove potentially offensive language (Bugfix: VRVDR-51820)

  [ Paul Atkins ]

 -- Paul Atkins <paul.atkins@intl.att.com>  Fri, 03 Jul 2020 15:49:00 +0100

vyatta-dataplane (3.10.41) unstable; urgency=medium

  [ Robert Shearman ]
  * if: issue feature event for interface being created
  * mstp: defer creation of STP object until after bridge created in FAL
    (Fixes: VRVDR-52083)
  * bridge: fix duplicate FAL br_new_port notification (Fixes: VRVDR-52084)
  * ut: validate FAL contract for bridge-port objects

  [ Thomas Kiely ]
  * mac_limit: Rename "mac-count" command to "limit status"

  [ Brian Russell ]
  * qos: update fal global map when resource group changes

  [ Paul Atkins ]

 -- Paul Atkins <paul.atkins@intl.att.com>  Fri, 03 Jul 2020 14:22:05 +0100

vyatta-dataplane (3.10.40) unstable; urgency=medium

  [ harios ]
  * Fix done for nexthop as IPv4 mapped IPv6 address

  [ Robert Shearman ]
  * main: swap order of checks on closing ports (Fixes: VRVDR-52095)
  * if: make promiscuity apply to VLANs as well as MAC addresses
    (Fixes: VRVDR-52049)
  * capture: remove interface-type check for setting promiscuity

  [ Paul Atkins ]

 -- Paul Atkins <paul.atkins@intl.att.com>  Fri, 03 Jul 2020 09:06:51 +0100

vyatta-dataplane (3.10.39) unstable; urgency=medium

  [ Robert Shearman ]
  * ut: add dp1 prefix to switchports
  * devinfo: change if_port_info to not require an ifp
  * master: avoid needing ifp present when adding/deleting ports
  * if: classify backplane ports as dataplane interfaces
  * if: clean up life-cycle of DPDK ethernet interface objects
    (Closes: VRVDR-51844)
  * if: remove missed link & unspec address handling
  * if: remove missed IP address & netconf handling (Closes: VRVDR-51845)
  * if: remove unused hwport incomplete infra

  [ Paul Atkins ]

 -- Paul Atkins <paul.atkins@intl.att.com>  Thu, 02 Jul 2020 08:52:24 +0100

vyatta-dataplane (3.10.38) unstable; urgency=medium

  [ Robert Shearman ]
  * shadow: remove superfluous interface netlink state management

  [ Paul Atkins ]

 -- Paul Atkins <paul.atkins@intl.att.com>  Wed, 01 Jul 2020 13:24:13 +0100

vyatta-dataplane (3.10.37) unstable; urgency=medium

  [ Paul Aitken ]
  * DPI: add nDPI debugging
  * DPI: load optional nDPI protocols and categories

  [ Charles (Chas) Williams ]
  * unit tests: fix mbuf debuggging (Bugfix: VRVDR-51987)
  * crypto: fix mbuf debugging (Bugfix: VRVDR-51987)
  * mpls: reject short packets (Bugfix: VRVDR-51987)

  [ Paul Atkins ]

 -- Paul Atkins <paul.atkins@intl.att.com>  Wed, 01 Jul 2020 09:22:12 +0100

vyatta-dataplane (3.10.36) unstable; urgency=medium

  * control: add a comment to request new commands in protobuf format
  * dpdk_eth_if: don't dump ports that have been unplugged
  * if: in ifnet_byethname skip over unplugged interfaces
  * hotplug: mark the interface as unplugged at the start of processing
  * dpdk_eth_if: don't assume that info.driver_name is valid

 -- Paul Atkins <paul.atkins@intl.att.com>  Wed, 24 Jun 2020 09:07:45 +0100

vyatta-dataplane (3.10.35) unstable; urgency=medium

  [ Shweta Choudaha ]
  * Backplane:Shut DPDK bkplane ports post fal cleanup

  [ Paul Atkins ]

 -- Paul Atkins <paul.atkins@intl.att.com>  Fri, 19 Jun 2020 16:18:37 +0100

vyatta-dataplane (3.10.34) unstable; urgency=medium

  [ Ethan Li ]
  * bfd-hw: add FAL attribute for BFD hw running mode

  [ Nicholas Brown ]
  * sample plugin and test code only using public API
  * The test code for the sample plugin should also a plugin

  [ Ian Wilson ]
  * npf: Set custom timeout in dataplane session after session is created
  * npf: Add option to cache pkt without updating the cache grouper data
  * npf: Move _npf_cache_all_at in order to avoid forward reference

  [ Thomas Kiely ]
  * Avoid unnecessary unapply of mac limit feature

  [ Mandeep Rohilla ]
  * BR_VLAN_SET: Api to determine if vlan set is empty
  * BR_VLAN_SET UT: unit tests for the vlan set empty api

  [ Paul Atkins ]
  * ut: func to verify state based on pb show should use void *

 -- Paul Atkins <paul.atkins@intl.att.com>  Fri, 19 Jun 2020 09:02:21 +0100

vyatta-dataplane (3.10.33) unstable; urgency=medium

  [ Ian Wilson ]
  * cgnat: Several small cosmetic changes to cgnat
  * cgnat: Add 2-tuple sessn to hash table if it fails to be added directly
  * cgnat: Move 2-tuple session inspection code into separate function
  * cgnat: Block outbound flow if max-dest-per-session reached
  * cgnat: Block inbound packets if max-dest-per-session reached
  * cgnat: Increase maximum configurable max-dest-per-session to 128
  * ut: Fixup cgnat25 to expect an ICMP error
  * cgnat: Remove interface config store and replay mechanism
  * ut: Remove cgnat14 test for interface store and replay mechanism

  [ Paul Atkins ]

 -- Paul Atkins <paul.atkins@intl.att.com>  Tue, 16 Jun 2020 10:32:46 +0100

vyatta-dataplane (3.10.32) unstable; urgency=medium

  [ Mandeep Rohilla ]
  * DP_EVENT: Add new event for MTU change notifications
  * MTU: Register QoS's intereset in MTU change
  * MTU: Don't bounce the port when changing the MTU

  [ Paul Atkins ]

 -- Paul Atkins <paul.atkins@intl.att.com>  Fri, 12 Jun 2020 11:54:49 +0100

vyatta-dataplane (3.10.31) unstable; urgency=medium

  [ Ian Wilson ]
  * npf: Simplify and enhance the api for fetching address group json

  [ Paul Atkins ]

 -- Paul Atkins <paul.atkins@intl.att.com>  Fri, 12 Jun 2020 11:14:46 +0100

vyatta-dataplane (3.10.30) unstable; urgency=medium

  [ Robert Shearman ]
  * debian: don't suppress changelog generation
  * Pull JSON writer code out into a shared library (Fixes: VRVDR-51389)

  [ Paul Atkins ]

 -- Paul Atkins <paul.atkins@intl.att.com>  Tue, 09 Jun 2020 09:24:36 +0100

vyatta-dataplane (3.10.29) unstable; urgency=medium

  [ Srinivas Narayan ]
  * Check if next hop is non-NULL before de-referencing it

  [ Paul Atkins ]

 -- Paul Atkins <paul.atkins@intl.att.com>  Tue, 09 Jun 2020 08:40:38 +0100

vyatta-dataplane (3.10.28) unstable; urgency=medium

  [ Charles (Chas) Williams ]
  * conf: allow dev_flags to be filtered (Bugfix: VRVDR-48438)
  * ixgbe: do not use the LSC interrupt (Bugfix: VRVDR-48438)
  * ifconfig: allow inspection of the lsc status
  * vhost: do not wait forever for QMP (Bugfix: VRVDR-51099)

  [ Paul Atkins ]

 -- Paul Atkins <paul.atkins@intl.att.com>  Fri, 05 Jun 2020 10:16:49 +0100

vyatta-dataplane (3.10.27) unstable; urgency=medium

  [ Ian Wilson ]
  * nat64: Only dereference the session sentry once
  * nat64: Free memory before returning in nat64_create error case

  [ Robert Shearman ]
  * storm_ctl: avoid redundant FAL update when adding threshold for new type
  * storm_ctl: move fal_policer_modify_profile function down
  * storm_ctl: make threshold removal FAL state symmetric (Fixes: VRVDR-51406)

  [ Paul Atkins ]
  * lpm6: fix check for depth when removing /24

 -- Paul Atkins <paul.atkins@intl.att.com>  Thu, 04 Jun 2020 12:28:06 +0100

vyatta-dataplane (3.10.26) unstable; urgency=medium

  [ Mark Gillott ]
  * if: migrate hardware port completion to separate function
  * if: replace NEWPORT with INIPORT & ADDPORT (Fixes: VRVDR-46511)
  * if: postpone snapshot request until port initialisation complete
    (Fixes: VRVDR-46511)

  [ Paul Atkins ]

 -- Paul Atkins <paul.atkins@intl.att.com>  Fri, 29 May 2020 14:15:43 +0100

vyatta-dataplane (3.10.25) unstable; urgency=medium

  [ Paul Aitken ]
  * DPI: fix memleaks in dpi_ctor
  * DPI: make initialisation return errno

  [ Robert Shearman ]
  * ip_rt_protobuf: fix coverity resource leak reports (Fixes: VRVDR-51284)

  [ Ian Wilson ]
  * cgnat: Return NAT pool "full" (np_full) json to control plane

  [ ak487r ]
  * tests: remove ipv6 ND Solicitation tests for originating firewall

  [ Ian Wilson ]
  * cgnat: Max dest per session only allows powers of two

  [ Tom Kiely ]
  * MAC Limit: Add a new attr for mac limit on port/vlan
  * MAC Limit: Add a new log type flag for mac limiting feat
  * MAC Limit: Add support for creating MAC limiting profiles
  * MAC Limit: Add support mac limit entry based on port/vlan
  * MAC Limit: Apply mac limiting in the FAL
  * MAC Limit: Add hooks for applying mac limiting based on dp events
  * MAC Limit: Add support for show command
  * Add Unit Tests for MAC limiting feature.

  [ Paul Atkins ]

 -- Paul Atkins <paul.atkins@intl.att.com>  Fri, 29 May 2020 12:13:11 +0100

vyatta-dataplane (3.10.24) unstable; urgency=medium

  [ Paul Atkins ]
  * main: add a wrapper to unregister a thread with rcu
  * ip_forward: remove references to next_hop_v6

  [ Robert Shearman ]
  * route: set some missing address family types
  * route_v6: set some missing address family types
  * mpls: set some missing address family types

  [ Paul Atkins ]
  * main: make ASSERT_MASTER public

 -- Paul Atkins <paul.atkins@intl.att.com>  Fri, 22 May 2020 11:01:09 +0100

vyatta-dataplane (3.10.23) unstable; urgency=medium

  [ Paul Atkins ]
  * debian: define prefix in the libyattafal .pc file

  [ Paul Carson ]
  * Forward PPP CHAP traffic to PPP (Fixes: VRVDR-49231)

  [ Derek Fawcus ]
  * NPF: Use ICMP opcode defines, not magic values
  * NPF: Adjust ICMP opcode generation
  * NPF: Enable matching of ICMP classes in ncode
  * Update checkpath warnings in use

  [ Paul Atkins ]

 -- Paul Atkins <paul.atkins@intl.att.com>  Thu, 21 May 2020 10:40:12 +0100

vyatta-dataplane (3.10.22) unstable; urgency=medium

  [ Robert Shearman ]
  * debug_strip: add build-ids to package metadata
  * Generate -dbgsym packages per binary package (Fixes: VRVDR-50948)

  [ Shweta Choudaha ]
  * flow_cache: Use get_lcore_max to get max lcoreid

  [ Paul Atkins ]

 -- Paul Atkins <paul.atkins@intl.att.com>  Tue, 19 May 2020 10:59:05 +0100

vyatta-dataplane (3.10.21) unstable; urgency=medium

  [ Paul Atkins ]
  * nd6_nbr: when storing the v6 addr use sockaddr_storage not sockaddr

  [ Gavin Shearer ]
  * nat64: check rule group name of rule is set before accessing it

  [ Paul Atkins ]
  * main: make sure that we don't register rcu thread twice

  [ Charles (Chas) Williams ]
  * dpdk: get dev_info before closing (Bugfix: VRVDR-51041)

  [ Paul Atkins ]

 -- Paul Atkins <paul.atkins@intl.att.com>  Mon, 18 May 2020 19:29:08 +0100

vyatta-dataplane (3.10.20) unstable; urgency=medium

  [ Paul Aitken ]
  * DPI: new APIs to support application name database
  * DPI: new APIs to support application type database
  * DPI: new APIs for user-defined applications
  * DPI: new APIs to allow packet processing by nDPI
  * DPI: change --without-dpi to build without nDPI
  * DPI: add new files to makefile
  * DPI: remove redundant files
  * DPI: don't need to include DPI
  * DPI: remove Qosmos from dpi_internal.h, add new APIs
  * DPI: update app_cmds.c includes
  * DPI: dpi_public.c to call the engine-based APIs
  * DPI: update DPI rprocs to engine-based APIs
  * DPI: remove app database from npf_ext_app.c
  * DPI: update app FW DPI rprocs to use engine-based APIs
  * DPI: update L3 DPI pipeline to use engine-based APIs
  * DPI: add new engine-based APIs to dpi.c
  * DPI: add libndpi-dev build dependency

  [ Paul Atkins ]

 -- Paul Atkins <paul.atkins@intl.att.com>  Mon, 18 May 2020 15:32:27 +0100

vyatta-dataplane (3.10.19) unstable; urgency=medium

  [ ak487r ]
  * npf: add originating firewall
  * tests: add ipv4 tcp slowpath tests for originating firewall
  * tests: add ipv6 tcp slowpath tests for originating firewall
  * tests: add ipv4 icmp packet to big tests for originating firewall
  * tests: add ipv6 icmp packet to big tests for originating firewall
  * tests: add ipv6 ND Advertisement tests for originating firewall
  * tests: add ipv6 ND Solicitation tests for originating firewall
  * tests: add ipv4 echo reply by cgnat for originating firewall

  [ Paul Atkins ]
  * ut: fix issue with buffer size when comparing one-of
  * nh_common: change 1 to 1ull when using it to shift 64 bit numbers
  * nh_common: when updating map get the count from the bitmap
  * nh_common: on nh_map init leave space for unusable primaries
  * nh_common: use CMM macros when reading/modifying the usability flag
  * nh_common: reinit nh map contents if collisions when marking unusable
  * nh_common: let paths be marked usable and unusable
  * ut: tests for pic edge where a path is made usable
  * route6: display the next hop map for v6 routes
  * ut: remove extra whitespace in pic edge tests
  * ut: add an ipv6 pic edge test
  * route: register path_state functions with event infra for cleanup

 -- Paul Atkins <paul.atkins@intl.att.com>  Mon, 18 May 2020 13:56:55 +0100

vyatta-dataplane (3.10.18) unstable; urgency=medium

  [ Sanjay Iyer ]
  * hw-bfd: Add additional FAL attributes (Fixes: VRVDR-50399)

  [ Paul Atkins ]

 -- Paul Atkins <paul.atkins@intl.att.com>  Fri, 15 May 2020 17:24:01 +0100

vyatta-dataplane (3.10.17) unstable; urgency=medium

  [ Paul Atkins ]
  * nh_common: check if a nh is unusable before marking as unusable
  * nh_common: don't put an unusable nh into the map at init time
  * nh_common: add a bitmask to track usable next_hops
  * ut: allow for checking for one of many expected strings
  * ut: further tests for pic edge

  [ Gavin Shearer ]
  * nat: add support in apm for multiple port maps based on protocol
  * nat: rename fields in port_prot structure
  * nat: add passing in IP proto to apm port request fns
  * nat: update per-rule nat statistics to be per-protocol
  * nat: pass back in JSON the per-protocol rule used counts
  * nat: add warning if changing port pool for separate ICMP pool

  [ Paul Atkins ]

 -- Paul Atkins <paul.atkins@intl.att.com>  Fri, 15 May 2020 13:40:54 +0100

vyatta-dataplane (3.10.16) unstable; urgency=medium

  [ Robert Shearman ]
  * if: fix typo in ifop_uninit comment
  * bridge: issuing FAL delport notifications for members on bridge delete
    (Fixes: VRVDR-51123)

  [ Srinivas Narayan ]
  * npf: Add a flag to enable hash table linkage for rules
  * npf: add hash table linkage for rules

  [ Paul Atkins ]
  * nh_common: change api to mark path unusable to also allow usable

 -- Paul Atkins <paul.atkins@intl.att.com>  Fri, 15 May 2020 11:53:04 +0100

vyatta-dataplane (3.10.15) unstable; urgency=medium

  [ Dewi Morgan ]
  * dataplane: add dp_ifnet_admin_status api

  [ Paul Atkins ]
  * nh_common: when a next_hop is marked unusable update the fal
  * urcu: add an API to allow a thread to register with urcu
  * dpdk_linkwatch: on link down mark paths unusable

  [ Robert Shearman ]
  * fal: signal backup paths

  [ Paul Atkins ]

 -- Paul Atkins <paul.atkins@intl.att.com>  Wed, 13 May 2020 16:27:47 +0100

vyatta-dataplane (3.10.14) unstable; urgency=medium

  [ Srinivas Narayan ]
  * npf: Add flags to skip stats maintenance
  * npf: Skip stats allocation if NO_STATS flag is set
  * npf: Add NULL checks for rule stats where necessary
  * npf: Skip stats allocation for IPsec rulesets
  * npf: Use NO_STATS flag to optimize high level ops

  [ Simon Barber ]
  * Set the l3 length of Site-2-Site Packets for TX on spath

  [ Paul Atkins ]
  * ut: move the pic edge tests into dp_test_ip_pic_edge.c
  * nh_common: change the nexthop to have a struct_ip addr
  * nh_common: rename nexthop_create_copy
  * mpls: make nh_outlabels_copy copy all labels
  * nh_common: add a function to copy a next_hop and use instead of memcpy
  * nh_common: provide apis to help do a modify of an active next_hop_list
  * nh_common: store the number of primary paths in the next_hop_list
  * nh_common: store the protected next_hops in a 2 level hash
  * nh_common: use a nh_map when a next_hop_list has backup paths
  * route: Add an api to allow plugins to provide path state
  * nh_common: add a ptr back from the NH to the NH list
  * nh_common: update sw forwarding state when a NH becomes unusable
  * ut: ip pic edge tests
  * ut: ip pic edge tests with traffic
  * nh_common: fix typos in comments
  * nh_common: when tracking nexthops with backups, skip those with no ifp

 -- Paul Atkins <paul.atkins@intl.att.com>  Wed, 13 May 2020 08:43:08 +0100

vyatta-dataplane (3.10.13) unstable; urgency=medium

  [ Nicholas Brown ]
  * update autconf dpdk check to check for 19.11

  [ Robert Shearman ]
  * protobuf: fix typo in description of mpls_labels field

  [ Srinivas Narayan ]
  * flow-cache: Add API prototypes for flow-cache
  * flow-cache: Move crypto pkt buffer definition
  * flow-cache: Rename pr_cache* to flow_cache*
  * flow-cache: Rename variable used for flow_cache_entry
  * flow-cache: Move address union definition to make it re-usable
  * flow-cache: Migrate addresses to common definition
  * flow-cache: Enable support for IPv6
  * flow-cache: refactor common code invoking flow_cache_add
  * flow-cache: Decouple flow cache from crypto per-core block
  * flow-cache: use accessors for rule and context
  * flow-cache: add a bit to identify packets not matching any rule
  * flow-cache: Add support for caching negative matches
  * flow-cache: Create cache entries for cleartext packets
  * flow-cache: Skip further processing on cache match for cleartext packet
  * flow-cache: Avoid de-referencing policy rule unless present
  * flow-cache: Use rss hash if present in buffer
  * flow-cache: Add support for aging
  * flow-cache: refactor code to dump cache
  * flow-cache: Move flow-cache infra to separate module
  * flow-cache: Emit hit counts
  * flow-cache: split flow cache dump into smaller functions
  * flow-cache: Update comments to use 'flow cache'
  * flow-cache: rename crypto specific function & macro
  * flow-cache: Reorder fields to remove holes in structure

  [ Shweta Choudaha ]
  * backplane: use device max_mtu for backplane intf

  [ Paul Atkins ]

 -- Paul Atkins <paul.atkins@intl.att.com>  Tue, 12 May 2020 12:13:28 +0100

vyatta-dataplane (3.10.12) unstable; urgency=medium

  * debian: update dependency on vyatta-dpdk-swport

 -- Paul Atkins <paul.atkins@intl.att.com>  Mon, 11 May 2020 14:31:12 +0100

vyatta-dataplane (3.10.11) unstable; urgency=medium

  [ Brian Russell ]
  * qos: fix legacy map show

  [ Nicholas Brown ]
  * git ignore more debian package install directories
  * dataplane-dev does not have a dependency on the test binary

  [ Robert Shearman ]
  * route_v6: move handle_route6 function to ip_netlink.c
  * if: rename incomplete_route_add function
  * protobuf: add definition for route updates from the RIB
  * ip_rt_protobuf: add support for decoding protobuf route updates
  * tests: add support for protobuf route messages
  * ip_rt_protobuf: add support for installing backup paths
  * tests: add test for routes with backup paths
  * ecmp: move netlink handling to ip_netlink.c
  * ip_rt_protobuf: preserve display behaviour for MPLS deagg routes

  [ Paul Atkins ]

 -- Paul Atkins <paul.atkins@intl.att.com>  Mon, 11 May 2020 11:49:36 +0100

vyatta-dataplane (3.10.10) unstable; urgency=medium

  [ Mike Larson ]
  * Typo in include guard

  [ Shweta Choudaha ]
  * Add support for I40E X722 device

  [ Charles (Chas) Williams ]
  * dpdk: 19.11: struct ether_addr to struct rte_ether_addr
    (Bugfix: VRVDR-45636)
  * dpdk: 19.11; is_*_ether_addr to rte_is_*_ether_addr (Bugfix: VRVDR-45636)
  * dpdk: 19.11: e_RTE_METER_COLORS to RTE_COLORS (Bugfix: VRVDR-45636)
  * dpdk: 19.11: rename struct *_hdr to struct rte_*_hdr (Bugfix: VRVDR-45636)
  * dpdk: 19.11: ETHER_* to RTE_ETHER_* (Bugfix: VRVDR-45636)
  * dpdk: 19.11: add alignment to packed structs (Bugfix: VRVDR-45636)
  * dpdk: 19.11: fix swport unit tests (Bugfix: VRVDR-45636)
  * dpdk: 19.11: update build depdendencies (Bugfix: VRVDR-45636)

  [ Paul Atkins ]

 -- Paul Atkins <paul.atkins@intl.att.com>  Mon, 11 May 2020 09:13:58 +0100

vyatta-dataplane (3.10.9) unstable; urgency=medium

  [ Gavin Shearer ]
  * alg: ensure parent session active before linking child

  [ Paul Atkins ]
  * 3.9.108

  [ Charles (Chas) Williams ]
  * crypto: count burst buffer full as drops (Bugfix: VRVDR-50279)
  * crypto: count most errors as proto drops (Bugfix: VRVDR-50279)
  * crypto: eliminate macro usage (Bugfix: VRVDR-50279)
  * crypto: count packets against tunnel interface (Bugfix: VRVDR-50279)
  * crypto: do not count failed packets (Bugfix: VRVDR-50279)

  [ Paul Atkins ]
  * 3.9.109

  [ Mark Gillott ]
  * Register event operations only on first use (Fixes: VRVDR-50621)
  * Capture portmonitor replay errors (Fixes: VRVDR-50621)

  [ Paul Atkins ]
  * 3.9.110

  [ Charles (Chas) Williams ]
  * vhost: fix QMP communication (Bugfix: VRVDR-50745)

  [ Paul Atkins ]
  * 3.9.111

  [ Nicholas Brown ]
  * Add new public API dp_pipeline_is_feature_enabled_by_inst()

  [ Paul Atkins ]
  * 3.9.112

  [ Mark Gillott ]
  * pipeline: add initialiser to declaration of storage_ctx

  [ Nicholas Brown ]
  * Install test headers into the correct path from Makefile
  * dataplane_test in it's own package

  [ Gavin Shearer ]
  * nat64: make per-rule 'used' count be decremented
  * nat64: set full range for overload start/stop ports

  [ Mark Gillott ]
  * pcap: serialise access to capture console socket (Fixes: VRVDR-50937)

  [ Paul Atkins ]

 -- Paul Atkins <paul.atkins@intl.att.com>  Wed, 06 May 2020 14:13:12 +0100

vyatta-dataplane (3.10.8) unstable; urgency=medium

  [ Mike Larson ]
  * Add helper functions for protobuf

  [ Paul Atkins ]
  * nh_common: use a common version of nh_get_lables
  * nh_common: use a common version of nh_get_flags
  * mpls: use dp_nh_get_ifp instead of nh_get_if
  * nh_common: use a common version of nexthop_mp_select
  * route: add a family parameter to nexthop_select
  * route6: add a family parameter to nexthop6_select
  * crypto: crypto_policy_handle_packet_outbound_checks to use common nh
  * crypto: pr_feat_attach should use a single nh instead of a union
  * nh_common: use a common version of nexthop_select
  * nh: change nh_select so that it takes a family not a nh_type
  * nh: use nexthop_select instead of nh_select
  * mpls: make mpls_label_table_lookup return a next_hop ptr
  * mpls: make mpls_unlabeled_input return a struct next_hop *
  * mpls: modify mpls_oam_v4_lookup to use a next_hop instead of a union
  * mpls: change mpls_label_table_ins_lbl_internal to take a next_hop ptr
  * mpls: change mpls_label_table_insert_label to take a next_hop ptr
  * mpls: change mpls_label_table_add_reserved_labels to use a next_hop ptr
  * mpls: nh_fwd_mpls should take a struct next_hop ptr
  * mpls: change nh_eth_output_mpls to take a struct next_hop ptr
  * mpls: change nh_mpls_ip_fragment to take a struct next_hop ptr
  * mpls: change nh_mpls_forward to take a struct next_hop ptr
  * mpls: change mpls_labeled_forward to use a struct next_hop ptr
  * mpls: change mpls_unlabeled_forward to use a struct next_hop ptr
  * ecmp: change ecmp_mpls_create to return a struct next_hop ptr
  * mpls: change mpls_route_change to use a struct next_hop ptr
  * crypto: make crypto_policy_check_outbound take a struct next_hop **
  * l3_v4_ipsec: use struct next_hop instead of the nh union
  * l3_v6_ipsec: use struct next_hop instead of the nh union
  * shadow: use struct next_hop instead of the nh union nin spath_reader
  * nh: remove union next_hop_v4_or_v6_ptr as it is no longer used
  * crypto: tidy up code in crypto_policy_check_outbound
  * crypto: remove common code in crypto_policy_feat_attach_by_reqid
  * crypto: remove  common code in policy_bind_feat_attach
  * crypto: remove common code in policy_rule_to_json
  * shadow: commonise next_hop code in spath_reader
  * nh_common: make some of the nexthop functions static
  * nh: move the final funcs from nh.c and delete the file
  * mpls: move nh_fwd_ret into mpls_forward.c as that is the only user
  * nh: remove definition of NH_STRING_MAX as it is unused
  * mpls: remove duplicate code in mpls_route_change
  * nh_common: move enum nh_type into nh_common.h
  * nh_common: include mpls.h as it uses the outlabels defined there
  * nh_common: include ip_addr.h as it uses the ip_addr defined there
  * route: include if_llatbl.h as it use symbols defined there
  * l3_v4_encap: include if_llatbl.h as it use symbols defined there
  * nh: move enum nh_type to nh_common.h and remove nh.h
  * nh_common: rename next_hop_u to next_hop_list

 -- Paul Atkins <paul.atkins@intl.att.com>  Fri, 01 May 2020 10:11:41 +0100

vyatta-dataplane (3.10.7) unstable; urgency=medium

  [ Nicholas Brown ]
  * Git Ignore generated library files

  [ Robert Shearman ]
  * vlan_modify: fix json writing unwinding for no interfaces
    (Fixes: VRVDR-50839)
  * fal: add FAL next-hop attributes for PIC Edge (Closes: VRVDR-50739)
  * fal: add memory management functions
  * if: use RCU for interface fal_l3 field
  * storm_control: use RCU for instance sci_fal_obj array
  * tests: use FAL memory helpers in test plugin

  [ Paul Atkins ]

 -- Paul Atkins <paul.atkins@intl.att.com>  Fri, 01 May 2020 08:19:56 +0100

vyatta-dataplane (3.10.6) unstable; urgency=medium

  [ Paul Atkins ]
  * ut: change the size of the rings on the tx/rx interfaces
  * ut: provide apis for injecting and getting tx'ed packets
  * ut: add a new test for qos bursts

  [ Robert Shearman ]
  * vlan_modify: don't create filter chain unless there's an action we handle
    (Fixes: VRVDR-50709)
  * vlan_modify: remove some noisy log messages (Fixes: VRVDR-50711)

  [ Mike Larson ]
  * Protobuf support files need to be exported for plug-in
  * Move install location for protobuf generated files
  * Export more UT functions/headers
  * Update pkg-config path for dev
  * Set up dependency correctly for proto projects

  [ Paul Atkins ]
  * route: make the gateway in a next hop a union of v4/v6
  * route: change order of fields in struct next_hop_u
  * mpls: include stdbool.h as the header file uses bool
  * nh_common: add a new nh_common file to contain core nh code
  * route6: make the v6 route code use the common 'struct next_hop'
  * nh_common: move struct next_hop_u into nh_common.h
  * nh_common: remove struct next_hop_v6_u, use the v4/v6 version
  * nh_common: move the struct nexthop_hash_key to nh_common header file
  * route6: use the common nexthop_hash_key structure
  * nh_common: move struct nexthop_table into nh_common.h
  * route6: use the common nexthop table definition
  * nh_common: add code to allow registration per AF
  * nh_common: add common funcs to get/set ifp from nh
  * route6: move route_v6_init and route_v6_uninit lower in file
  * route: register hash functions with nh_common
  * route6: register hash functions with nh_common
  * route: don't use global nh_tbl var from nexthop_new
  * route: modify the debug in nexthop_reuse to add the af
  * nh_common: make the nexthop_lookup function common
  * route6: use the common nexthop_lookup function
  * fal: use a common version of next_hop_to_packet_action
  * fal: use a common version of next_hop_group_packet_action
  * fal: use a common version of next_hop_to_attr_list
  * fal: use a common version of fal_ip_new_next_hops
  * nh_common: use a common version of nexthop_reuse
  * nh_common: use a common version of nexthop_hash_insert
  * route6: pass an address family into nexthop6_new
  * route6: use NEXTHOP_HASH_TBL_SIZE instead of the v6 specific version
  * nh_common: use a common version of nexthop_alloc
  * nh_common: use a common version of nexthop_destroy
  * route6: change nexthop6_new to take a proto field
  * nh_common: use a common version of nexthop_new
  * route: modify nexthop_create to take a struct ip_addr for the gateway
  * route6: modify nexthop6_create to take a struct ip_addr for the gateway
  * nh_common: use a common version of nexthop_create
  * fal: use a common version of fal_ip_del_next_hops
  * nh_common: use a common version of nh_is_neigh_present
  * nh_common: use a common version of nh_is_neigh_created
  * nh_common: use a common version of nh_get_lle
  * route: add a family parameter to nexthop_put
  * route6: add a family parameter to nexthop6_put
  * nh_common: use a common version of nexthop_put
  * nh_common: use a common version of nexthop_create_copy
  * route: add a family parameter to nexthop_hash_del_add
  * route6: add a family parameter to nexthop6_hash_del_add
  * nh_common: use a common version of nexthop_hash_del_add
  * nh_common: use a common version of nh_is_connected
  * nh_common: use a common version of nh_is_local
  * nh_common: use a common version of nh_is_gw
  * route: add a family parameter to nh4_set_neigh_present
  * route6: add a family parameter to nh6_set_neigh_present
  * nh_common: use a common version of nh_set_neigh_present
  * route: add a family parameter to nh4_clear_neigh_present
  * route6: add a family parameter to nh6_clear_neigh_present
  * nh_common: use a common version of nh_clear_neigh_present
  * route: add a family parameter to nh4_set_neigh_created
  * route6: add a family parameter to nh6_set_neigh_created
  * nh_common: use a common version of nh_set_neigh_created
  * route: add a family parameter to nh4_clear_neigh_created
  * route6: add a family parameter to nh6_clear_neigh_created
  * nh_common: use a common version of nh_clear_neigh_created
  * nh_common: use a common version of nextu_nc_count
  * nh_common: use a common version of nextu_find_path_using_ifp
  * nh_common: use a common version of nextu_is_any_connected
  * route: add a family parameter to route_nh_replace
  * route: add a family parameter to route6_nh_replace
  * fal: move next_hop_group_packet_action higher in file
  * fal: use next_hop_group_packet_action when creating new ip nhs

 -- Paul Atkins <paul.atkins@intl.att.com>  Wed, 29 Apr 2020 08:42:25 +0100

vyatta-dataplane (3.10.5) unstable; urgency=medium

  [ Srinivas Narayan ]
  * Refactor use of grouper2 functions into separate module
  * rte-acl: determine ruleset size at creation time
  * rte-acl: Add packet matching abstraction
  * rte-acl: migrate ruleset to packet match abstraction API
  * rte-acl: Rename npf_grouper_cb_data and make it public
  * rte-acl: Add rte-acl based implementation of packet matching callbacks
  * rte-acl: Set up crypto callbacks for using rte-acl
  * rte-acl: Pass rule group as part of the context to match function
  * rte-acl: Add API to find rule in a group
  * rte-acl: Add API to determine if ruleset uses cache
  * rte-acl: Update crypto callback for match API
  * rte-acl: Use NPF cache only if ruleset requires it
  * rte-acl: skip using npf-cache if ruleset doesn't rely on it
  * rte-acl: Only invoke classifier for non-empty rulesets
  * rte-acl: Streamline call flow in npf_ruleset_inspect

  [ Paul Atkins ]

 -- Paul Atkins <paul.atkins@intl.att.com>  Mon, 27 Apr 2020 08:09:24 +0100

vyatta-dataplane (3.10.4) unstable; urgency=medium

  * Revert "Protobuf support files need to be exported for plug-in"
  * Revert "Move install location for protobuf generated files"
  * Revert "Export more UT functions/headers"
  * Revert "Update pkg-config path for dev"

 -- Paul Atkins <paul.atkins@intl.att.com>  Fri, 24 Apr 2020 09:18:28 +0100

vyatta-dataplane (3.10.3) unstable; urgency=medium

  [ Paul Atkins ]
  * ut: mark dp_test_crypto_perf_scale tests as DONT_RUN

  [ Mike Larson ]
  * Protobuf support files need to be exported for plug-in
  * Move install location for protobuf generated files
  * Export more UT functions/headers
  * Update pkg-config path for dev

  [ Paul Atkins ]

 -- Paul Atkins <paul.atkins@intl.att.com>  Fri, 24 Apr 2020 08:21:26 +0100

vyatta-dataplane (3.10.2) unstable; urgency=medium

  [ Mark Gillott ]
  * pcap: run FAL updates on master thread (Fixes: VRVDR-50581)

  [ Paul Atkins ]
  * 3.9.105

  [ Nicholas Brown ]
  * master branch is targeting 2005 release
  * Restore .gitlint file
  * Identify hidden files that should not be ignored

  [ Gavin Shearer ]
  * l3acl: don't commit rules to HW on event IF_FEAT_MODE_EVENT_L3_ENABLED

  [ Ian Wilson ]
  * cgnat: Obsolete some error counts, and add echo-req count to summary

  [ Nicholas Brown ]
  * Remove copyright and license assertion output

  [ Paul Atkins ]
  * ipv4_rsmbl: If we detect duplicate fragments then clean up properly
  * ipv4_rsmbl: check all previous frags to determine duplicates

  [ Srinivas Narayan ]
  * ipsec-ut: Update crypto UTs to support policy count verification
  * ipsec-ut: Force NPF cleanup at the end of s2s suites
  * ipsec-ut: Add NPF cleanup calls to multi-tunnel tests
  * ipsec-ut: Add a test to measure time to setup/teardown 500 tunnels
  * ipsec-ut: Increase poll interval for crypto policy display
  * crypto: Add 'brief' option to 'ipsec spd' command
  * crypto: Add total and live policy counts
  * ipsec-ut: Update UT to use 'brief' cmd and live policy count
  * UT: Add API to specify polling interval for json state
  * ipsec-ut: Update polling interval and count based on new API

  [ Paul Atkins ]
  * ipv4_rsmbl: drop fragment if it includes previously rx'ed bytes
  * ut: enhance the ipv4 duplicate fragment tests
  * ipv6_rsmbl: If we detect duplicate fragments then clean up properly
  * ipv6_rsmbl: check all previous frags to determine duplicates
  * ipv6_rsmbl: drop fragment if it includes previously rx'ed bytes
  * if: make if_output_features always inline
  * l2_vlan_mod: rename the vlan_mod pipline feature file
  * l2_vlan_mod: add a new pipeline node for egress vlan modify
  * portmonitor: add a new pipeline node for output portmonitor
  * capture: add a new pipeline node for output capture
  * if: split if_output into an internal and external version
  * if: remove if_output_features and call the feat point directly
  * if: make the pipeline call if_output_internal
  * 3.9.106

  [ Ian Wilson ]
  * npf: Optimal address-group show output including host addresses

  [ Robert Shearman ]
  * pipeline: use correct ifp for egress vlan modify feature
    (Fixes: VRVDR-50708)

  [ Paul Atkins ]
  * 3.9.107

 -- Paul Atkins <paul.atkins@intl.att.com>  Tue, 21 Apr 2020 09:40:00 +0100

vyatta-dataplane (3.10.1) unstable; urgency=medium

  [ Nicholas Brown ]
  * master-next branch is targeting danos project

  [ Srinivas Narayan ]
  * crypto: Increase force commit count to 2000

  [ Paul Atkins ]

 -- Paul Atkins <paul.atkins@intl.att.com>  Wed, 08 Apr 2020 13:36:41 +0100

vyatta-dataplane (3.9.112) unstable; urgency=medium

  [ Nicholas Brown ]
  * Add new public API dp_pipeline_is_feature_enabled_by_inst()

  [ Paul Atkins ]

 -- Paul Atkins <paul.atkins@intl.att.com>  Wed, 06 May 2020 09:18:57 +0100

vyatta-dataplane (3.9.111) unstable; urgency=medium

  [ Charles (Chas) Williams ]
  * vhost: fix QMP communication (Bugfix: VRVDR-50745)

  [ Paul Atkins ]

 -- Paul Atkins <paul.atkins@intl.att.com>  Wed, 22 Apr 2020 16:21:13 +0100

vyatta-dataplane (3.9.110) unstable; urgency=medium

  [ Mark Gillott ]
  * Register event operations only on first use (Fixes: VRVDR-50621)
  * Capture portmonitor replay errors (Fixes: VRVDR-50621)

  [ Paul Atkins ]

 -- Paul Atkins <paul.atkins@intl.att.com>  Tue, 21 Apr 2020 07:45:42 +0100

vyatta-dataplane (3.9.109) unstable; urgency=medium

  [ Charles (Chas) Williams ]
  * crypto: count burst buffer full as drops (Bugfix: VRVDR-50279)
  * crypto: count most errors as proto drops (Bugfix: VRVDR-50279)
  * crypto: eliminate macro usage (Bugfix: VRVDR-50279)
  * crypto: count packets against tunnel interface (Bugfix: VRVDR-50279)
  * crypto: do not count failed packets (Bugfix: VRVDR-50279)

  [ Paul Atkins ]

 -- Paul Atkins <paul.atkins@intl.att.com>  Tue, 21 Apr 2020 07:43:38 +0100

vyatta-dataplane (3.9.108) unstable; urgency=medium

  [ Gavin Shearer ]
  * alg: ensure parent session active before linking child

  [ Paul Atkins ]

 -- Paul Atkins <paul.atkins@intl.att.com>  Tue, 21 Apr 2020 07:42:23 +0100

vyatta-dataplane (3.9.107) unstable; urgency=medium

  [ Ian Wilson ]
  * npf: Optimal address-group show output including host addresses

  [ Robert Shearman ]
  * pipeline: use correct ifp for egress vlan modify feature
    (Fixes: VRVDR-50708)

  [ Paul Atkins ]

 -- Paul Atkins <paul.atkins@intl.att.com>  Fri, 17 Apr 2020 11:20:45 +0100

vyatta-dataplane (3.9.106) unstable; urgency=medium

  [ Nicholas Brown ]
  * master branch is targeting 2005 release
  * Restore .gitlint file
  * Identify hidden files that should not be ignored

  [ Gavin Shearer ]
  * l3acl: don't commit rules to HW on event IF_FEAT_MODE_EVENT_L3_ENABLED

  [ Ian Wilson ]
  * cgnat: Obsolete some error counts, and add echo-req count to summary

  [ Nicholas Brown ]
  * Remove copyright and license assertion output

  [ Paul Atkins ]
  * ipv4_rsmbl: If we detect duplicate fragments then clean up properly
  * ipv4_rsmbl: check all previous frags to determine duplicates
  * ipv4_rsmbl: drop fragment if it includes previously rx'ed bytes
  * ut: enhance the ipv4 duplicate fragment tests
  * ipv6_rsmbl: If we detect duplicate fragments then clean up properly
  * ipv6_rsmbl: check all previous frags to determine duplicates
  * ipv6_rsmbl: drop fragment if it includes previously rx'ed bytes
  * if: make if_output_features always inline
  * l2_vlan_mod: rename the vlan_mod pipline feature file
  * l2_vlan_mod: add a new pipeline node for egress vlan modify
  * portmonitor: add a new pipeline node for output portmonitor
  * capture: add a new pipeline node for output capture
  * if: split if_output into an internal and external version
  * if: remove if_output_features and call the feat point directly
  * if: make the pipeline call if_output_internal

 -- Paul Atkins <paul.atkins@intl.att.com>  Thu, 16 Apr 2020 12:34:30 +0100

vyatta-dataplane (3.9.105) unstable; urgency=medium

  [ Mark Gillott ]
  * pcap: run FAL updates on master thread (Fixes: VRVDR-50581)

  [ Paul Atkins ]

 -- Paul Atkins <paul.atkins@intl.att.com>  Wed, 08 Apr 2020 07:11:28 +0100

vyatta-dataplane (3.9.104) unstable; urgency=medium

  * DANOS Import master

 -- Nicholas Brown <nick.brown@att.com>  Tue, 07 Apr 2020 13:26:26 +0100

vyatta-dataplane (3.7.86.1.4) unstable; urgency=medium

  * DANOS Import

 -- Paul Atkins <paul.atkins@intl.att.com>  Fri, 08 Nov 2019 16:27:29 +0000<|MERGE_RESOLUTION|>--- conflicted
+++ resolved
@@ -1,4 +1,3 @@
-<<<<<<< HEAD
 vyatta-dataplane (3.14.12) unstable; urgency=medium
 
   [ Paul Aitken ]
@@ -271,7 +270,7 @@
   * UT: Added UT for MPLS ICMP Originated firewall
 
  -- Srinivas Narayan <narayan@vyatta.att-mail.com>  Thu, 08 Jul 2021 17:49:37 +0100
-=======
+
 vyatta-dataplane (3.13.42) unstable; urgency=medium
 
   [ Charles (Chas) Williams ]
@@ -295,7 +294,6 @@
   * Jenkinsfile codechecks: don't abort
 
  -- Srinivas Narayan <narayan@vyatta.att-mail.com>  Mon, 23 Aug 2021 13:55:39 +0100
->>>>>>> d8c1c77e
 
 vyatta-dataplane (3.13.40) unstable; urgency=medium
 
