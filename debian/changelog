--- conflicted
+++ resolved
@@ -1,4 +1,3 @@
-<<<<<<< HEAD
 vyatta-dataplane (3.10.8) unstable; urgency=medium
 
   [ Mike Larson ]
@@ -288,7 +287,7 @@
   [ Paul Atkins ]
 
  -- Paul Atkins <paul.atkins@intl.att.com>  Wed, 08 Apr 2020 13:36:41 +0100
-=======
+
 vyatta-dataplane (3.9.112) unstable; urgency=medium
 
   [ Nicholas Brown ]
@@ -338,7 +337,6 @@
   [ Paul Atkins ]
 
  -- Paul Atkins <paul.atkins@intl.att.com>  Tue, 21 Apr 2020 07:42:23 +0100
->>>>>>> ed05b9ef
 
 vyatta-dataplane (3.9.107) unstable; urgency=medium
 
