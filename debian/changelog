--- conflicted
+++ resolved
@@ -1,4 +1,3 @@
-<<<<<<< HEAD
 vyatta-dataplane (3.14.6) unstable; urgency=medium
 
   [ Mike Larson ]
@@ -143,7 +142,7 @@
   * UT: Added UT for MPLS ICMP Originated firewall
 
  -- Srinivas Narayan <narayan@vyatta.att-mail.com>  Thu, 08 Jul 2021 17:49:37 +0100
-=======
+
 vyatta-dataplane (3.13.34) unstable; urgency=medium
 
   [ Ian Wilson ]
@@ -171,7 +170,6 @@
   * Fix usage of undeclared TRUE/FALSE macros
 
  -- Srinivas Narayan <narayan@vyatta.att-mail.com>  Wed, 04 Aug 2021 12:53:42 +0100
->>>>>>> dd3fcd59
 
 vyatta-dataplane (3.13.33) unstable; urgency=medium
 
