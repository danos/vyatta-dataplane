--- conflicted
+++ resolved
@@ -1,4 +1,3 @@
-<<<<<<< HEAD
 vyatta-dataplane (3.14.5) unstable; urgency=medium
 
   [ Ian Wilson ]
@@ -111,7 +110,7 @@
   * UT: Added UT for MPLS ICMP Originated firewall
 
  -- Srinivas Narayan <narayan@vyatta.att-mail.com>  Thu, 08 Jul 2021 17:49:37 +0100
-=======
+
 vyatta-dataplane (3.13.33) unstable; urgency=medium
 
   [ Thomas Kiely ]
@@ -142,7 +141,6 @@
   * Remove hook/shim from function names
 
  -- Srinivas Narayan <narayan@vyatta.att-mail.com>  Tue, 27 Jul 2021 00:48:50 +0100
->>>>>>> 63038266
 
 vyatta-dataplane (3.13.31) unstable; urgency=medium
 
