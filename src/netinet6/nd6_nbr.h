--- conflicted
+++ resolved
@@ -114,9 +114,7 @@
 	return nd6_resolve(in_ifp, ifp, m, addr, desten);
 }
 
-<<<<<<< HEAD
 void nd6_tclass_set(uint8_t tclass);
 uint8_t nd6_tclass_get(void);
-=======
+
 #endif /* ND6_NBR_H */
->>>>>>> 5a3d389d
