/*-
 * Copyright (c) 2017-2020, AT&T Intellectual Property.  All rights reserved.
 * Copyright (c) 2013-2017 by Brocade Communications Systems, Inc.
 * All rights reserved.
 *
 * SPDX-License-Identifier: LGPL-2.1-only
 */

#include <inttypes.h>
#include <limits.h>
#include <netinet/in.h>
#include <netinet/ip.h>
#include <netinet/ip6.h>
#include <linux/if.h>
#include <rte_branch_prediction.h>
#include <rte_common.h>
#include <rte_config.h>
#include <rte_debug.h>
#include <rte_ethdev.h>
#include <rte_ether.h>
#include <rte_lcore.h>
#include <rte_log.h>
#include <rte_mbuf.h>
#include <rte_meter.h>
#include <rte_red.h>
#include <rte_sched.h>
#include <stdbool.h>
#include <stdint.h>
#include <stdio.h>
#include <stdlib.h>
#include <string.h>
#include <urcu/uatomic.h>

#include "commands.h"
#include "compiler.h"
#include "dp_event.h"
#include "ether.h"
#include "fal.h"
#include "if_var.h"
#include "ip_funcs.h"
#include "json_writer.h"
#include "main.h"
#include "netinet6/ip6_funcs.h"
#include "npf/npf.h"
#include "npf/config/npf_attach_point.h"
#include "npf/config/npf_auto_attach.h"
#include "npf/config/npf_config.h"
#include "npf/config/npf_rule_group.h"
#include "npf/config/npf_ruleset_type.h"
#include "npf/npf_ruleset.h"
#include "npf/rproc/npf_ext_action_group.h"
#include "npf/rproc/npf_rproc.h"
#include "npf/npf_rule_gen.h"
#include "npf_shim.h"
#include "pktmbuf_internal.h"
#include "qos.h"
#include "qos_ext_buf_monitor.h"
#include "qos_obj_db.h"
#include "qos_public.h"
#include "urcu.h"
#include "util.h"
#include "vplane_debug.h"
#include "vplane_log.h"

static CDS_LIST_HEAD(qos_ingress_maps);
static CDS_LIST_HEAD(qos_egress_maps);

struct qos_qinfo_list {
	SLIST_HEAD(qinfo_head, sched_info) qinfo_head;
};

static struct qos_qinfo_list qos_qinfos;

struct qos_dev qos_devices[NUM_DEVS] = {
	{ NULL,
	  qos_dpdk_disable,
	  qos_dpdk_enable,
	  qos_dpdk_start,
	  qos_dpdk_stop,
	  qos_dpdk_free,
	  qos_dpdk_subport_read_stats,
	  qos_dpdk_subport_clear_stats,
	  qos_dpdk_queue_read_stats,
	  qos_dpdk_queue_clear_stats,
	  qos_dpdk_dscp_resgrp_json,
	},
	{ qos_hw_init,
	  qos_hw_disable,
	  qos_hw_enable,
	  qos_hw_start,
	  qos_hw_stop,
	  qos_hw_free,
	  qos_hw_subport_read_stats,
	  qos_hw_subport_clear_stats,
	  qos_hw_queue_read_stats,
	  qos_hw_queue_clear_stats,
	  qos_hw_dscp_resgrp_json,
	}
};

struct qos_ingressm qos_ingressm = {0};
struct qos_egressm qos_egressm = {0};

struct qos_ingress_map *qos_im_sysdef;

/* Used for legacy configs */
fal_object_t qos_global_map_obj = FAL_QOS_NULL_OBJECT_ID;

static const char *qos_dps[NUM_DPS] = {"green", "yellow", "red"};

static inline void QOS_RM_GLOBAL_MAP(void)
{
	if (SLIST_EMPTY(&qos_qinfos.qinfo_head)) {
		if (qos_global_map_obj) {
			qos_hw_del_map(qos_global_map_obj);
			qos_global_map_obj = FAL_QOS_NULL_OBJECT_ID;
		}
	}
}

static void qos_sched_npf_commit(void)
{
	struct sched_info *qinfo;
	unsigned int i;

	SLIST_FOREACH(qinfo, &qos_qinfos.qinfo_head, list) {

		for (i = 0; i < qinfo->port_params.n_pipe_profiles; i++) {
			struct queue_map *qmap = &qinfo->queue_map[i];

			qmap->reset_mask = 0;
		}

		if (qinfo->reset_port != QOS_NPF_COMMIT)
			continue;

		struct rte_eth_link link;

		QOS_STOP(qinfo)(qinfo->ifp, qinfo);

		/*
		 * If it exists, the global map obj must apply to all
		 * policy instances and all policy instances must have
		 * been affected by the resource group change we are
		 * responding to. So it is safe to delete it now
		 * and it will be reinstalled when the first policy is
		 * reinstalled.
		 */
		if (qos_global_map_obj) {
			qos_hw_del_map(qos_global_map_obj);
			qos_global_map_obj = FAL_QOS_NULL_OBJECT_ID;
		}

		rte_eth_link_get_nowait(qinfo->ifp->if_port, &link);
		if (link.link_status) {
			int ret;

			ret = qos_sched_start(qinfo->ifp, link.link_speed);
			if (ret != 0)
				qinfo->enabled = false;
		}
		qinfo->reset_port = QOS_NPF_READY;

		DP_DEBUG(QOS, DEBUG, DATAPLANE,
			 "Port restart via npf res grp, link state %s\n",
			 (link.link_status) ? "up" : "down");
	}
}

/*
 * The mask passed in assigned dscp values to queues, the group used
 * to setup the mask is being changed so reset the dscp values to their
 * default queues.
 */
static void qos_dscp_reset_map(struct queue_map *qmap, uint64_t dscp_mask)
{
	unsigned int i;
	uint64_t j;

	for (i = 0, j = 1; i < MAX_DSCP; i++, j <<= 1) {
		if (j & dscp_mask) {
			/*
			 * If the dscp value has already been reassigned to
			 * another queue in a previous resource update do not
			 * reset it to the default queue otherwise we'll be
			 * overwriting a previous classifier.
			 */
			if (j & qmap->reset_mask)
				continue;

			qmap->dscp2q[i] =
				(~i >> (DSCP_BITS - RTE_SCHED_TC_BITS))
					   & RTE_SCHED_TC_MASK;
		}
	}
}

/*
 * This will assign new dscp to queue classification entries when a
 * resource group is changed.
 */
static void qos_dscp_init_map(struct queue_map *qmap, uint64_t dscp_mask,
			      uint8_t q_class)
{
	uint64_t i, j;

	for (i = 0, j = 1; i < MAX_DSCP; i++, j <<= 1) {
		if (dscp_mask & j)
			qmap->dscp2q[i] = q_class;
	}

	/* Keep track of the values we've already assigned */
	qmap->reset_mask |= dscp_mask;
}

static int qos_sched_update_wred_prof(struct sched_info *qinfo, char *grp,
				      struct qos_red_pipe_params *wred,
				      uint64_t new_dscp_mask)
{
	int j;

	for (j = 0; j < wred->red_q_params.num_maps; j++) {
		if (!strcmp(wred->red_q_params.grp_names[j], grp)) {
			if (wred->red_q_params.dscp_set[j] == new_dscp_mask)
				return -1;
			wred->red_q_params.dscp_set[j] = new_dscp_mask;
			qinfo->reset_port = QOS_NPF_COMMIT;
			return 0;
		}
	}
	return 0;
}

static int qos_sched_update_map(struct sched_info *qinfo, char *grp,
				struct queue_map *qmap,
				uint64_t new_dscp_mask)
{
	unsigned int j;
	struct qos_dscp_map *map;

	map = qmap->dscp_maps;
	if (!map)
		return 0;

	for (j = 0; j < map->num_maps; j++) {
		if (!strcmp(grp, map->dscp_grp_names[j])) {
			if (map->dscp_mask[j] == new_dscp_mask)
				return -1;
			qos_dscp_reset_map(qmap, map->dscp_mask[j]);
			qos_dscp_init_map(qmap, new_dscp_mask, map->qmap[j]);
			map->dscp_mask[j] = new_dscp_mask;
			qinfo->reset_port = QOS_NPF_COMMIT;
			return 0;
		}
	}
	return 0;
}

/*
 * Search the installed policies to check if any are using the resource group
 * which has been changed and update the dscp mask.
 */
void
qos_sched_res_grp_update(char *grp)
{
	struct sched_info *qinfo;
	unsigned int i;
	uint64_t new_dscp_mask;
	int ret;

	ret = npf_dscp_group_getmask(grp, &new_dscp_mask);
	if (ret) {
		DP_DEBUG(QOS, ERR, DATAPLANE,
			 "Failed to retrieve resource group %s\n", grp);
		return;
	}

	DP_DEBUG(QOS, DEBUG, DATAPLANE, "Qos resource grp %s mask %"PRIx64"\n",
		grp, new_dscp_mask);

	SLIST_FOREACH(qinfo, &qos_qinfos.qinfo_head, list) {
		/*
		 * We're called at policy install which we want to ignore.
		 * Set the state to NPF_READY which means any indications
		 * after policy install we need to check the resource groups.
		 */
		if (qinfo->reset_port == QOS_INSTALL) {
			qinfo->reset_port = QOS_NPF_READY;
			continue;
		}

		for (i = 0; i < qinfo->port_params.n_pipe_profiles; i++) {
			struct qos_pipe_params *prof =
					&qinfo->port_params.pipe_profiles[i];
			struct qos_red_pipe_params *wred;

			SLIST_FOREACH(wred, &prof->red_head, list) {
				ret = qos_sched_update_wred_prof(qinfo, grp,
								 wred,
								 new_dscp_mask);
				if (ret == -1)
					return;
			}

			struct queue_map *qmap = &qinfo->queue_map[i];

			ret = qos_sched_update_map(qinfo, grp, qmap,
						   new_dscp_mask);
			if (ret == -1)
				return;
		}
	}
}

/*
 * Carry out any one-time initialisation that required when the
 * vyatta-dataplane starts up.
 */
void
qos_init(void)
{
	int i, ret;

	if (rte_red_set_scaling(MAX_RED_QUEUE_LENGTH) != 0)
		rte_panic("Failed to set RED scaling\n");

	qos_external_buf_monitor_init();
	SLIST_INIT(&qos_qinfos.qinfo_head);

	for (i = 0; i < NUM_DEVS; i++) {
		if (qos_devices[i].qos_init) {
			ret = (qos_devices[i].qos_init)();
			if (ret)
				rte_panic("Failed to initialize dev %d\n", i);
		}
	}
}

/* Sets the PCP value to map to the given queue for a particular profile. */
static int qos_sched_profile_pcp_map_set(struct sched_info *qinfo,
					 unsigned int profile, uint8_t pcp,
					 uint8_t q)
{
	struct queue_map *qmap = &qinfo->queue_map[profile];

	if (qmap->dscp_enabled == 1) {
		DP_DEBUG(QOS, ERR, DATAPLANE,
			 "Cannot configure PCP and DSCP map together.\n");
		return 0;
	}

	qmap->pcp2q[pcp] = q;

	if (qmap->pcp_enabled == 0) {
		DP_DEBUG(QOS, INFO, DATAPLANE,
			 "PCP map not enabled, enabling\n");
		qmap->pcp_enabled = 1;
	}

	return 1;
}

/* Sets the DSCP value to map to the given queue for a particular profile. */
static int qos_sched_profile_dscp_map_set(struct sched_info *qinfo,
					  unsigned int profile, uint8_t dscp,
					  uint8_t q, bool local_priority)
{
	struct queue_map *qmap = &qinfo->queue_map[profile];

	if (qmap->pcp_enabled == 1) {
		DP_DEBUG(QOS, ERR, DATAPLANE,
			 "Cannot configure DSCP and PCP maps together.\n");
		return 0;
	}

	if (local_priority) {
		uint8_t i;

		/*
		 * This queue is to be used for high priority (>= cs6) locally
		 * generated traffic.
		 */
		for (i = 0; i < MAX_DSCP; i++)
			if ((qmap->dscp2q[i] & RTE_SCHED_TC_WRR_MASK) == q) {
				DP_DEBUG(QOS, ERR, DATAPLANE,
					 "Queue %u configured for local traffic"
					 " is already in use.\n", q);
				return 0;
			}

		qmap->local_priority_queue = q;
		qmap->local_priority = 1;
	} else
		qmap->dscp2q[dscp] = q;

	if (qmap->designation == 0 && qmap->dscp_enabled == 0) {
		DP_DEBUG(QOS, INFO, DATAPLANE,
			 "DSCP map not enabled, enabling\n");
		qmap->dscp_enabled = 1;
	}

	return 1;
}

static int qos_sched_setup_dscp_map(struct sched_info *qinfo,
				    unsigned int profile, uint64_t dscp_mask,
				    char *name, uint8_t q)
{
	struct queue_map *qmap = &qinfo->queue_map[profile];
	struct qos_dscp_map *map = qmap->dscp_maps;
	int i;

	if (!map) {
		map = calloc(1, sizeof(struct qos_dscp_map));
		if (!map) {
			DP_DEBUG(QOS, ERR, DATAPLANE,
				 "Queue dscp map allocation failure\n");
			return -1;
		}
		qmap->dscp_maps = map;
	} else if (map->num_maps == QOS_MAX_DSCP_MAPS) {
		DP_DEBUG(QOS, ERR, DATAPLANE, "Too many dscp maps\n");
		return -1;
	}

	i = strlen(name) + 1;
	map->dscp_grp_names[map->num_maps] = calloc(1, i);
	if (!map->dscp_grp_names[map->num_maps]) {
		DP_DEBUG(QOS, ERR, DATAPLANE,
			 "Failed to alloc dscp map\n");
		if (!map->num_maps) {
			free(qmap->dscp_maps);
			qmap->dscp_maps = NULL;
		}
		return -1;
	}

	strcpy(map->dscp_grp_names[map->num_maps], name);
	map->dscp_mask[map->num_maps] = dscp_mask;
	map->qmap[map->num_maps] = q;
	map->num_maps++;

	return 0;
}

/*
 * Returns the rate (bytes/sec) for the given bandwidth structure. If bandwidth
 * is given as a percentage, calculates the rate from the parent. Otherwise
 * returns the rate provided in the bandwidth structure.
 */
static uint32_t qos_rate_get(struct qos_rate_info *bw_info, uint32_t parent_bw)
{
	if (bw_info->bw_is_percent) {
		const float precision = 0.0001;
		float full_pct = bw_info->rate.bw_percent;
		uint32_t whole_pct = (uint32_t)bw_info->rate.bw_percent;

		if (fabs(full_pct - (float)whole_pct) < precision)
			return ((uint64_t)parent_bw * whole_pct) / 100;
		else
			return (parent_bw * full_pct) / 100;
	} else
		return bw_info->rate.bandwidth;
}

/*
 * Sets the rate (bytes/sec) into the given bandwidth structure. Returns
 * the rate provided.
 */
static uint32_t qos_abs_rate_set(struct qos_rate_info *bw_info, uint32_t abs_bw)
{
	bw_info->bw_is_percent = false;
	bw_info->rate.bandwidth = abs_bw;
	return abs_bw;
}

/*
 * Sets the rate percentage into the given bandwidth structure. Returns
 * the actual rate of the entity (see qos_rate_get for details)
 */
static uint32_t qos_percent_rate_set(struct qos_rate_info *bw_info,
			float percent_bw, uint32_t parent_bw)
{
	bw_info->bw_is_percent = true;
	bw_info->rate.bw_percent = percent_bw;
	return qos_rate_get(bw_info, parent_bw);
}

/*
 * Returns the burst (bytes) for the given bandwidth structure. If burst
 * is specified in msec, calculates the burst value based on the given
 * rate (bytes/sec).
 */
static uint32_t qos_burst_get(struct qos_rate_info *bw_info, uint32_t rate)
{
	#define DEFAULT_BURST_MS (4)

	if (bw_info->burst_is_time)
		return (rate * bw_info->burst.time_ms) / 1000;

	if (bw_info->burst.size)
		return bw_info->burst.size;

	return (rate * DEFAULT_BURST_MS) / 1000;
}

/*
 * Sets the burst size (bytes) into the given bandwidth structure. Returns
 * the burst size provided.
 */
static uint32_t qos_abs_burst_set(struct qos_rate_info *bw_info,
				  uint32_t burst)
{
	bw_info->burst_is_time = false;
	bw_info->burst.size = burst;
	return burst;
}

/*
 * Sets the burst time (msec) into the given bandwidth structure. Returns
 * the calculated burst of the entity (see qos_burst_get for details)
 */
static uint32_t qos_time_burst_set(struct qos_rate_info *bw_info,
				   uint32_t burst, uint32_t rate)
{
	bw_info->burst_is_time = true;
	bw_info->burst.time_ms = burst;
	return qos_burst_get(bw_info, rate);
}

/*
 * Returns the period of the given entity. Currently this is a stub and
 * can be implemented if deemed necessary.
 */
static uint32_t qos_period_get(struct qos_rate_info *bw_info, uint32_t period)
{
	(void)bw_info;
	return period;
}

/*
 * Sets the period of the given entity. Currently this is a stub and
 * can be implemented if deemed necessary.
 */
static uint32_t qos_period_set(struct qos_rate_info *bw_info, uint32_t period)
{
	bw_info->period = period;
	return qos_period_get(bw_info, period);
}

struct qos_red_pipe_params *
qos_red_find_q_params(struct qos_pipe_params *pipe, unsigned int qindex)
{
	struct qos_red_pipe_params *wred_params = NULL;

	SLIST_FOREACH(wred_params, &pipe->red_head, list) {
		if (wred_params->qindex == qindex)
			break;
	}
	return wred_params;
}

static int
qos_red_init_q_params(struct qos_red_q_params *wred_params,
		      unsigned int qmax, unsigned int qmin, unsigned int prob,
		      bool wred_per_dscp, uint64_t dscp_set, char *grp_name,
		      uint8_t dp)
{
	int wred_index, ret;

	if (!wred_params || wred_params->num_maps > RTE_MAX_DSCP_MAPS) {
		RTE_LOG(ERR, SCHED, "Invalid DSCP map init params\n");
		return -1;
	}

	if (wred_per_dscp)
		wred_index = wred_params->num_maps;
	else
		wred_index = dp;
	wred_params->dps_in_use |= (1 << wred_index);
	wred_params->qparams[wred_index].max_th = qmax;
	wred_params->qparams[wred_index].min_th = qmin;
	wred_params->qparams[wred_index].maxp_inv = prob;
	wred_params->dscp_set[wred_index] = dscp_set;
	ret = asprintf(&wred_params->grp_names[wred_index], "%s", grp_name);
	if (ret < 0) {
		wred_params->grp_names[wred_index] = NULL;
		return ret;
	}
	wred_params->num_maps++;
	return 0;
}

struct qos_red_pipe_params *
qos_red_alloc_q_params(struct qos_pipe_params *pipe, unsigned int qindex)
{
	struct qos_red_pipe_params *wred_params;

	wred_params = calloc(1, sizeof(struct qos_red_pipe_params));
	if (!wred_params) {
		RTE_LOG(ERR, SCHED, "qred_info calloc failed\n");
		return NULL;
	}
	wred_params->qindex = qindex;
	SLIST_INSERT_HEAD(&pipe->red_head, wred_params, list);
	return wred_params;
}

static void qos_free_q_params(struct qos_pipe_params *pipe, int i)
{
	struct qos_red_pipe_params *wred_params;
	struct qos_red_q_params *qparams;

	while ((wred_params = SLIST_FIRST(&pipe->red_head)) != NULL) {
		int j;

		SLIST_REMOVE_HEAD(&pipe->red_head, list);
		DP_DEBUG(QOS, DEBUG, DATAPLANE,
			 "Freeing Q RED params qindex %u profile "
			 "%u pipe %p wred_params %p\n",
			 wred_params->qindex, i, pipe, wred_params);
		qparams = &(wred_params->red_q_params);
		for (j = 0; j < RTE_NUM_DSCP_MAPS; j++) {
			if (qparams->grp_names[j])
				free(qparams->grp_names[j]);
		}
		free(wred_params);
	}
}

/*
 * NB: Releasing of NPF resources needs done outside of RCU as a)
 * the database of config is not designed for RCU and so will result
 * in out-of-order events and b) the NPF running config does its own
 * RCU actions, so should not be called from within an RCU callback.
 */
void qos_subport_npf_free(struct sched_info *qinfo)
{
	unsigned int i;
	uint32_t j;

	if (!qinfo->subport)
		return;

	for (i = 0, j = 0;
	     i < qinfo->port_params.n_subports_per_port;
	     j = 0, i++) {
		struct subport_info *sinfo = qinfo->subport + i;
		int ret_val;
		struct mark_reqs *mark_list, *free_mark;

		while (j++ < sinfo->match_id) {
			ret_val = npf_cfg_auto_attach_rule_delete(
				NPF_RULE_CLASS_QOS, sinfo->attach_name,
				j, NULL);
			if (ret_val < 0) {
				DP_DEBUG(QOS, ERR, DATAPLANE,
					 "Deleting match for class failed.\n");
			}
		}
		for (mark_list = sinfo->marks; mark_list; ) {
			free_mark = mark_list;
			mark_list = mark_list->next;
			free(free_mark);
			DP_DEBUG(QOS, DEBUG, DATAPLANE,
				 "freeing mark from subport %s\n",
				 sinfo->attach_name);
		}
		npf_attpt_item_set_down(NPF_ATTACH_TYPE_QOS,
					sinfo->attach_name);
	}
}

static void qos_subport_free(struct sched_info *qinfo)
{
	unsigned int i;

	for (i = 0; i < qinfo->port_params.n_subports_per_port; i++) {
		struct subport_info *sinfo = qinfo->subport + i;

		free(sinfo->profile_map);
	}
	free(qinfo->subport);
}

/* Destroy QoS scheduler object */
void qos_sched_free(struct sched_info *qinfo)
{
	unsigned int i;
	struct qos_pipe_params *pp;

	for (i = 0; i < qinfo->port_params.n_pipe_profiles; i++) {
		unsigned int j;
		struct queue_map *qmap;

		pp = &qinfo->port_params.pipe_profiles[i];
		qos_free_q_params(pp, i);
		qmap = &qinfo->queue_map[i];
		if (qmap && qmap->dscp_maps) {
			for (j = 0; j < qmap->dscp_maps->num_maps; j++)
				free(qmap->dscp_maps->dscp_grp_names[j]);
			free(qmap->dscp_maps);
		}
	}

	free(qinfo->port_params.pipe_profiles);
	free(qinfo->profile_rates);
	free(qinfo->profile_tc_rates);
	if (qinfo->subport)
		qos_subport_free(qinfo);

	free(qinfo->queue_map);
	free(qinfo->queue_stats);
	QOS_FREE(qinfo)(qinfo);
	free(qinfo);
}

void qos_sched_free_rcu(struct rcu_head *head)
{
	qos_sched_free(caa_container_of(head, struct sched_info, rcu));
}

/* Create new QoS scheduler object.
 * The object is not ready to use until all the profiles and other
 * tables are configured
 */
struct sched_info *qos_sched_new(struct ifnet *ifp,
				 unsigned int subports,
				 unsigned int pipes,
				 unsigned int profiles,
				 int32_t overhead)
{
	struct sched_info *qinfo;
	unsigned int i, j;
	struct qos_pipe_params *pipe_params;
	struct qos_rate_info *profile_rates;
	struct qos_tc_rate_info *profile_tc_rates;
	unsigned int queues;

	qinfo = zmalloc_aligned(sizeof(struct sched_info));
	if (!qinfo)
		goto nomem0;

	qinfo->queue_map = calloc(profiles, sizeof(struct queue_map));
	if (!qinfo->queue_map)
		goto nomem1;

	queues = RTE_SCHED_QUEUES_PER_PIPE * pipes * subports;
	qinfo->queue_stats = calloc(queues, sizeof(struct queue_stats));
	if (!qinfo->queue_stats)
		goto nomem1;

	qinfo->subport = calloc(subports, sizeof(struct subport_info));
	if  (!qinfo->subport)
		goto nomem1;

	profile_rates = calloc(profiles, sizeof(struct qos_rate_info));
	if (!profile_rates)
		goto nomem1;
	qinfo->profile_rates = profile_rates;

	profile_tc_rates = calloc(profiles, sizeof(struct qos_tc_rate_info));
	if (!profile_tc_rates)
		goto nomem1;
	qinfo->profile_tc_rates = profile_tc_rates;

	pipe_params = calloc(profiles, sizeof(struct qos_pipe_params));
	if (!pipe_params)
		goto nomem1;
	qinfo->port_params.pipe_profiles = pipe_params;

	qinfo->enabled = false;
	qinfo->ifp = ifp;
	qinfo->port_params.frame_overhead = overhead;
	qinfo->port_params.n_subports_per_port = subports;
	qinfo->port_params.n_pipes_per_subport = pipes;
	qinfo->port_params.n_pipe_profiles = profiles;
	qinfo->reset_port = QOS_INSTALL;
	rte_spinlock_init(&qinfo->stats_lock);

	for (i = 0; i < RTE_SCHED_TRAFFIC_CLASSES_PER_PIPE; i++)
		qinfo->port_params.qsize[i] = DEFAULT_QSIZE;

	/* Default parms for pipes */
	for (i = 0; i < profiles; i++) {
		struct qos_pipe_params *pp = &pipe_params[i];
		struct queue_map *qmap = &qinfo->queue_map[i];

		pp->shaper.tb_rate = qos_abs_rate_set(&profile_rates[i],
						      UINT32_MAX);
		pp->shaper.tb_size = qos_abs_burst_set(&profile_rates[i],
						       DEFAULT_TBSIZE);
		pp->shaper.tc_period = qos_period_set(&profile_rates[i], 10);
#ifdef RTE_SCHED_SUBPORT_TC_OV
		pp->shaper.tc_ov_weight = 0;
#endif
		for (j = 0; j < RTE_SCHED_QUEUES_PER_PIPE; j++)
			pp->wrr_weights[j] = 1;

		for (j = 0; j < RTE_SCHED_TRAFFIC_CLASSES_PER_PIPE; j++) {
			pp->shaper.tc_rate[j] =
			    qos_abs_rate_set(&profile_tc_rates[i].tc_rate[j],
					     UINT32_MAX);
		}

		qmap->dscp_enabled = 0;
		for (j = 0; j < MAX_DSCP; j++)
			qmap->dscp2q[j] = (~j >>
					   (DSCP_BITS - RTE_SCHED_TC_BITS))
				& RTE_SCHED_TC_MASK;

		qmap->pcp_enabled = 0;
		for (j = 0; j < MAX_PCP; j++)
			qmap->pcp2q[j] = (~j >> (PCP_BITS - RTE_SCHED_TC_BITS))
				& RTE_SCHED_TC_MASK;

		qmap->local_priority = 0;
		qmap->designation = 0;

		/*
		 * Set up the default pipe-queue to tc-n/wrr-0 qmap information
		 */
		for (j = 0; j < RTE_SCHED_TRAFFIC_CLASSES_PER_PIPE; j++)
			qmap->conf_ids[QMAP(j, 0)] = CONF_ID_Q_DEFAULT |
				(j * RTE_SCHED_QUEUES_PER_TRAFFIC_CLASS);

		SLIST_INIT(&pp->red_head);
	}

	for (i = 0; i < subports; i++) {
		struct subport_info *sp = &qinfo->subport[i];
		int ret;

		snprintf(sp->attach_name, sizeof(sp->attach_name), "%s/%u",
			 ifp->if_name, i);
		ret = npf_attpt_item_set_up(NPF_ATTACH_TYPE_QOS,
					    sp->attach_name,
					    &sp->npf_config, NULL);
		if (ret != 0) {
			DP_DEBUG(QOS, ERR, DATAPLANE,
				 "Failed to register %s with NPF, %s(%d)\n",
				 sp->attach_name, strerror(-ret), ret);
			goto nomem1;
		}
		sp->match_id = 0;
		sp->profile_map = calloc(pipes, sizeof(uint8_t));

		/* Default params */
		sp->params.tb_rate = qos_abs_rate_set(&sp->subport_rate,
						      UINT32_MAX);
		sp->params.tb_size = qos_abs_burst_set(&sp->subport_rate,
						       DEFAULT_TBSIZE);
		sp->params.tc_period = qos_period_set(&sp->subport_rate, 10);

		for (j = 0; j < RTE_SCHED_TRAFFIC_CLASSES_PER_PIPE; j++) {
			sp->params.tc_rate[j] =
				qos_abs_rate_set(&sp->sp_tc_rates.tc_rate[j],
						 UINT32_MAX);
			sp->qsize[j] = 0;    // Default to inherit from port
		}
	}

	DP_DEBUG(QOS, DEBUG, DATAPLANE,
		 "New Qos configuration qos_port_%u\n", ifp->if_port);

	SLIST_INSERT_HEAD(&qos_qinfos.qinfo_head, qinfo, list);

	return qinfo;

 nomem1:
	qos_subport_npf_free(qinfo);
	qos_sched_free(qinfo);

 nomem0:
	return NULL;
}

/* Ensure the parameters are within acceptable bounds */
void qos_sched_subport_params_check(
		struct qos_shaper_conf *params,
		struct qos_rate_info *config_rate,
		struct qos_rate_info *config_tc_rate,
		uint16_t max_pkt_len, uint32_t max_burst_size, uint32_t bps)
{
	uint32_t min_rate = (max_pkt_len * 1000) / params->tc_period;
	uint32_t tc_period = 0, period = 0;
	unsigned int i;

	params->tb_rate = qos_rate_get(config_rate, bps);

	/* squash rate down to actual line rate */
	if (params->tb_rate > bps)
		params->tb_rate = bps;

	params->tb_size = qos_burst_get(config_rate, params->tb_rate);

	if (params->tb_size < max_pkt_len)
		params->tb_size = max_pkt_len;

	if (params->tb_size > max_burst_size)
		params->tb_size = max_burst_size;

	period = params->tc_period;
	for (i = 0; i < RTE_SCHED_TRAFFIC_CLASSES_PER_PIPE; i++) {
		params->tc_rate[i] = qos_rate_get(&config_tc_rate[i],
						  params->tb_rate);
		if (params->tc_rate[i] > bps)
			params->tc_rate[i] = bps;
		if (params->tc_rate[i] > params->tb_rate)
			params->tc_rate[i] = params->tb_rate;

		if (params->tc_rate[i] < min_rate) {
			tc_period = (max_pkt_len * 1000) / params->tc_rate[i];
			/* account for rounding, ensure non-zero */
			tc_period++;
			if (tc_period > period)
				period = tc_period;
		}
	}
	if (period != params->tc_period)
		params->tc_period = period;
}

/* Allocate and initialize a handle to QoS scheduler.
 * Only called by main thread.
 */
int qos_sched_start(struct ifnet *ifp, uint64_t speed)
{
	struct sched_info *qinfo = ifp->if_qos;
	uint32_t bps;
	uint16_t max_pkt_len;

	/* NB if_mtu_adjusted allows for any QinQ vlan headers
	 * VLAN_HDR_LEN also includes the mac header.
	 * Only account for frame_overhead if it's +ve.
	 * -ve means we're accounting for ethernet header stripping
	 * off box.
	 */
	max_pkt_len = ifp->if_mtu_adjusted + VLAN_HDR_LEN;
	if (qinfo->port_params.frame_overhead > 0)
		max_pkt_len += qinfo->port_params.frame_overhead;

	if (!qinfo->enabled) {
		/* race, link came up while qos being configured */
		DP_DEBUG(QOS, DEBUG, DATAPLANE,
			 "Qos start called but not enabled\n");
		return -1;
	}

	bps = (speed * 1000 * 1000) / 8;	/* bytes/sec */
	DP_DEBUG(QOS, INFO, DATAPLANE,
		 "Qos start %s rate = %"PRIu32" bytes/sec\n",
		 ifp->if_name, bps);

	qinfo->port_params.mtu = ifp->if_mtu_adjusted;
	qinfo->port_params.rate = bps;
	qinfo->port_rate.rate.bandwidth = bps;

	if (QOS_START(qinfo)(ifp, qinfo, bps, max_pkt_len)) {
		DP_DEBUG(QOS, ERR, DATAPLANE,
			"QoS config port failed\n");
		return -1;
	}

	qinfo->reset_port = QOS_NPF_READY;

	return 0;
}

/* Cleanup scheduler when link goes down
 * Use RCU to set the pointer because destroyed by main thread
 * but referenced by Tx thread
 */
void qos_sched_stop(struct ifnet *ifp)
{
	struct sched_info *qinfo = ifp->if_qos;

	if (qinfo == NULL)
		return; /* qos not enabled */

	DP_DEBUG(QOS, INFO, DATAPLANE, "Qos stopped on %s\n", ifp->if_name);

	QOS_STOP(qinfo)(ifp, qinfo);
}

/* Operational mode display functions */
static void qos_show_subport(json_writer_t *wr,
			     struct sched_info *qinfo,
			     uint32_t subport)
{
	unsigned int i;
	struct subport_info *sinfo = qinfo->subport + subport;
	struct rte_sched_subport_stats64 *queue_stats = &sinfo->queue_stats;
	struct rte_sched_subport_stats64 *clear_stats = &sinfo->clear_stats;

	if (QOS_SUBPORT_RD_STATS(qinfo)(qinfo, subport, queue_stats) < 0)
		return;

	/* Show per traffic class stats */
	jsonw_name(wr, "tc");
	jsonw_start_array(wr);
	rte_spinlock_lock(&qinfo->stats_lock);
	for (i = 0; i < RTE_SCHED_TRAFFIC_CLASSES_PER_PIPE; i++) {
		uint64_t packets;
		uint64_t bytes;
		uint64_t dropped;
		uint64_t random_drop;

		/*
		 * Subtract the non-zeroing counters from the counter values
		 * at the last time the counters were cleared.
		 */
		packets = queue_stats->n_pkts_tc[i] - clear_stats->n_pkts_tc[i];
		bytes = queue_stats->n_bytes_tc[i] - clear_stats->n_bytes_tc[i];
		dropped = queue_stats->n_pkts_tc_dropped[i] -
			clear_stats->n_pkts_tc_dropped[i];
		random_drop = queue_stats->n_pkts_red_dropped[i] -
			clear_stats->n_pkts_red_dropped[i];

		jsonw_start_object(wr);
		jsonw_uint_field(wr, "packets", packets);
		jsonw_uint_field(wr, "bytes", bytes);
		jsonw_uint_field(wr, "dropped", dropped);
		jsonw_uint_field(wr, "random_drop", random_drop);
		jsonw_end_object(wr);
	}
	rte_spinlock_unlock(&qinfo->stats_lock);
	jsonw_end_array(wr);

	if (sinfo->mark_map)
		jsonw_string_field(wr, "mark_map",
				   sinfo->mark_map->map_name);
}

static void qos_show_pipe_config(json_writer_t *wr,
				 const struct sched_info *qinfo,
				 unsigned int subport, unsigned int pipe)
{
	const struct subport_info *sinfo = &qinfo->subport[subport];
	struct qos_pipe_params *p =
	    qinfo->port_params.pipe_profiles + sinfo->profile_map[pipe];
	unsigned int i;

	jsonw_name(wr, "params");
	jsonw_start_object(wr);

	jsonw_name(wr, "tb_rate");
	jsonw_uint(wr, p->shaper.tb_rate);

	jsonw_name(wr, "tb_size");
	jsonw_uint(wr, p->shaper.tb_size);

	jsonw_name(wr, "tc_rates");
	jsonw_start_array(wr);
	for (i = 0; i < RTE_SCHED_TRAFFIC_CLASSES_PER_PIPE; i++)
		jsonw_uint(wr, p->shaper.tc_rate[i]);

	jsonw_end_array(wr);

	jsonw_name(wr, "tc_period");
	jsonw_uint(wr, p->shaper.tc_period);

	jsonw_name(wr, "wrr_weights");
	jsonw_start_array(wr);
	for (i = 0; i < RTE_SCHED_QUEUES_PER_PIPE; i++)
		jsonw_uint(wr, p->wrr_weights[i]);

	jsonw_end_array(wr);

	jsonw_end_object(wr);
}

static void qos_show_map(json_writer_t *wr, const struct sched_info *qinfo,
			 unsigned int subport, unsigned int pipe,
			 bool optimised_json)
{
	const struct subport_info *sinfo = &qinfo->subport[subport];
	uint8_t profile = sinfo->profile_map[pipe];
	const struct queue_map *qmap = &qinfo->queue_map[profile];
	unsigned int i;

	/*
	 * If we are optimising the JSON, only return either the DSCP or
	 * PCP map.  If we aren't optimising, return both.
	 * We only ever use the PCP map if it has been explicitly enabled.
	 * See qos_npf_classify.
	 */
	if (qmap->dscp_enabled || !optimised_json) {
		jsonw_name(wr, "dscp2q");
		jsonw_start_array(wr);
		for (i = 0; i < MAX_DSCP; i++)
			jsonw_uint(wr, qmap->dscp2q[i] & RTE_SCHED_TC_WRR_MASK);

		jsonw_end_array(wr);
	}
	if (qmap->pcp_enabled || !optimised_json) {
		jsonw_name(wr, "pcp2q");
		jsonw_start_array(wr);
		for (i = 0; i < MAX_PCP; i++)
			jsonw_uint(wr, qmap->pcp2q[i]);
		jsonw_end_array(wr);
	}
	if (qmap->designation || !optimised_json) {
		struct qos_pipe_params *params =
			&qinfo->port_params.pipe_profiles[profile];

		jsonw_name(wr, "designation");
		jsonw_start_array(wr);
		for (i = 0; i < INGRESS_DESIGNATORS; i++)
			jsonw_uint(wr, params->designation[i]);
		jsonw_end_array(wr);
	}
}

uint32_t qos_sched_calc_qindex(struct sched_info *qinfo, unsigned int subport,
			       unsigned int pipe, unsigned int tc,
			       unsigned int q)
{
	uint32_t qid;

	qid = subport * qinfo->port_params.n_pipes_per_subport +
		pipe;
	qid = qid * RTE_SCHED_TRAFFIC_CLASSES_PER_PIPE + tc;
	qid = qid * RTE_SCHED_QUEUES_PER_TRAFFIC_CLASS + q;

	return qid;
}

static void qos_do_random_dscp_stats(uint64_t *random_dscp_drop,
				     struct queue_stats *queue_stats)
{
	uint32_t i;

	for (i = 0; i < RTE_NUM_DSCP_MAPS; i++)
		random_dscp_drop[i] = queue_stats->n_pkts_red_dscp_dropped[i] -
			queue_stats->n_pkts_red_dscp_dropped_lc[i];
}

static void qos_show_stats(json_writer_t *wr, struct sched_info *qinfo,
			   unsigned int subport, unsigned int pipe,
			   bool optimised_json)
{
	const struct subport_info *sinfo = &qinfo->subport[subport];
	uint8_t profile = sinfo->profile_map[pipe];
	const struct queue_map *qmap = &qinfo->queue_map[profile];
	uint32_t tc, q;
	bool queue_used;

	jsonw_name(wr, "tc");
	jsonw_start_array(wr);
	for (tc = 0; tc < RTE_SCHED_TRAFFIC_CLASSES_PER_PIPE; ++tc) {

		jsonw_start_array(wr);
		for (q = 0; q < RTE_SCHED_QUEUES_PER_TRAFFIC_CLASS; ++q) {
			uint32_t qid;
			uint64_t qlen;
			bool qlen_in_pkts;
			struct queue_stats *queue_stats;

			/*
			 * If the returned JSON is being optimised, only return
			 * counters for queues that are actually mapped onto
			 * DSCP or PCP values.  With the default DSCP/PCP
			 * mappings only queue 0 of each TC is used.
			 */
			queue_used = qmap->conf_ids[QMAP(tc, q)] &
				CONF_ID_Q_IN_USE;
			if (optimised_json && !queue_used)
				continue;

			qid = qos_sched_calc_qindex(qinfo, subport, pipe, tc,
						    q);
			queue_stats = qinfo->queue_stats + qid;

			if (QOS_QUEUE_RD_STATS(qinfo)(qinfo, subport, pipe,
						      tc, q, queue_stats,
						      &qlen,
						      &qlen_in_pkts) != 0)
				continue;

			jsonw_start_object(wr);
			if (queue_used && !(qmap->conf_ids[QMAP(tc, q)] &
					    CONF_ID_Q_DEFAULT)) {
				/*
				 * Don't display the default pipe-queue-ids.
				 */
				jsonw_uint_field(wr, "cfgid",
						 qmap->conf_ids[QMAP(tc, q)]
						 & ~CONF_ID_Q_IN_USE);
			}
			if (optimised_json) {
				/*
				 * The optimised JSON must identify which
				 * TC and queue the counters belong to.
				 */
				jsonw_uint_field(wr, "traffic-class", tc);
				jsonw_uint_field(wr, "queue", q);
			}

			uint64_t packets;
			uint64_t bytes;
			uint64_t dropped;
			uint64_t random_drop;
			uint64_t random_dscp_drop[RTE_NUM_DSCP_MAPS];

			/*
			 * Subtract the clear_stats from the queue_stats
			 * to calculate the values since that counters were
			 * last cleared.
			 */
			rte_spinlock_lock(&qinfo->stats_lock);
			packets = queue_stats->n_pkts - queue_stats->n_pkts_lc;
			bytes = queue_stats->n_bytes - queue_stats->n_bytes_lc;
			dropped = queue_stats->n_pkts_dropped -
				queue_stats->n_pkts_dropped_lc;
			random_drop = queue_stats->n_pkts_red_dropped -
				queue_stats->n_pkts_red_dropped_lc;
			qos_do_random_dscp_stats(random_dscp_drop,
						 queue_stats);

			rte_spinlock_unlock(&qinfo->stats_lock);

			jsonw_uint_field(wr, "packets", packets);
			jsonw_uint_field(wr, "bytes", bytes);
			jsonw_uint_field(wr, "dropped", dropped);
			jsonw_uint_field(wr, "random_drop", random_drop);

			QOS_DSCP_RESGRP_JSON(qinfo)(qinfo, subport, pipe, tc, q,
						    random_dscp_drop, wr);

			if (qlen_in_pkts)
				jsonw_uint_field(wr, "qlen", (uint16_t)qlen);
			else
				jsonw_uint_field(wr, "qlen-bytes", qlen);
			jsonw_bool_field(wr, "prio_local",
					 qmap->local_priority &&
					 (QMAP(tc, q) ==
					  qmap->local_priority_queue));
			jsonw_end_object(wr);
		}
		jsonw_end_array(wr);
	}
	jsonw_end_array(wr);
}

static void qos_show_pipes(json_writer_t *wr,
			   struct sched_info *qinfo, unsigned int subport,
			   bool optimised_json)
{
	uint32_t pipe;

	jsonw_name(wr, "pipes");
	jsonw_start_array(wr);
	for (pipe = 0; pipe < qinfo->n_pipes; ++pipe) {
		jsonw_start_object(wr);
		qos_show_pipe_config(wr, qinfo, subport, pipe);
		qos_show_map(wr, qinfo, subport, pipe, optimised_json);
		qos_show_stats(wr, qinfo, subport, pipe, optimised_json);
		jsonw_end_object(wr);
	}
	jsonw_end_array(wr);
}

static void show_ifp_qos_act_grps(struct ifnet *ifp, void *arg)
{
	struct sched_info *qinfo = ifp->if_qos;
	struct qos_show_context *context = arg;
	json_writer_t *wr = context->wr;
	struct subport_info *sport;
	unsigned int i;

	if (qinfo == NULL)
		return;

	jsonw_name(wr, ifp->if_name);
	for (i = 0; i < qinfo->port_params.n_subports_per_port; i++) {
		struct npf_act_grp *act_grp;

		sport = &qinfo->subport[i];
		act_grp = sport->act_grp_list;
		if (!act_grp)
			continue;

		npf_action_group_show(wr, act_grp, sport->attach_name);
	}
}

static void qos_show_ifp_platform(json_writer_t *wr,
				  const struct sched_info *qinfo)
{
	uint i, j;

	jsonw_name(wr, "subports");
	jsonw_start_array(wr);
	for (i = 0; i < qinfo->n_subports; i++) {
		jsonw_start_object(wr);
		if (QOS_CONFIGURED(qinfo)) {
			qos_hw_dump_subport(wr, qinfo, i);

			jsonw_name(wr, "pipes");
			jsonw_start_array(wr);
			for (j = 0; j < qinfo->n_pipes; j++) {
				jsonw_start_object(wr);
				qos_hw_dump_map(wr, qinfo, i, j);
				jsonw_end_object(wr);
			}
			jsonw_end_array(wr);  /* pipes */
		}
		jsonw_end_object(wr);
	}
	jsonw_end_array(wr);  /* subports */
}

struct qos_sched_ing_map_info {
	uint16_t vlan;
	fal_object_t ingress_map;
};

static void show_ifp_qos(struct ifnet *ifp, void *arg)
{
	struct qos_show_context *context = arg;
	json_writer_t *wr = context->wr;
	struct sched_info *qinfo = ifp->if_qos;
	unsigned int i, num_maps = 0;
	struct cds_lfht_iter iter;
	struct if_vlan_feat *vlan_feat;
	struct fal_attribute_t ing_map_attr;
	struct qos_sched_ing_map_info ingress_maps[VLAN_N_VID];
	int rv;

	if (context->is_platform) {
		ing_map_attr.id = FAL_PORT_ATTR_QOS_INGRESS_MAP_ID;
		rv = fal_l2_get_attrs(ifp->if_index, 1, &ing_map_attr);

		if (rv != -ENOENT && ing_map_attr.value.objid) {
			ingress_maps[0].ingress_map = ing_map_attr.value.objid;
			ingress_maps[0].vlan = 0;
			num_maps++;
		}

		if (ifp->vlan_feat_table) {
			cds_lfht_for_each_entry(ifp->vlan_feat_table, &iter,
						vlan_feat, vlan_feat_node) {
				struct fal_attribute_t ing_map_attr;

				ing_map_attr.id =
				FAL_VLAN_FEATURE_ATTR_QOS_INGRESS_MAP_ID;
				fal_vlan_feature_get_attr(
						  vlan_feat->fal_vlan_feat, 1,
						  &ing_map_attr);
				if (ing_map_attr.value.objid) {
					ingress_maps[num_maps].ingress_map =
						ing_map_attr.value.objid;
					ingress_maps[num_maps].vlan =
						vlan_feat->vlan;
					num_maps++;
				}
			}
		}

		if (!context->sent_sysdef_map) {
			if (qos_im_sysdef) {
				jsonw_name(wr, "sysdef-map");
				jsonw_start_object(wr);
				jsonw_uint_field(wr, "vlan", VLAN_N_VID);
				fal_qos_dump_map(qos_im_sysdef->map_obj, wr);
				jsonw_end_object(wr);
				context->sent_sysdef_map = true;
			}
		}

	}

	if (qinfo == NULL && num_maps == 0)
		return;

	jsonw_name(wr, ifp->if_name);
	jsonw_start_object(wr);

	if (context->is_platform && num_maps) {
		jsonw_name(wr, "ingress-maps");
		jsonw_start_array(wr);
		for (i = 0; i < num_maps; i++) {
			jsonw_start_object(wr);
			jsonw_uint_field(wr, "vlan", ingress_maps[i].vlan);
			fal_qos_dump_map(ingress_maps[i].ingress_map, wr);
			jsonw_end_object(wr);
		}
		jsonw_end_array(wr);  /* ingress maps */

		if (qinfo == NULL) {
			jsonw_end_object(wr); /* ifname */
			return;
		}
	}

	/* Put "shaper" tag on to allow for future alternates */
	jsonw_name(wr, "shaper");
	jsonw_start_object(wr);

	/* Show VLAN to subport mapping - skip default slots */
	jsonw_name(wr, "vlans");
	jsonw_start_array(wr);
	for (i = 1; i < 4096; i++) {
		unsigned int s = qinfo->vlan_map[i];

		if (s != 0) {
			jsonw_start_object(wr);
			jsonw_uint_field(wr, "tag", i);
			jsonw_uint_field(wr, "subport", s);
			jsonw_end_object(wr);
		}

	}
	jsonw_end_array(wr);

	if (context->is_platform) {
		qos_show_ifp_platform(wr, qinfo);
		jsonw_end_object(wr); /* shaper */
		jsonw_end_object(wr); /* ifname */
		return;
	}

	jsonw_name(wr, "subports");
	jsonw_start_array(wr);
	for (i = 0; i < qinfo->n_subports; ++i) {
		jsonw_start_object(wr);

		if (QOS_CONFIGURED(qinfo)) {
			qos_show_subport(wr, qinfo, i);
			qos_show_pipes(wr, qinfo, i, context->optimised_json);
		}

		jsonw_name(wr, "rules");
		jsonw_start_object(wr);

		const struct npf_config *npf_config =
			rcu_dereference(qinfo->subport[i].npf_config);
		const npf_ruleset_t *rlset = npf_get_ruleset(npf_config,
							     NPF_RS_QOS);

		if (rlset)
			npf_json_ruleset(rlset, wr);
		jsonw_end_object(wr);

		jsonw_end_object(wr);
	}
	jsonw_end_array(wr);  /* subports */
	jsonw_end_object(wr); /* shaper */
	jsonw_end_object(wr); /* ifname */
}

static CDS_LIST_HEAD(qos_mark_map_list_head);

static struct qos_mark_map *qos_mark_map_find(char *map_name)
{
	struct qos_mark_map *mark_map;

	cds_list_for_each_entry_rcu(mark_map, &qos_mark_map_list_head, list) {
		if (strcmp(mark_map->map_name, map_name) == 0)
			return mark_map;
	}
	return NULL;
}

static int qos_mark_map_store(char *map_name, enum egress_map_type type,
			      uint64_t dscp_set, uint8_t designation,
<<<<<<< HEAD
			      uint8_t remark_value)
=======
			      enum fal_packet_colour color, uint8_t pcp_value)
>>>>>>> 4f081484
{
	struct qos_mark_map *mark_map;
	uint8_t dscp;

	mark_map = qos_mark_map_find(map_name);
	if (!mark_map) {
		/* Allocate enough memory for the mark_map and its name */
		mark_map = calloc(1, sizeof(*mark_map) + strlen(map_name) + 1);
		if (!mark_map) {
			DP_DEBUG(QOS, ERR, DATAPLANE,
				 "no memory for mark-map\n");
			return -ENOMEM;
		}
		strcpy(mark_map->map_name, map_name);
		cds_list_add_tail_rcu(&mark_map->list,
				      &qos_mark_map_list_head);
		mark_map->type = type;
	} else if (mark_map->type != type) {
		DP_DEBUG(QOS, ERR, DATAPLANE,
			 "Invalid mark-map type, types must be the same\n");
		return -EINVAL;
	}

	if (type == EGRESS_DSCP) {
		for (dscp = 0; dscp < MAX_DSCP; dscp++) {
			if (dscp_set & (1ul << dscp))
				mark_map->pcp_value[dscp] = remark_value;
		}
	} else {
<<<<<<< HEAD
		mark_map->pcp_value[designation] = remark_value;
		mark_map->des_used |= (1 << designation);
=======
		int index = designation * FAL_NUM_PACKET_COLOURS + color;
		struct qos_mark_map_entry *entry =
			&mark_map->entries[index];

		entry->des = designation;
		entry->color = color;
		entry->pcp_value = pcp_value;
>>>>>>> 4f081484
	}
	return 0;
}

static void qos_mark_map_delete_rcu(struct rcu_head *head)
{
	struct qos_mark_map *mark_map =
		caa_container_of(head, struct qos_mark_map, obj_rcu);

	if (mark_map->mark_obj)
		qos_hw_del_map(mark_map->mark_obj);

	free(mark_map);
}

static int qos_mark_map_delete(char *map_name)
{
	struct qos_mark_map *mark_map;

	mark_map = qos_mark_map_find(map_name);
	if (!mark_map) {
		DP_DEBUG(QOS, DEBUG, DATAPLANE,
			 "failed to find mark-map %s during delete\n",
			 map_name);
		return -ENOENT;
	}
	cds_list_del_rcu(&mark_map->list);
	call_rcu(&mark_map->obj_rcu, qos_mark_map_delete_rcu);
	return 0;
}

static void show_qos_mark_map(struct qos_show_context *context)
{
	json_writer_t *wr = context->wr;
	struct qos_mark_map *mark_map;
	uint32_t i, num;

	jsonw_name(wr, "mark-maps");
	jsonw_start_array(wr);
	cds_list_for_each_entry_rcu(mark_map, &qos_mark_map_list_head, list) {
		jsonw_start_object(wr);
		jsonw_string_field(wr, "map-name", mark_map->map_name);
		if (mark_map->type == EGRESS_DSCP) {
			jsonw_string_field(wr, "map-type", "dscp");
			num = MAX_DSCP;
		} else {
			jsonw_string_field(wr, "map-type", "designation");
			num = FAL_QOS_MAP_DES_DP_VALUES;
		}
		jsonw_name(wr, "pcp-values");
		jsonw_start_array(wr);
		for (i = 0; i < num; i++)
			if (mark_map->type == EGRESS_DSCP)
				jsonw_uint(wr, mark_map->pcp_value[i]);
			else
				jsonw_uint(wr, mark_map->entries[i].pcp_value);

		jsonw_end_array(wr);
		jsonw_end_object(wr);
	}
	jsonw_end_array(wr);
}

static void show_qos_buf_threshold(
	struct qos_show_context *context)
{
	json_writer_t *wr = context->wr;
	char str[40];
	uint32_t threshold = 0;

	if (!qos_ext_buf_get_threshold(&threshold))
		sprintf(str, "Not configured yet");
	else
		sprintf(str, "%d%%", threshold);

	jsonw_name(wr, "buf-threshold");
	jsonw_start_object(wr);
	jsonw_string_field(wr, "threshold", str);
	jsonw_end_object(wr);
}

static void show_qos_buf_utilization(
	struct qos_show_context *context)
{
	json_writer_t *wr = context->wr;
	struct qos_external_buffer_congest_stats buf_stats;
	struct qos_external_buffer_sample *samples = 0;
	enum qos_ext_buf_evt_notify_mode n_mode = 0;

	if (!qos_ext_buf_get_stats(&buf_stats)) {
		DP_DEBUG(QOS, DEBUG, DATAPLANE,
			"failed to get buffer-utilization\n");
		return;
	}

	samples = buf_stats.buf_samples;
	n_mode = buf_stats.cur_state.period_data.notify_mode;

	jsonw_name(wr, "ext-buf-stats");
	jsonw_start_object(wr);
	jsonw_uint_field(wr, "total-buf-units", buf_stats.max_buf_desc);
	jsonw_uint_field(wr, "total-rejected-packets",
		buf_stats.rejected_pkt_cnt);

	if (n_mode == EXT_BUF_EVT_NOTIFY_MODE_MINUTE)
		jsonw_string_field(wr, "mode", "1-minute");
	else if (n_mode == EXT_BUF_EVT_NOTIFY_MODE_TEN_SEC)
		jsonw_string_field(wr, "mode", "10-seconds");
	else if (n_mode == EXT_BUF_EVT_NOTIFY_MODE_HOUR) {
		if (buf_stats.cur_state.period_data.bad_sample_in_period)
			jsonw_string_field(wr, "mode",
				"1-hour (with pending SNMP notification)");
		else
			jsonw_string_field(wr, "mode", "1-hour");
	}

	jsonw_name(wr, "latest-samples");
	jsonw_start_array(wr);
	for (int i = 0; i < EXT_BUF_STATUS_STATS_CNT; i++) {
		/* show latest sample at first */
		int idx = (buf_stats.cur_sample_idx - i +
			EXT_BUF_STATUS_STATS_CNT) % EXT_BUF_STATUS_STATS_CNT;
		jsonw_start_object(wr);
		jsonw_uint_field(wr, "free", samples[idx].ext_buf_free);
		jsonw_uint_field(wr, "used", buf_stats.max_buf_desc -
			samples[idx].ext_buf_free);
		jsonw_uint_field(wr, "uti-rate",
			samples[idx].utilization_rate);
		jsonw_uint_field(wr, "rejected",
			samples[idx].ext_buf_pkt_reject);
		jsonw_end_object(wr);
	}
	jsonw_end_array(wr);

	jsonw_end_object(wr);
}

static void show_qos_ingress_map(struct qos_show_context *context,
				 struct qos_ingress_map *map)
{
	json_writer_t *wr = context->wr;
	int i, j;

	jsonw_start_object(wr);
	jsonw_string_field(wr, "name", map->name);
	jsonw_string_field(wr, "type",
			(map->type == INGRESS_DSCP) ? "dscp" : "pcp");
	jsonw_bool_field(wr, "system-default", map->sysdef);
	jsonw_name(wr, "map");
	jsonw_start_array(wr);
	for (i = 0; i < INGRESS_DESIGNATORS; i++) {
		if (!map->designation[i].dps_in_use)
			continue;
		jsonw_start_object(wr);
		jsonw_uint_field(wr, "designation", i);
		jsonw_name(wr, "DPs");
		jsonw_start_array(wr);
		for (j = 0; j < NUM_DPS; j++) {
			if (!(map->designation[i].dps_in_use & (1 << j)))
				continue;
			jsonw_start_object(wr);
			jsonw_uint_field(wr, "DP", j);
			jsonw_uint_field(wr, "pcp/mask",
					map->designation[i].mask[j]);
			jsonw_end_object(wr);
		}
		jsonw_end_array(wr);
		jsonw_end_object(wr);
	}
	jsonw_end_array(wr);
	jsonw_end_object(wr);
}

static struct qos_ingress_map *qos_lookup_map_byobj(fal_object_t objid)
{
	struct qos_ingress_map *map;

	cds_list_for_each_entry_rcu(map, &qos_ingress_maps, list)
		if (map->map_obj == objid)
			return map;

	return NULL;
}

static struct qos_mark_map *qos_lookup_egress_map_byobj(fal_object_t objid)
{
	struct qos_mark_map *map;

	cds_list_for_each_entry_rcu(map, &qos_egress_maps, list)
		if (map->mark_obj == objid)
			return map;

	return NULL;
}

static void show_qos_ingress_maps(struct qos_show_context *context,
				  struct ifnet *ifp, unsigned int vlan)
{
	json_writer_t *wr = context->wr;
	fal_object_t objid;
	struct qos_ingress_map *map;

	if (ifp) {
		objid = qos_hw_get_att_ingress_map(ifp, vlan);
		if (!objid) {
			DP_DEBUG(QOS, ERR, DATAPLANE,
				"No ingress-map created\n");
			return;
		}
		map = qos_lookup_map_byobj(objid);
		if (!map) {
			DP_DEBUG(QOS, ERR, DATAPLANE,
				"No ingress-map matching obj %lu\n", objid);
			return;
		}
		jsonw_name(wr, "ingress-maps");
		jsonw_start_array(wr);

		show_qos_ingress_map(context, map);

		jsonw_end_array(wr);
		return;
	}

	/*
	 * Let's see what map type we have if any
	 * The first if is the new api where we separate the classfication
	 * into ingress maps separate from the policy.
	 * The second is a legacy config where the classification is still
	 * part of the policy.
	 */
	if (!cds_list_empty(&qos_ingress_maps)) {
		jsonw_name(wr, "ingress-maps");
		jsonw_start_array(wr);

		cds_list_for_each_entry_rcu(map, &qos_ingress_maps, list)
			show_qos_ingress_map(context, map);

		jsonw_end_array(wr);
	} else if (!SLIST_EMPTY(&qos_qinfos.qinfo_head)) {
		struct sched_info *qinfo;
		struct queue_map *qmap;

		/*
		 * We only support a single profile on this platform so
		 * the qmap will always be index 0
		 */
		qinfo = SLIST_FIRST(&qos_qinfos.qinfo_head);
		qmap = &qinfo->queue_map[0];
		if (!qmap || !qmap->dscp_enabled) {
			DP_DEBUG(QOS, ERR, DATAPLANE,
				"Invalid map type configuration\n");
			return;
		}
		qos_hw_show_legacy_map(qmap, wr);
	}
}

static void show_qos_egress_map(struct qos_show_context *context,
				 struct qos_mark_map *map)
{
	json_writer_t *wr = context->wr;
	int i;

	jsonw_start_object(wr);
	jsonw_string_field(wr, "name", map->map_name);
	jsonw_string_field(wr, "type",
			(map->type == EGRESS_DESIGNATION_DSCP) ?
			"dscp" : "pcp");
	jsonw_name(wr, "map");
	jsonw_start_array(wr);
	for (i = 0; i < INGRESS_DESIGNATORS; i++) {
		jsonw_start_object(wr);
		jsonw_uint_field(wr, "designation", i);
		jsonw_uint_field(wr, "value", map->pcp_value[i]);
		jsonw_end_object(wr);
	}
	jsonw_end_array(wr);
	jsonw_end_object(wr);
}

static void show_qos_egress_maps(struct qos_show_context *context,
				  struct ifnet *ifp, unsigned int vlan)
{
	json_writer_t *wr = context->wr;
	fal_object_t objid;
	struct qos_mark_map *map;

	if (ifp) {
		if ((ifp->if_type == IFT_BRIDGE) ||
				(ifp->if_type == IFT_L2VLAN)) {
			objid = ifp->egr_map_obj;
		} else {
			objid = qos_hw_get_att_egress_map(ifp, vlan);
			if (!objid) {
				DP_DEBUG(QOS, ERR, DATAPLANE,
					"No egress-map created\n");
				return;
			}
		}
		map = qos_lookup_egress_map_byobj(objid);
		if (!map) {
			DP_DEBUG(QOS, ERR, DATAPLANE,
				"No egress-map matching obj %lu\n", objid);
			return;
		}
		jsonw_name(wr, "egress-maps");
		jsonw_start_array(wr);

		show_qos_egress_map(context, map);

		jsonw_end_array(wr);
		return;
	}

	if (!cds_list_empty(&qos_egress_maps)) {
		jsonw_name(wr, "egress-maps");
		jsonw_start_array(wr);

		cds_list_for_each_entry_rcu(map, &qos_egress_maps, list) {
			DP_DEBUG(QOS, ERR, DATAPLANE,
				"egress-map %s\n", map->map_name);
			show_qos_egress_map(context, map);
		}

		jsonw_end_array(wr);
	}
}

/* Handle: "qos show [interface]"
 *         "qos show platform"
 *         "qos show platform buf-threshold"
 *         "qos show platform buf-utilization"
 *         "qos show ingress-maps"
 *         "qos show [interface] ingress-map"
 *         "qos show policers [interface]"
 *         "qos show egress-maps"
 *         "qos show [interface] egress-map"
 * Output is in JSON
 */
static int cmd_qos_show(FILE *f, int argc, char **argv)
{
	struct qos_show_context context;

	if (argc >= 2 && !strcmp(argv[1], "platform")) {
		context.is_platform = true;
		context.sent_sysdef_map = false;
		argc--;
		argv++;
	} else
		context.is_platform = false;

	context.wr = jsonw_new(f);
	if (!context.wr)
		return -1;

	jsonw_pretty(context.wr, true);

	context.optimised_json = false;
	if (argc == 1)
		dp_ifnet_walk(show_ifp_qos, &context);
	else {
		if (!strcmp(argv[1], "action-groups")) {
			dp_ifnet_walk(show_ifp_qos_act_grps, &context);
		} else if (strcmp(argv[1], "mark-maps") == 0) {
			show_qos_mark_map(&context);
		} else if (strcmp(argv[1], "buf-threshold") == 0) {
			show_qos_buf_threshold(&context);
		} else if (strcmp(argv[1], "buf-utilization") == 0) {
			show_qos_buf_utilization(&context);
		} else if (strcmp(argv[1], "ingress-maps") == 0) {
			struct ifnet *ifp = NULL;
			unsigned int vlan = 0;

			if (argc == 5) {
				if (strcmp("vlan", argv[2]) ||
				    get_unsigned(argv[3], &vlan) < 0) {
					fprintf(f,
					    "Invalid syntax interface\n");
					return -1;
				}
				ifp = dp_ifnet_byifname(argv[4]);
				if (!ifp) {
					fprintf(f, "Unknown interface: %s\n",
						*argv);
					return -1;
				}
			}
			show_qos_ingress_maps(&context, ifp, vlan);
		} else if (strcmp(argv[1], "egress-maps") == 0) {
			struct ifnet *ifp = NULL;
			unsigned int vlan = 0;

			if (argc == 5) {
				if (strcmp("vlan", argv[2]) ||
				    get_unsigned(argv[3], &vlan) < 0) {
					fprintf(f,
					    "Invalid syntax interface\n");
					return -1;
				}
				ifp = dp_ifnet_byifname(argv[4]);
				if (!ifp) {
					fprintf(f, "Unknown interface: %s\n",
						*argv);
					return -1;
				}
			}
			show_qos_egress_maps(&context, ifp, vlan);
		} else if (argc > 2 && !strcmp(argv[1], "policers")) {
			argv += 2;

			struct ifnet *ifp = dp_ifnet_byifname(*argv);
			if (!ifp) {
				fprintf(f, "Unknown interface: %s\n", *argv);
				return -1;
			}
			struct sched_info *qinfo = ifp->if_qos;
			if (!qinfo) {
				fprintf(f, "No qos on interface: %s\n", *argv);
				return -1;
			}
			struct subport_info *sport;
			unsigned int i;
			for (i = 0; i < qinfo->port_params.n_subports_per_port;
			     i++) {
				struct npf_act_grp *act_grp;
				sport = &qinfo->subport[i];
				act_grp = sport->act_grp_list;
				if (!act_grp)
					continue;

				npf_action_group_show_policer(act_grp,
							      &context);
			}
		} else if (argc == 2 && !strcmp(argv[1], "buffer-errors")) {
			qos_hw_dump_buf_errors(context.wr);
		} else {
			while (--argc > 0) {
				struct ifnet *ifp = dp_ifnet_byifname(*++argv);

				if (!ifp) {
					fprintf(f, "Unknown interface: %s\n",
						*argv);
					jsonw_destroy(&context.wr);
					return -1;
				}
				show_ifp_qos(ifp, &context);
			}
		}
	}
	jsonw_destroy(&context.wr);

	return 0;
}

/* Handle: "qos optimised-show"
 * Output is in JSON
 */
static int cmd_qos_optimised_show(FILE *f, int argc, char **argv)
{
	struct qos_show_context context;

	if (argc > 2) {
		fprintf(f, "Too many arguments: %s\n", argv[1]);
		return -1;
	}

	context.wr = jsonw_new(f);
	if (!context.wr)
		return -1;

	context.optimised_json = true;
	context.is_platform = false;

	if (argc == 1)
		dp_ifnet_walk(show_ifp_qos, &context);
	else {
		struct ifnet *ifp = dp_ifnet_byifname(*++argv);

		if (!ifp) {
			fprintf(f, "Unknown interface: %s\n",
				*argv);
			jsonw_destroy(&context.wr);
			return -1;
		}
		show_ifp_qos(ifp, &context);
	}

	jsonw_destroy(&context.wr);
	return 0;
}

static void qos_clear_pipe_stats(struct sched_info *qinfo, uint32_t subport,
				 uint32_t pipe)
{
	uint32_t tc;
	uint32_t q;

	for (tc = 0; tc < RTE_SCHED_TRAFFIC_CLASSES_PER_PIPE; ++tc) {
		for (q = 0; q < RTE_SCHED_QUEUES_PER_TRAFFIC_CLASS; q++)
			QOS_QUEUE_CLR_STATS(qinfo)(qinfo, subport, pipe, tc, q);
	}
}

static void qos_clear_subport_stats(struct sched_info *qinfo, uint32_t subport)
{
	struct subport_info *sinfo = qinfo->subport + subport;
	const struct npf_config *npf_config =
		rcu_dereference(sinfo->npf_config);
	const npf_ruleset_t *rlset = npf_get_ruleset(npf_config, NPF_RS_QOS);
	uint32_t pipe;

	if (QOS_SUBPORT_CLR_STATS(qinfo)(qinfo, subport) < 0) {
		DP_DEBUG(QOS, DEBUG, DATAPLANE,
			 "Failed to clear subport stats for subport: %u\n",
			 subport);
		return;
	}

	if (rlset)
		npf_clear_stats(rlset, NPF_RULE_CLASS_COUNT, NULL, 0);

	for (pipe = 0; pipe < qinfo->n_pipes; pipe++)
		qos_clear_pipe_stats(qinfo, subport, pipe);
}

static void clear_ifp_qos_stats(struct ifnet *ifp, void *arg)
{
	struct sched_info *qinfo = ifp->if_qos;
	uint32_t subport;
	char *viftag = arg;

	if (!qinfo || !QOS_CONFIGURED(qinfo))
		return;

	if (!viftag) {
		/*
		 * No viftag, clear all subports.
		 */
		for (subport = 0; subport < qinfo->n_subports; ++subport)
			qos_clear_subport_stats(qinfo, subport);

	} else {
		/*
		 * Clear the subport selected by the viftag.
		 */
		uint32_t vid;

		vid = strtoul(viftag, NULL, 10);
		subport = qinfo->vlan_map[vid];
		qos_clear_subport_stats(qinfo, subport);
	}
}

/* Handle: "qos clear"
 * Output is in JSON
 */
static int cmd_qos_clear(FILE *f, int argc, char **argv)
{
	if (argc == 1) {
		/*
		 * No interface name, clear all interfaces.
		 */
		dp_ifnet_walk(clear_ifp_qos_stats, NULL);
	} else if (argc == 2) {
		/*
		 * Clear the selected interface.
		 */
		char if_name[IFNAMSIZ];
		char *dot;
		char *viftag;
		char vif_zero[] = "0";
		struct ifnet *ifp;

		/* Initial interface name check */
		ifp = dp_ifnet_byifname(*++argv);
		if (!ifp) {
			fprintf(f, "Unknown interface: %s\n", *argv);
			return -1;
		}

		snprintf(if_name, IFNAMSIZ, "%s", *argv);
		dot = strchr(if_name, '.');
		if (dot) {
			/*
			 * We are dealing with a VIF.  Get a pointer to the VIF
			 * number, and truncate the interface name to the trunk.
			 */
			viftag = dot + 1;
			*dot = '\0';
		} else {
			/*
			 * We are dealing with a trunk interface.
			 * Set the VIF number to zero.
			 */
			viftag = vif_zero;
		}

		/* Get the trunk interface */
		ifp = dp_ifnet_byifname(if_name);
		if (!ifp) {
			fprintf(f, "Unknown interface: %s\n", *argv);
			return -1;
		}
		clear_ifp_qos_stats(ifp, viftag);
	} else {
		fprintf(f, "Too many arguments: %s\n", argv[1]);
		return -1;
	}
	return 0;
}

static void show_ifp_qos_hw(struct ifnet *ifp, void *arg)
{
	if (ifp->if_qos == NULL || ifp->if_qos->dev_id != QOS_HW_ID)
		return;

	(void)qos_hw_show_port(ifp, arg);
}

/* Handle: "qos hw"
 * Output is in JSON
 */
static int cmd_qos_hw(FILE *f, int argc, char **argv)
{
	struct qos_show_context context;
	int ret = 0;

	context.wr = jsonw_new(f);
	if (!context.wr)
		return -1;

	jsonw_pretty(context.wr, true);
	context.optimised_json = false;

	if (argc == 1) {
		dp_ifnet_walk(show_ifp_qos_hw, &context);
	} else if (argc == 2) {
		struct ifnet *ifp;

		/* Initial interface name check */
		ifp = dp_ifnet_byifname(*++argv);
		if (!ifp) {
			fprintf(f, "Unknown interface: %s\n", *argv);
			jsonw_destroy(&context.wr);
			return -1;
		}
		if (!ifp->if_qos || ifp->if_qos->dev_id != QOS_HW_ID) {
			jsonw_destroy(&context.wr);
			return 0;
		}
		ret = qos_hw_show_port(ifp, &context);
	}
	jsonw_destroy(&context.wr);
	return ret;
}

static int
qos_show_obj_db(void *arg, struct qos_obj_db_obj *db_obj,
		enum qos_obj_db_level level, uint32_t *ids)
{
	struct qos_show_context *context = (struct qos_show_context *)arg;
	json_writer_t *wr = context->wr;
	char ids_str[QOS_OBJ_DB_MAX_ID_LEN];
	const char *out_str = qos_obj_db_get_ids_string(level, ids,
							QOS_OBJ_DB_MAX_ID_LEN,
							ids_str);
	enum qos_obj_sw_state sw_state;
	enum qos_obj_hw_type hw_type;
	fal_object_t object_id;
	int32_t hw_status;

	jsonw_name(wr, out_str);
	jsonw_start_object(wr);
	jsonw_name(wr, "sw-object");
	jsonw_start_object(wr);
	qos_obj_db_sw_get(db_obj, &sw_state);
	out_str = qos_obj_db_get_sw_state_str(sw_state);
	jsonw_string_field(wr, "sw-state", out_str);
	jsonw_name(wr, "hw-objects");
	jsonw_start_array(wr);
	for (hw_type = QOS_OBJ_HW_TYPE_MIN; hw_type <= QOS_OBJ_HW_TYPE_MAX;
	     hw_type++) {
		qos_obj_db_hw_get(db_obj, hw_type, &hw_status, &object_id);
		if (hw_status != 0 || object_id != FAL_QOS_NULL_OBJECT_ID) {
			jsonw_start_object(wr);
			out_str = qos_obj_db_get_hw_type_str(hw_type);
			jsonw_string_field(wr, "hw-type", out_str);
			jsonw_string_field(wr, "hw-status",
					   strerror(-hw_status));
			jsonw_uint_field(wr, "object-id", object_id);
			jsonw_end_object(wr);
		}
	}
	jsonw_end_array(wr);
	jsonw_end_object(wr);
	jsonw_end_object(wr);
	return 0;
}

/* Handle: "qos obj-db"
 * Output is in JSON
 */
static int cmd_qos_obj_db(FILE *f)
{
	struct qos_show_context context;
	int ret = 0;

	context.wr = jsonw_new(f);
	if (!context.wr)
		return -1;

	jsonw_pretty(context.wr, true);
	context.optimised_json = false;

	ret = qos_obj_db_walk(qos_show_obj_db, &context);

	jsonw_destroy(&context.wr);
	return ret;
}

static int cmd_qos_port(struct ifnet *ifp, int argc, char **argv)
{
	unsigned int subports = 0, pipes = 0, profiles = 1;
	int32_t overhead = RTE_SCHED_FRAME_OVERHEAD_DEFAULT;
	bool hw_config = false;
	int ret;

	/*
	 * Expected command format:
	 *
	 * "port <a> subports <b> pipes <c> profiles <d> [overhead <e>] <f>"
	 *
	 * <a> - port-id
	 * <b> - number of configured subports
	 * <c> - number of configured pipes
	 * <d> - number of configured profiles
	 * <e> - frame-overhead
	 * <f> - queue limit type, "ql_packets" or "ql_bytes"
	 *
	 * Note that we can currently only support queue limits in
	 * bytes in hardware and only support queue limits in packets
	 * in software (DPDK). So use this setting to force the port to
	 * have hardware or software qos. If the current port type is
	 * such that the config cannot be applied, ie. byte limits on
	 * a software port or packet limits on a hw port then the port
	 * will not be qos enabled unless/until hardware forwarding is
	 * enabled/disabled.
	 */
	--argc, ++argv;	/* skip "port" */
	while (argc > 0) {
		unsigned int value;

		if (argc == 1 && !strncmp(argv[0], "ql_", 3)) {
			hw_config = !strcmp(argv[0], "ql_bytes");
			break;
		}

		if (argc < 2) {
			DP_DEBUG(QOS, ERR, DATAPLANE,
				 "missing value qos port ... %s\n", argv[0]);
			return -EINVAL;
		}

		if (strcmp(argv[0], "overhead") == 0) {
			int inp_ov;

			if (get_signed(argv[1], &inp_ov) < 0) {
				DP_DEBUG(QOS, ERR, DATAPLANE,
					 "number expected after %s\n", argv[0]);
				return -EINVAL;
			}
			overhead = inp_ov;
		} else {
			if (get_unsigned(argv[1], &value) < 0) {
				DP_DEBUG(QOS, ERR, DATAPLANE,
					 "number expected after %s\n", argv[0]);
				return -EINVAL;
			}

			if (strcmp(argv[0], "subports") == 0)
				subports = value;
			else if (strcmp(argv[0], "pipes") == 0)
				pipes = value;
			else if (strcmp(argv[0], "profiles") == 0)
				profiles = value;
			else {
				DP_DEBUG(QOS, ERR, DATAPLANE,
					 "unknown port parameter: '%s'\n",
					 argv[0]);
				return -EINVAL;
			}
		}
		argc -= 2, argv += 2;
	}

	if (subports == 0 || subports > RTE_ETHER_MAX_VLAN_ID) {
		DP_DEBUG(QOS, ERR, DATAPLANE,
			 "bad subports value: %u\n", subports);
		return -EINVAL;
	}

	if (hw_config)
		ret = qos_hw_port(ifp, subports, pipes, profiles, overhead);
	else
		ret = qos_dpdk_port(ifp, subports, pipes, profiles, overhead);

	return ret;
}

static int cmd_qos_subport_queue(struct subport_info *sinfo, unsigned int qid,
				 int argc, char **argv)
{
	/*
	 * Called from cmd_qos_subport after "queue <a>" has been parsed.
	 *
	 * Expected command formats:
	 *
	 * "queue <a> rate <b> size <c>"
	 * "queue <a> percent <d> size <c>"
	 *
	 * <a> - traffic-class-id (0..3)
	 * <b> - traffic-class shaper bandwidth rate
	 * <c> - traffic-class shaper max-burst size (not-used)
	 * <d> - traffic class shaper percentage bandwidth rate
	 */

	/* parse qos subport S queue Q rate R */
	struct qos_shaper_conf *params = &sinfo->params;

	if (argc < 4) {
		DP_DEBUG(QOS, ERR, DATAPLANE, "queue missing tc rate\n");
		return -EINVAL;
	}

	if (qid >= RTE_SCHED_TRAFFIC_CLASSES_PER_PIPE) {
		RTE_LOG(ERR, QOS, "traffic-class %u out of range\n", qid);
		return -EINVAL;
	}

	if (strcmp(argv[2], "percent") == 0) {
		float rate;

		if (get_float(argv[3], &rate) < 0 ||
		    rate < 0 || rate > 100) {
			RTE_LOG(ERR, QOS,
				"rate percentage %s out of range\n", argv[3]);
				return -EINVAL;
		}
		params->tc_rate[qid] =
			qos_percent_rate_set(
				&sinfo->sp_tc_rates.tc_rate[qid],
				rate, params->tb_rate);
	} else if (strcmp(argv[2], "rate") == 0) {
		unsigned int rate;

		if (get_unsigned(argv[3], &rate) < 0) {
			RTE_LOG(ERR, QOS, "missing rate for queue\n");
			return -EINVAL;
		}

		params->tc_rate[qid] =
			qos_abs_rate_set(
				&sinfo->sp_tc_rates.tc_rate[qid], rate);
	} else {
		RTE_LOG(ERR, QOS,
			"unknown subport queue parameter: '%s'\n", argv[2]);
		return -EINVAL;
	}

	/* don't continue parsing line (ignore size) */
	return 0;
}

/* Per VLAN QoS characteristics */
static int cmd_qos_subport(struct ifnet *ifp, int argc, char **argv)
{
	struct sched_info *qinfo = ifp->if_qos;
	unsigned int subport;

	if (!qinfo) {
		DP_DEBUG(QOS, ERR, DATAPLANE, "port not initialized\n");
		return -ENOENT;
	}

	/*
	 * Expected command format:
	 *
	 * "subport <a> rate <b> size <c> [period <d>]"
	 * "subport <a> rate <b> msec <k> [period <d>]"
	 * "subport <a> percent <i> size <c> [period <d>]"
	 * "subport <a> percent <i> msec <k> [period <d>]"
	 * "subport <a> queue <e> rate <f> size <g>"
	 * "subport <a> queue <e> percent <j> size <g>"
	 * "subport <a> mark-map <h>
	 *
	 * <a> - subport-id
	 * <b> - subport shaper bandwidth rate
	 * <c> - subport shaper max-burst size
	 * <d> - subport token-bucket period
	 * <e> - traffic-class-id (0..3)
	 * <f> - traffic-class shaper bandwidth rate
	 * <g> - traffic-class shaper max-burst size (not-used)
	 * <h> - mark-map name
	 * <i> - subport shaper percentage bandwidth rate
	 * <j> - traffic class shaper percentage bandwidth rate
	 * <k> - subport shaper max-burst size in msec
	 */
	--argc, ++argv; /* skip "subport" */
	if (argc < 2) {
		DP_DEBUG(QOS, ERR, DATAPLANE, "subport missing id\n");
		return -EINVAL;
	}

	if (get_unsigned(argv[0], &subport) < 0) {
		DP_DEBUG(QOS, ERR, DATAPLANE, "subport id not a number: %s\n",
			 argv[0]);
		return -EINVAL;
	}

	if (subport >= qinfo->port_params.n_subports_per_port) {
		DP_DEBUG(QOS, ERR, DATAPLANE, "subport %u out of range %u\n",
			 subport, qinfo->port_params.n_subports_per_port);
		return -EINVAL;
	}
	--argc, ++argv;

	struct subport_info *sinfo = qinfo->subport + subport;
	struct qos_shaper_conf *params = &sinfo->params;

	while (argc > 0) {
		unsigned int value;

		if (argc < 2) {
			DP_DEBUG(QOS, ERR, DATAPLANE,
				 "missing value qos subport ... %s\n", argv[0]);
			return -EINVAL;
		}

		if (strcmp(argv[0], "mark-map") == 0) {
			struct qos_mark_map *mark_map;

			mark_map = qos_mark_map_find(argv[1]);
			if (mark_map == NULL) {
				DP_DEBUG(QOS, ERR, DATAPLANE,
					 "failed to find mark-map %s\n",
					 argv[1]);
				return -EINVAL;
			}
			/*
			 * Save the mark-map pointer in the subport
			 */
			sinfo->mark_map = mark_map;
		} else if (strcmp(argv[0], "percent") == 0) {
			float percent_bw;

			if (get_float(argv[1], &percent_bw) < 0 ||
			    percent_bw < 0 || percent_bw > 100) {
				DP_DEBUG(QOS, ERR, DATAPLANE,
				  "rate percentage %s out of range\n", argv[1]);
				return -EINVAL;
			}
			/* bytes/sec */
			params->tb_rate = qos_percent_rate_set(
					    &sinfo->subport_rate, percent_bw,
					    ifp->if_qos->port_params.rate);
		} else if (get_unsigned(argv[1], &value) < 0) {
			RTE_LOG(ERR, QOS, "number expected after %s\n",
				argv[0]);
			return -EINVAL;
		} else if (strcmp(argv[0], "rate") == 0) {
			/* bytes/sec */
			params->tb_rate =
				qos_abs_rate_set(&sinfo->subport_rate, value);
		} else if (strcmp(argv[0], "size") == 0) {
			/* credits (bytes) */
			params->tb_size =
				qos_abs_burst_set(&sinfo->subport_rate, value);
		} else if (strcmp(argv[0], "msec") == 0) {
			/* credits (bytes) */
			params->tb_size =
				qos_time_burst_set(&sinfo->subport_rate, value,
						   params->tb_rate);
		} else if (strcmp(argv[0], "period") == 0) {
			params->tc_period =
				qos_period_set(&sinfo->subport_rate, value);
		} else if (strcmp(argv[0], "queue") == 0) {
			/*
			 * Parse qos subport S queue Q rate R
			 * Nothing more to parse after queue so can
			 * just return.
			 */
			return cmd_qos_subport_queue(sinfo, value, argc, argv);
		}
		argc -= 2, argv += 2;
	}

	return 0;
}

static int cmd_qos_pipe(struct ifnet *ifp, int argc, char **argv)
{
	struct sched_info *qinfo = ifp->if_qos;
	unsigned int pipe, subport, profile;

	if (!qinfo) {
		DP_DEBUG(QOS, ERR, DATAPLANE, "port not initialized\n");
		return -ENOENT;
	}

	/*
	 * Expected command format:
	 *
	 * "pipe <a> <b> <c>"
	 *
	 * <a> - subport-id
	 * <b> - pipe-id (0..255)
	 * <c> - profile-id
	 */
	--argc, ++argv; /* skip "pipe" */
	if (argc < 3)
		DP_DEBUG(QOS, ERR, DATAPLANE,
			 "pipe missing subport pipe profile\n");
	else if (get_unsigned(argv[0], &subport) < 0)
		DP_DEBUG(QOS, ERR, DATAPLANE, "subport id not a number: %s\n",
			 argv[0]);
	else if (get_unsigned(argv[1], &pipe) < 0)
		DP_DEBUG(QOS, ERR, DATAPLANE, "pipe id not a number: %s\n",
			 argv[1]);
	else if (get_unsigned(argv[2], &profile) < 0)
		DP_DEBUG(QOS, ERR, DATAPLANE, "profile id not a number: %s\n",
			 argv[2]);
	else if (subport >= qinfo->n_subports)
		DP_DEBUG(QOS, ERR, DATAPLANE, "subport %u out of range %u\n",
			 subport, qinfo->port_params.n_subports_per_port);
	else if (pipe >= qinfo->n_pipes)
		DP_DEBUG(QOS, ERR, DATAPLANE, "pipe %u out of range %u\n", pipe,
			 qinfo->port_params.n_pipes_per_subport);
	else if (profile >= qinfo->port_params.n_pipe_profiles)
		DP_DEBUG(QOS, ERR, DATAPLANE, "profile %u out of range %u\n",
			 profile, qinfo->port_params.n_pipe_profiles);
	else {
		struct queue_map *qmap = &qinfo->queue_map[profile];

		qinfo->subport[subport].profile_map[pipe]  = profile;
		qinfo->subport[subport].pipe_configured[pipe] = true;
		/* Default map is DSCP */
		if (!qmap->pcp_enabled && !qmap->designation)
			qmap->dscp_enabled = 1;
		return 0;
	}
	return -EINVAL;
}

/* Check that the composit queue map (traffic-class and weighted-round-robin)
 * is valid.
 */
static bool valid_qmap(unsigned int q)
{
	uint8_t tc = qmap_to_tc(q);
	uint8_t wrr = qmap_to_wrr(q);
	uint8_t dp = qmap_to_dp(q);

	if (tc >= RTE_SCHED_TRAFFIC_CLASSES_PER_PIPE) {
		DP_DEBUG(QOS, ERR, DATAPLANE,
			 "traffic class %u out of range\n", tc);
		return false;
	}
	if (wrr >= RTE_SCHED_QUEUES_PER_TRAFFIC_CLASS) {
		DP_DEBUG(QOS, ERR, DATAPLANE, "queue %u out of range\n", wrr);
		return false;
	}
	if (dp > QOS_MAX_DROP_PRECEDENCE) {
		DP_DEBUG(QOS, ERR, DATAPLANE,
			 "drop-precedence %u out of range\n", dp);
		return false;
	}
	return true;
}

static int cmd_qos_profile_queue(struct sched_info *qinfo, unsigned int profile,
				 int value, int argc, char **argv)
{
	/*
	 * Called from cmd_qos_profile after "profile <a> queue <b>" has been
	 * parsed.
	 *
	 * Expected command formats:
	 *
	 * "queue <a> rate <b> size <c>"
	 * "queue <a> percent <k> size <c>"
	 * "queue <d> wrr-weight <e>"
	 * "queue <d> dscp-group <f> <g> <h> <i>"
	 * "queue <d> drop-prec <l> <g> <h> <i>"
	 * "queue <d> wred-weight <j>"
	 *
	 * <a> - traffic-class-id (0..3)
	 * <b> - traffic-class shaper bandwidth rate
	 * <c> - traffic-class burst size (not-used)
	 * <d> - qmap (wrr-id << 3 | tc_id)
	 * <e> - pipe-queue's wrr-weight (1..100)
	 * <f> - Name of the DSCP resource group
	 * <g> - wred max threshold (1..8191)
	 * <h> - wred min threshold (1..8190)
	 * <i> - wred mark probability (1..255)
	 * <j> - wred filter weight (1..12)
	 * <k> - traffic-class shaper percentage bandwidth rate
	 * <l> - drop precedence; "green", "yellow" or "red"
	 */
	struct qos_pipe_params *pipe
		= qinfo->port_params.pipe_profiles + profile;
	struct qos_rate_info *pipe_tc_rates =
			qinfo->profile_tc_rates[profile].tc_rate;

	if (argc < 4) {
		DP_DEBUG(QOS, ERR, DATAPLANE, "not enough arguments\n");
		return -EINVAL;
	}

	if (strcmp(argv[2], "percent") == 0) {
		float percent_bw;

		if (value >= RTE_SCHED_TRAFFIC_CLASSES_PER_PIPE) {
			DP_DEBUG(QOS, ERR, DATAPLANE,
				 "traffic-class %u out of range\n", value);
			return -EINVAL;
		}

		if (get_float(argv[3], &percent_bw) < 0 ||
		    percent_bw < 0 || percent_bw > 100) {
			DP_DEBUG(QOS, ERR, DATAPLANE,
			    "rate percentage %s out of range\n", argv[3]);
			return -EINVAL;
		}

		pipe->shaper.tc_rate[value] = qos_percent_rate_set(
						&pipe_tc_rates[value],
						percent_bw,
						pipe->shaper.tb_rate);
	} else if (strcmp(argv[2], "rate") == 0) {
		unsigned int rate;

		if (value >= RTE_SCHED_TRAFFIC_CLASSES_PER_PIPE) {
			DP_DEBUG(QOS, ERR, DATAPLANE,
				 "traffic-class %u out of range\n", value);
			return -EINVAL;
		}

		if (get_unsigned(argv[3], &rate) < 0) {
			DP_DEBUG(QOS, ERR, DATAPLANE,
			    "bad rate %s for queue\n", argv[3]);
			return -EINVAL;
		}
		pipe->shaper.tc_rate[value] = qos_abs_rate_set(
						&pipe_tc_rates[value], rate);
	} else if (strcmp(argv[2], "wrr-weight") == 0) {
		unsigned int weight;
		unsigned int qindex;
		unsigned int conf_id;
		struct queue_map *qmap = &qinfo->queue_map[profile];

		qindex = q_from_mask(value);
		if (qindex >= RTE_SCHED_QUEUES_PER_PIPE) {
			DP_DEBUG(QOS, ERR, DATAPLANE,
				 "q mask 0x%x out of range\n", value);
			return -EINVAL;
		}
		if (get_unsigned(argv[3], &weight) < 0) {
			DP_DEBUG(QOS, ERR, DATAPLANE, "bad weight for queue\n");
			return -EINVAL;
		}
		pipe->wrr_weights[qindex] = weight;

		if (argc < 5 || (get_unsigned(argv[4], &conf_id) < 0) ||
		    conf_id >= RTE_SCHED_QUEUES_PER_PIPE) {
			DP_DEBUG(QOS, ERR, DATAPLANE, "bad q config id\n");
			return -EINVAL;
		}
		qmap->conf_ids[value & RTE_SCHED_TC_WRR_MASK] =
			conf_id | CONF_ID_Q_CONFIG;

		/*
		 * Is this a high priority queue for
		 * local traffic?
		 */
		if (argc == 6 && !strcmp(argv[5], "prio-loc")) {
			if (!qos_sched_profile_dscp_map_set(qinfo, profile, 0,
							    value, true))
				return -EINVAL;
		}
	} else if ((strcmp(argv[2], "dscp-group") == 0) ||
		   (strcmp(argv[2], "drop-prec") == 0)) {
		unsigned int qmax, qmin, prob;
		unsigned int qindex;
		bool wred_per_dscp;
		uint64_t dscp_set = 0;
		uint8_t dp = 0;
		int err;
		struct qos_red_pipe_params *qred_info;

		if (argc < 7 ||
		    get_unsigned(argv[5], &qmax) < 0 ||
		    get_unsigned(argv[6], &qmin) < 0 ||
		    get_unsigned(argv[7], &prob) < 0) {
			DP_DEBUG(QOS, ERR, DATAPLANE,
				 "Invalid per queue RED input\n");
			return -EINVAL;
		}

		wred_per_dscp = strcmp(argv[2], "dscp-group") == 0;

		if (wred_per_dscp) {
			err = npf_dscp_group_getmask(argv[3], &dscp_set);
			if (err) {
				DP_DEBUG(QOS, ERR, DATAPLANE,
					 "dscp mask retrieval failed\n");
				return -EINVAL;
			}
		} else {
			/*
			 * If we are using ingress maps, the wred parameters
			 * are identified directly against a drop precedence
			 * (colour) rather than a dscp-group as the same
			 * dscp group could classify to different colours in
			 * different ingress maps.
			 */
			for (dp = 0; dp < NUM_DPS; dp++) {
				if (!strcmp(argv[3], qos_dps[dp]))
					break;
			}
			if (dp == NUM_DPS) {
				DP_DEBUG(QOS, ERR, DATAPLANE,
					 "Invalid drop-precedence value\n");
				return -EINVAL;
			}
		}

		/*
		 * Store the wred-map information for the DPDK
		 */
		qindex = q_from_mask(value);
		qred_info = qos_red_find_q_params(pipe, qindex);
		if (!qred_info)
			qred_info = qos_red_alloc_q_params(pipe, qindex);
		if (!qred_info)
			return -EINVAL;

		err = qos_red_init_q_params(&qred_info->red_q_params, qmax,
					    qmin, prob, wred_per_dscp,
					    dscp_set, argv[3], dp);
		if (err < 0) {
			if (qred_info->red_q_params.num_maps == 0) {
				SLIST_REMOVE_HEAD(&pipe->red_head, list);
				free(qred_info);
			}
			return -EINVAL;
		}

		if (!strcmp(argv[4], "packets"))
			qred_info->red_q_params.unit = WRED_PACKETS;
		else if (!strcmp(argv[4], "bytes"))
			qred_info->red_q_params.unit = WRED_BYTES;
		else {
			DP_DEBUG(QOS, ERR, DATAPLANE, "Invalid unit field\n");
			return -EINVAL;
		}
		DP_DEBUG(QOS, DEBUG, DATAPLANE,
			 "per Q red prof %d dscp-grp %s %u %u prob %u "
			 "mask %"PRIx64"\n", profile, argv[3], qmin,
			 qmax, prob, dscp_set);
	} else if (strcmp(argv[2], "wred-weight") == 0) {
		unsigned int wred_weight;
		unsigned int qindex;
		struct qos_red_pipe_params *qred_info;
		struct qos_red_q_params *qred;
		int i;

		if (get_unsigned(argv[3], &wred_weight) < 0) {
			DP_DEBUG(QOS, ERR, DATAPLANE,
				 "Invalid per queue RED weight\n");
			return -EINVAL;
		}

		qindex = q_from_mask(value);
		qred_info = qos_red_find_q_params(pipe, qindex);
		if (!qred_info) {
			DP_DEBUG(QOS, ERR, DATAPLANE,
				"Invalid wred-weight command\n");
			return -EINVAL;
		}

		for (i = 0, qred = &qred_info->red_q_params;
		     i < NUM_DPS; i++) {
			if (qred->dps_in_use & (1 << i))
				qred->qparams[i].wq_log2 = wred_weight;
		}
		qred->filter_weight = wred_weight;
	} else {
		DP_DEBUG(QOS, ERR, DATAPLANE,
			 "unknown profile queue parameter: '%s'\n", argv[2]);
		return -EINVAL;
	}
	return 0;
}

static int cmd_qos_profile_designation(struct queue_map *qmap,
				       struct qos_pipe_params *pipe,
				       int argc, char **argv)
{
	unsigned int des;
	unsigned int value;

	/*
	 * Expected command format:
	 *
	 * "qos <a> profile <b> designation <c> queue <d>"
	 *
	 * <a> - port id
	 * <b> - profile id
	 * <c> - designation, classifier to queue (0..7)
	 * <d> - queue, tc and wrr mask
	 */
	if ((get_unsigned(argv[0], &des) < 0) || des > MAX_DESIGNATOR) {
		DP_DEBUG(QOS, ERR, DATAPLANE, "Invalid designation id: %s\n",
			 argv[0]);
		return -EINVAL;
	}
	argc--; argv++;

	if (strcmp(argv[0], "queue")) {
		DP_DEBUG(QOS, ERR, DATAPLANE, "Invalid designation cmd: %s\n",
			 argv[0]);
		return -EINVAL;
	}
	argc--; argv++;

	if (get_unsigned(argv[0], &value) < 0) {
		DP_DEBUG(QOS, ERR, DATAPLANE, "Invalid queue index: %s\n",
			 argv[0]);
		return -EINVAL;
	}

	pipe->designation[des] = value;
	pipe->des_set |= (1 << des);
	qmap->designation = 1;

	return 0;
}

static int cmd_qos_profile(struct ifnet *ifp, int argc, char **argv)
{
	struct sched_info *qinfo = ifp->if_qos;
	unsigned int profile;

	if (!qinfo) {
		DP_DEBUG(QOS, ERR, DATAPLANE, "port not initialized\n");
		return -ENOENT;
	}

	/*
	 * Expected command formats:
	 *
	 * "profile <a> rate <b> size <c> [period <d>]"
	 * "profile <a> rate <b> msec <s> [period <d>]"
	 * "profile <a> percent <r> size <c> [period <d>]"
	 * "profile <a> percent <r> msec <s> [period <d>]"
	 * "profile <a> queue <e> rate <f> size <g>"
	 * "profile <a> [queue <h> wrr-weight <i>]"
	 * "profile <a> [queue <h> dscp-group <m> <n> <o> <p>]"
	 * "profile <a> [queue <h> drop-prec <u> <n> <o> <p>]"
	 * "profile <a> [queue <h> wred-weight <q>]"
	 * "profile <a> [over-weight <j>]"
	 * "profile <a> [pcp <k> <h>]"
	 * "profile <a> [dscp <l> <h>]"
	 * "profile <a> [dscp-group <m> <h>]"
	 * "profile <a> designation <t> queue <h>
	 *
	 * <a> - profile-id
	 * <b> - profile shaper bandwidth rate
	 * <c> - profile shaper max-burst size
	 * <d> - profile token-bucket period
	 * <e> - traffic-class-id (0..3)
	 * <f> - traffic-class shaper bandwidth rate
	 * <g> - traffic-class burst size (not-used)
	 * <h> - (dp << 5) | (wrr-queue-id << 3) | traffic-class-id (0x0..0x1F)
	 * <i> - pipe-queue's wrr-weight
	 * <j> - profile overweight value
	 * <k> - PCP value (0..7)
	 * <l> - DSCP value (0..63)
	 * <m> - Name of the DSCP resource group
	 * <n> - wred max threshold (1..8191)
	 * <o> - wred min threshold (1..8190)
	 * <p> - wred mark probability (1..255)
	 * <q> - wred filter weight (1..12)
	 * <r> - profile shaper percentage bandwidth rate
	 * <s> - profile shaper max-burst size in msec
	 * <t> - classification value used to determine queue
	 * <u> - drop precedence; "green", "yellow" or "red"
	 */
	--argc, ++argv; /* skip "profile" */
	if (argc < 2) {
		DP_DEBUG(QOS, ERR, DATAPLANE, "pipe missing profile\n");
		return -EINVAL;
	}
	if (get_unsigned(argv[0], &profile) < 0) {
		DP_DEBUG(QOS, ERR, DATAPLANE, "profile id not a number: %s\n",
			 argv[0]);
		return -EINVAL;
	}
	if (profile >= qinfo->port_params.n_pipe_profiles) {
		DP_DEBUG(QOS, ERR, DATAPLANE, "profile %u out of range %u\n",
			 profile, qinfo->port_params.n_pipe_profiles);
		return -EINVAL;
	}
	--argc, ++argv; /* skip profile id */

	struct qos_pipe_params *pipe
		= qinfo->port_params.pipe_profiles + profile;

	while (argc > 0) {
		unsigned int value;

		if (argc < 2) {
			DP_DEBUG(QOS, ERR, DATAPLANE,
				 "missing value qos profile ... %s\n", argv[0]);
			return -EINVAL;
		}

		if (strcmp(argv[0], "dscp-group") == 0) {
			unsigned int q;
			uint64_t dscp_mask, i;
			int err, j;

			err = npf_dscp_group_getmask(argv[1], &dscp_mask);
			if (err) {
				DP_DEBUG(QOS, ERR, DATAPLANE,
				    "Failed to extract dscp mask from group\n");
				return -EINVAL;
			}
			if (get_unsigned(argv[2], &q) < 0) {
				DP_DEBUG(QOS, ERR, DATAPLANE,
					 "missing queue for dscp-group\n");
				return -EINVAL;
			}
			if (!valid_qmap(q))
				return -EINVAL;

			for (i = 1, j = 0; j <= 63; i = i << 1, j++) {
				if (dscp_mask & i) {
					if (!qos_sched_profile_dscp_map_set
							(qinfo, profile, j,
							 q, false)) {
						DP_DEBUG(QOS, ERR, DATAPLANE,
						  "profile_dscp_set failed\n");
						return -1;
					}
				}
			}

			if (qos_sched_setup_dscp_map(qinfo, profile, dscp_mask,
						     argv[1], (uint8_t)q)) {
				DP_DEBUG(QOS, ERR, DATAPLANE,
					  "dscp map setup failed\n");
				return -1;
			}

			DP_DEBUG(QOS, DEBUG, DATAPLANE,
				 "map dscp-group %s %"PRIx64" %x\n",
				 argv[1], dscp_mask, q);
			break; /* don't continue parsing line */
		}

		if (strcmp(argv[0], "percent") == 0) {
			float percent_bw;

			if (get_float(argv[1], &percent_bw) < 0 ||
			    percent_bw < 0 || percent_bw > 100) {
				DP_DEBUG(QOS, ERR, DATAPLANE,
				  "rate percentage %s out of range\n", argv[1]);
				return -EINVAL;
			}
			/* bytes/sec */
			pipe->shaper.tb_rate = qos_percent_rate_set(
						 &qinfo->profile_rates[profile],
						 percent_bw,
						 qinfo->port_params.rate);
		} else if (get_unsigned(argv[1], &value) < 0) {
			DP_DEBUG(QOS, ERR, DATAPLANE,
				 "number expected after %s\n", argv[0]);
			return -EINVAL;
		} else if (strcmp(argv[0], "rate") == 0) {
			pipe->shaper.tb_rate = qos_abs_rate_set(
						 &qinfo->profile_rates[profile],
						 value);
		} else if (strcmp(argv[0], "size") == 0) {
			pipe->shaper.tb_size = qos_abs_burst_set(
						 &qinfo->profile_rates[profile],
						 value); /*credits*/
		} else if (strcmp(argv[0], "msec") == 0) {
			pipe->shaper.tb_size = qos_time_burst_set(
						 &qinfo->profile_rates[profile],
						 value, pipe->shaper.tb_rate);
		} else if (strcmp(argv[0], "period") == 0) {
			pipe->shaper.tc_period =
				qos_period_set(&qinfo->profile_rates[profile],
						value); /* ms */
#ifdef RTE_SCHED_SUBPORT_TC_OV
		} else if (strcmp(argv[0], "over-weight") == 0) {
			pipe->shaper.tc_ov_weight = value;
#endif
		} else if (strcmp(argv[0], "pcp") == 0) {
			unsigned int q;

			if (value >= MAX_PCP) {
				DP_DEBUG(QOS, ERR, DATAPLANE,
					 "pcp queue %u out of range\n", value);
				return -EINVAL;
			}

			if (get_unsigned(argv[2], &q) < 0) {
				DP_DEBUG(QOS, ERR, DATAPLANE,
					 "missing queue for pcp\n");
				return -EINVAL;
			}

			if (!valid_qmap(q))
				return -EINVAL;

			if (!qos_sched_profile_pcp_map_set
			    (qinfo, profile, value, q))
				return -EINVAL;
			break; /* don't continue parsing line */
		} else if (strcmp(argv[0], "dscp") == 0) {
			unsigned int q;

			if (value >= MAX_DSCP) {
				DP_DEBUG(QOS, ERR, DATAPLANE,
					 "dscp queue %u out of range\n", value);
				return -EINVAL;
			}

			if (get_unsigned(argv[2], &q) < 0) {
				DP_DEBUG(QOS, ERR, DATAPLANE,
					 "missing queue for dscp\n");
				return -EINVAL;
			}
			if (!valid_qmap(q))
				return -EINVAL;

			if (!qos_sched_profile_dscp_map_set
			    (qinfo, profile, value, q, false))
				return -1;
			break; /* don't continue parsing line */
		} else if (strcmp(argv[0], "queue") == 0) {
			int status;

			status = cmd_qos_profile_queue(qinfo, profile, value,
						       argc, argv);
			if (!status)
				return status;

			break; /* don't continue parsing line */
		} else if (strcmp(argv[0], "designation") == 0) {
			argc--; argv++;
			return cmd_qos_profile_designation(
						&qinfo->queue_map[profile],
						pipe, argc, argv);
		} else {
			DP_DEBUG(QOS, ERR, DATAPLANE,
				 "unknown pipe parameter: %s\n", argv[0]);
			return -EINVAL;
		}
		argc -= 2, argv += 2;
	}

	return 0;
}

static int cmd_qos_vlan(struct ifnet *ifp, int argc, char **argv)
{
	struct sched_info *qinfo = ifp->if_qos;
	unsigned int tci, subport;

	if (!qinfo) {
		DP_DEBUG(QOS, ERR, DATAPLANE, "port not initialized\n");
		return -ENOENT;
	}

	/*
	 * Expected command formats:
	 *
	 * "vlan <a> <b>"
	 *
	 * <a> - vlan-id
	 * <b> - subport-id
	 */
	--argc, ++argv; /* skip "vlan" */
	if (argc < 2) {
		DP_DEBUG(QOS, ERR, DATAPLANE, "vlan missing tag and subport\n");
		return -EINVAL;
	}

	if (get_unsigned(argv[0], &tci) < 0)
		DP_DEBUG(QOS, ERR, DATAPLANE, "bad vlan id\n");
	else if (get_unsigned(argv[1], &subport) < 0)
		DP_DEBUG(QOS, ERR, DATAPLANE, "bad subport\n");
	else if (tci >= 4096)
		DP_DEBUG(QOS, ERR, DATAPLANE, "vlan out of range\n");
	else if (subport >= qinfo->port_params.n_subports_per_port)
		DP_DEBUG(QOS, ERR, DATAPLANE, "subport out of range\n");
	else {
		qinfo->vlan_map[tci] = subport;
		qinfo->subport[subport].vlan_id = tci;
		return 0;
	}
	return -EINVAL;

}

/* process "qos IF match SUBPORT CLASS proto P from ... to ... */
static int cmd_qos_match(struct ifnet *ifp, int argc, char **argv)
{
	struct sched_info *qinfo = ifp->if_qos;
	unsigned int i, pipe;

	if (!qinfo) {
		DP_DEBUG(QOS, ERR, DATAPLANE, "port not initialized\n");
		return -ENOENT;
	}

	/*
	 * Expected command formats:
	 *
	 * "match <a> <b> <c>"
	 *
	 * <a> - subport-id
	 * <b> - pipe-id (0..255)
	 * <c> - NPF-rule
	 */
	if (argc < 3) {
		DP_DEBUG(QOS, ERR, DATAPLANE,
			 "subport missing subport, pipe ...\n");
		return -EINVAL;
	}

	if (get_unsigned(argv[1], &i) < 0) {
		DP_DEBUG(QOS, ERR, DATAPLANE, "bad subport\n");
		return -EINVAL;
	}

	if (get_unsigned(argv[2], &pipe) < 0) {
		DP_DEBUG(QOS, ERR, DATAPLANE, "bad pipe\n");
		return -EINVAL;
	}

	/* Rest is NPF rule */
	char rule[PATH_MAX];

	if (str_unsplit(rule, PATH_MAX, argc - 3, argv + 3) < 0) {
		DP_DEBUG(QOS, ERR, DATAPLANE, "rule too long\n");
		return -EINVAL;
	}


	struct subport_info *subport = qinfo->subport + i;
	int ret;

	/*
	 * The match_id is used as the rule index so we need to make
	 * them unique for each match within a class otherwise we'll
	 * reuse the same index.  We can't use the pipe index coz we
	 * only have 1 per class but we want to support multiple matches.
	 */

	ret = npf_cfg_auto_attach_rule_add(NPF_RULE_CLASS_QOS,
					   subport->attach_name,
					   ++subport->match_id, rule);
	if (ret != 0) {
		DP_DEBUG(QOS, ERR, DATAPLANE, "Error adding rule %u to %s.\n",
			 subport->match_id, subport->attach_name);
		return -EINVAL;
	}

	return 0;
}

/* configure RED parameters */
static int cmd_qos_red(struct qos_red_params red_params[][RTE_COLORS],
		       unsigned int tc, int argc, char *argv[])
{
	unsigned int value, color;
	struct qos_red_params red;

	/*
	 * Expected command format:
	 *
	 * "red <e> <f> <g> <h> <i>"
	 *
	 * <e> - meter-colour (not-used: green/yellow/red)
	 * <f> - min-threshold
	 * <g> - max-threshold
	 * <h> - mark-probability
	 * <i> - filter-weight
	 */
	if (argc < 6)
		return -1;

	if (get_unsigned(argv[1], &color) < 0)
		return -2;

	if (color >= RTE_COLORS)
		return -3;

	if (get_unsigned(argv[2], &value) < 0)
		return -4;
	red.min_th = value;

	if (get_unsigned(argv[3], &value) < 0)
		return -5;
	red.max_th = value;

	if (get_unsigned(argv[4], &value) < 0)
		return -6;
	red.maxp_inv = value;

	if (get_unsigned(argv[5], &value) < 0)
		return -7;
	red.wq_log2 = value;

	red_params[tc][color] = red;
	return 0;
}

/* at port level, allow per traffic class parameters */
static int cmd_qos_params(struct ifnet *ifp, int argc, char **argv)
{
	struct sched_info *qinfo = ifp->if_qos;
	unsigned int subport_id = 0;
	unsigned int tc_id;

	if (!qinfo) {
		DP_DEBUG(QOS, ERR, DATAPLANE, "port not initialized\n");
		return -ENOENT;
	}

	/*
	 * Expected command format:
	 *
	 * "param [subport <b>] <c> [limit <d>] [red <e> <f> <g> <h> <i>]"
	 *
	 * <b> - subport-id
	 * <c> - traffic-class-id (0..3)
	 * <d> - queue-limit
	 * <e> - meter-colour (not-used: green/yellow/red)
	 * <f> - min-threshold
	 * <g> - max-threshold
	 * <h> - mark-probability
	 * <i> - filter-weight
	 */
	--argc, ++argv; /* skip "param" */
	if (argc < 2) {
		DP_DEBUG(QOS, ERR, DATAPLANE, "param missing id\n");
		return -EINVAL;
	}

	if (strcmp(argv[0], "subport") == 0) {
		if (get_unsigned(argv[1], &subport_id) < 0) {
			DP_DEBUG(QOS, ERR, DATAPLANE,
				 "subport-id not a number: %s\n", argv[1]);
			return -EINVAL;
		}
		if (subport_id > qinfo->n_subports) {
			DP_DEBUG(QOS, ERR, DATAPLANE,
				 "subport-id %u out of range\n", subport_id);
			return -EINVAL;
		}
		argc -= 2, argv += 2; /* skip "subport" and <subport-id> */
	}
	if (argc < 1) {
		DP_DEBUG(QOS, ERR, DATAPLANE, "param missing id\n");
		return -EINVAL;
	}

	if (get_unsigned(argv[0], &tc_id) < 0) {
		DP_DEBUG(QOS, ERR, DATAPLANE, "tc-id not a number: %s\n",
			 argv[0]);
		return -EINVAL;
	}

	if (tc_id >= RTE_SCHED_TRAFFIC_CLASSES_PER_PIPE) {
		DP_DEBUG(QOS, ERR, DATAPLANE, "tc-id %u out of range\n", tc_id);
		return -EINVAL;
	}
	--argc, ++argv; /* skip <tc-id> */
	while (argc > 0) {
		struct subport_info *sinfo = &qinfo->subport[subport_id];

		if (strcmp(argv[0], "limit") == 0) {
			unsigned int value;

			if (argc < 3) {
				DP_DEBUG(QOS, ERR, DATAPLANE,
					 "missing queue limit parameter\n");
				return -EINVAL;
			}

			if (get_unsigned(argv[2], &value) < 0) {
				DP_DEBUG(QOS, ERR, DATAPLANE,
					 "number expected after limit units\n");
				return -EINVAL;
			}

			/*
			 * If it's packets we round down the value to 8192
			 * otherwise it's bytes which aren't limited
			 */
			if (strcmp(argv[1], "packets") == 0) {
				if (value > MAX_QSIZE) {
					value = MAX_QSIZE;
					RTE_LOG(INFO, QOS,
					    "Rounding down qsize to %d on %s\n",
					    MAX_QSIZE, ifp->if_name);
				}
			}
			if (subport_id == 0)
				qinfo->port_params.qsize[tc_id] = value;

			sinfo->qsize[tc_id] = value;
			argc--, argv++;	/* Allow for new unit field */
		} else if (strcmp(argv[0], "red") == 0) {
			int rc;

			rc = cmd_qos_red(sinfo->red_params, tc_id,
					 argc, argv);
			if (rc < 0) {
				DP_DEBUG(QOS, ERR, DATAPLANE,
					 "red config error: %d\n", rc);
				return -EINVAL;
			}
			break;
		} else {
			DP_DEBUG(QOS, ERR, DATAPLANE, "unknown parameter: %s\n",
				 argv[0]);
			return -EINVAL;
		}
		argc -= 2, argv += 2;
	}

	return 0;
}

static int cmd_qos_disable(struct ifnet *ifp,
			   int argc __unused, char **argv __unused)
{
	struct sched_info *qinfo = ifp->if_qos;

	if (!qinfo)
		return 0;

	/*
	 * Expected command format:
	 *
	 * "disable"
	 */
	DP_DEBUG(QOS, DEBUG, DATAPLANE,	"QoS disabled on %s\n", ifp->if_name);

	SLIST_REMOVE(&qos_qinfos.qinfo_head, qinfo, sched_info, list);

	QOS_RM_GLOBAL_MAP();

	return QOS_DISABLE(qinfo)(ifp, qinfo);
}

static int cmd_qos_enable(struct ifnet *ifp,
			  int argc __unused, char **argv __unused)
{
	struct sched_info *qinfo = ifp->if_qos;

	/*
	 * Expected command format:
	 *
	 * "enable"
	 */
	if (!qinfo) {
		DP_DEBUG(QOS, ERR, DATAPLANE, "Qos not configured\n");
		return -ENOENT;
	}

	if (qinfo->enabled) {
		DP_DEBUG(QOS, ERR, DATAPLANE, "Qos already enabled\n");
		return -EINVAL;
	}

	qinfo->enabled = true;

	if (QOS_ENABLE(qinfo)(ifp, qinfo))
		return -ENODEV;

	DP_DEBUG(QOS, DEBUG, DATAPLANE, "QoS enabled on %s\n", ifp->if_name);
	return 0;
}

static int cmd_qos_mark_map(int argc, char **argv)
{
	char *map_name;
	char *dscp_group_name;
	int err;
	uint32_t pcp_value;
	uint64_t dscp_set;
	uint32_t designation;
	enum egress_map_type type;
	enum fal_packet_colour color;

	/*
	 * Expected command format:
	 *
	 * "mark-map <a> dscp-group <b> pcp <c>"
	 * "mark-map <a> designation <d> drop-prec <e> pcp <c>"
	 * "mark-map <a> delete"
	 *
	 * <a> - mark-map name
	 * <b> - dscp-group resource group name
	 * <c> - pcp-value (0..7)
	 * <d> - designation value (0..7)
	 * <e> - drop precedence ("green", "yellow", "red")
	 */

	--argc, ++argv; /* skip "mark-map" */
	if (argc < 1) {
		DP_DEBUG(QOS, DEBUG, DATAPLANE, "mark-map name missing\n");
		return -EINVAL;
	}

	map_name = argv[0];

	--argc, ++argv; /* skip "map-name" */
	if (argc == 1 && strcmp(argv[0], "delete") == 0) {
		/*
		 * We are deleting a mark-map
		 */
		return qos_mark_map_delete(map_name);
	}

	if (!strcmp(argv[0], "dscp-group")) {
		if (argc != 4) {
			DP_DEBUG(QOS, DEBUG, DATAPLANE,
				 "wrong number of dscp mark-map arguments\n");
			return -EINVAL;
		}
		dscp_group_name = argv[1];
		err = npf_dscp_group_getmask(dscp_group_name, &dscp_set);
		if (err) {
			DP_DEBUG(QOS, DEBUG, DATAPLANE,
				 "dscp mark retrieval failed\n");
			return -EINVAL;
		}
		type = EGRESS_DSCP;
	} else if (!strcmp(argv[0], "designation")) {
		if (argc != 6) {
			DP_DEBUG(QOS, DEBUG, DATAPLANE,
				 "wrong number of des mark-map arguments\n");
			return -EINVAL;
		}
		if ((get_unsigned(argv[1], &designation) < 0) ||
		     designation > MAX_DESIGNATOR) {
			DP_DEBUG(QOS, DEBUG, DATAPLANE,
				 "invalid mark-map designation value %s\n",
				 argv[3]);
			return -EINVAL;
		}
		if (!strcmp(argv[2], "drop-prec")) {
			for (color = 0; color < NUM_DPS; color++) {
				if (!strcmp(argv[3], qos_dps[color]))
					break;
			}
			if (color == NUM_DPS) {
				DP_DEBUG(QOS, ERR, DATAPLANE,
					 "Invalid drop-precedence value\n");
				return -EINVAL;
			}
		} else {
			DP_DEBUG(QOS, ERR, DATAPLANE,
				 "Missing ingress map drop-precedence\n");
			return -EINVAL;
		}
		type = EGRESS_DESIGNATION;

		/* account for extra drop-prec <value> args */
		argc -= 2;
		argv += 2;
	} else {

		DP_DEBUG(QOS, DEBUG, DATAPLANE,
			 "unknown mark-map keyword %s\n", argv[0]);
		return -EINVAL;
	}

	if (strcmp(argv[2], "pcp") != 0) {
		DP_DEBUG(QOS, DEBUG, DATAPLANE,
			 "unknown mark-map keyword %s\n", argv[2]);
			return -EINVAL;
	}
	if (get_unsigned(argv[3], &pcp_value) < 0) {
		DP_DEBUG(QOS, DEBUG, DATAPLANE,
			 "invalid mark-map pcp value %s\n", argv[3]);
		return -EINVAL;
	}
	if (pcp_value > 7) {
		DP_DEBUG(QOS, DEBUG, DATAPLANE,
			 "invalid mark-map pcp value %u\n", pcp_value);
		return -EINVAL;
	}
	return qos_mark_map_store(map_name, type, dscp_set,
				  (uint8_t)designation, color,
				  (uint8_t)pcp_value);
}

static int cmd_qos_platform_buf_threshold(int argc, char **argv)
{
	unsigned int threshold;

	/*
	 * Expected command format:
	 *
	 * "buffer-threshold <a>"
	 * "buffer-threshold <a> delete"
	 *
	 * <a> - threshold value in percentage
	 */
	--argc, ++argv; /* skip "buffer-threshold" */
	if (argc < 1) {
		DP_DEBUG(QOS, ERR, DATAPLANE,
			"buffer-threshold missing threshold value\n");
		return -EINVAL;
	}

	if (get_unsigned(argv[0], &threshold) < 0) {
		DP_DEBUG(QOS, ERR, DATAPLANE,
			"Buffer threshold is not a number: %s\n", argv[0]);
		return -EINVAL;
	}

	if (argc == 1)
		qos_external_buf_threshold_interval(threshold);
	else if (argc == 2 && (strcmp(argv[1], "delete") == 0))
		qos_external_buf_threshold_interval(0);
	else {
		char str[512] = {0};
		for (int i = 0; i < argc; i++)
			sprintf(str + strlen(str), "%s ", argv[i]);
		DP_DEBUG(QOS, ERR, DATAPLANE,
			"Buffer threshold unknown parameter: %s\n", str);
		return -EINVAL;
	}

	return 0;
}

static int cmd_qos_platform(int argc, char **argv)
{
	--argc, ++argv; /* skip "platform" */
	if (argc < 1) {
		DP_DEBUG(QOS, ERR, DATAPLANE, "platform parameter missing\n");
		return -EINVAL;
	}

	if (strcmp(argv[0], "buffer-threshold") == 0)
		return cmd_qos_platform_buf_threshold(argc, argv);

	return 0;
}

/* Echo command to log */
static void debug_cmd(int argc, char **argv)
{
	char buf[BUFSIZ], *cp;
	int i;

	cp = buf;
	for (i = 0; i < argc; i++) {
		sprintf(cp, " %s", argv[i]);
		cp += strlen(argv[i]) + 1;
	}
	*cp = 0;

	DP_DEBUG(QOS, INFO, DATAPLANE, "qos%s\n", buf);
}

/* Process qos related op-mode commands */
int cmd_qos_op(FILE *f, int argc, char **argv)
{
	--argc, ++argv;		/* skip "qos" */
	if (argc < 1) {
		fprintf(f, "usage: missing qos command\n");
		return -1;
	}

	/* Check for op-mode commands first */
	if (strcmp(argv[0], "show") == 0)
		return cmd_qos_show(f, argc, argv);
	else if (strcmp(argv[0], "optimised-show") == 0)
		return cmd_qos_optimised_show(f, argc, argv);
	else if (strcmp(argv[0], "clear") == 0)
		return cmd_qos_clear(f, argc, argv);
	else if (strcmp(argv[0], "hw") == 0)
		return cmd_qos_hw(f, argc, argv);
	else if (strcmp(argv[0], "obj-db") == 0)
		return cmd_qos_obj_db(f);
	else
		fprintf(f, "unknown qos command: %s\n", argv[0]);

	return -1;
}

static struct qos_ingress_map *qos_ingress_map_find(char const *name)
{
	struct qos_ingress_map *map;

	cds_list_for_each_entry(map, &qos_ingress_maps, list) {
		if (!strcmp(map->name, name))
			return map;
	}
	return NULL;
}

static int qos_ingressm_trgt_attach(unsigned int ifindex, unsigned int vlan,
				    char const *name)
{
	struct qos_ingress_map *map;
	int ret;

	if (!qos_ingressm.qos_ingressm_attach) {
		DP_DEBUG(QOS, ERR, DATAPLANE,
			 "Device doesn't support ingress maps");
		return -EOPNOTSUPP;
	}

	map = qos_ingress_map_find(name);
	if (!map) {
		DP_DEBUG(QOS, ERR, DATAPLANE,
			 "Ingress target cmd failed no map %s\n", name);
		return -EINVAL;
	}

	ret = (*qos_ingressm.qos_ingressm_attach)(ifindex, vlan, map);
	if (ret)
		return ret;

	DP_DEBUG(QOS, DEBUG, DATAPLANE,
		 "Attaching ingress map %s ifindex %u vlan %u\n",
		 name, ifindex, vlan);
	return 0;
}

static int qos_ingressm_trgt_detach(unsigned int ifindex, unsigned int vlan)
{
	int ret;

	if (!qos_ingressm.qos_ingressm_detach) {
		DP_DEBUG(QOS, ERR, DATAPLANE,
			 "Device doesn't support ingress maps");
		return -EOPNOTSUPP;
	}

	DP_DEBUG(QOS, DEBUG, DATAPLANE, "Detach ingress map target %u %u\n",
		 ifindex, vlan);

	ret = (*qos_ingressm.qos_ingressm_detach)(ifindex, vlan);

	return ret;
}

static struct qos_ingress_map *qos_ingress_map_create(char const *name)
{
	struct qos_ingress_map *map;

	DP_DEBUG(QOS, DEBUG, DATAPLANE, "Create ingress-map %s\n", name);
	map = calloc(1, sizeof(struct qos_ingress_map) + strlen(name) + 1);
	if (!map)
		return NULL;
	strcpy(map->name, name);
	map->type = INGRESS_UNDEF;
	cds_list_add_tail_rcu(&map->list, &qos_ingress_maps);
	return map;
}

static void qos_ingress_map_delete_rcu(struct rcu_head *head)
{
	struct qos_ingress_map *map =
		caa_container_of(head, struct qos_ingress_map, obj_rcu);
	free(map);
}

static int qos_ingress_map_delete(char const *name)
{
	struct qos_ingress_map *map;
	int ret = 0;

	map = qos_ingress_map_find(name);
	if (!map) {
		DP_DEBUG(QOS, ERR, DATAPLANE,
			 "Invalid ingress-map delete %s\n", name);
		return -ENOENT;
	}
	DP_DEBUG(QOS, ERR, DATAPLANE, "Delete ingress-map %s\n", name);
	cds_list_del_rcu(&map->list);
	ret = (*qos_ingressm.qos_ingressm_config)(map, false);
	if (qos_im_sysdef == map)
		qos_im_sysdef = NULL;
	call_rcu(&map->obj_rcu, qos_ingress_map_delete_rcu);
	return ret;
}

static int
qos_ingress_map_get(char const *name, enum ingress_map_type type,
		    uint64_t mask, uint8_t des, uint8_t dp)
{
	struct qos_ingress_map *map;

	map = qos_ingress_map_find(name);
	if (!map) {
		map = qos_ingress_map_create(name);
		if (!map)
			return -ENOMEM;
		map->type = type;
	} else if (map->type != type) {
		DP_DEBUG(QOS, ERR, DATAPLANE,
			 "Invalid type for ingress-map %s\n", name);
		return -EINVAL;
	}

	map->designation[des].dps_in_use |= (1 << dp);
	map->designation[des].mask[dp] |= mask;

	DP_DEBUG(QOS, DEBUG, DATAPLANE,
	    "Added map name %s type %d des %u dp %u mask %"PRIx64"\n",
	     name, type, des, dp, mask);

	return 0;
}

static int qos_ingress_map_sysdef(char const *name)
{
	struct qos_ingress_map *map;

	if (!qos_ingressm.qos_ingressm_config) {
		DP_DEBUG(QOS, ERR, DATAPLANE,
			 "Device doesn't support ingress maps");
		return -EOPNOTSUPP;
	}

	map = qos_ingress_map_find(name);
	if (!map) {
		if (qos_im_sysdef) {
			DP_DEBUG(QOS, ERR, DATAPLANE,
				 "Ingress map system-default already alloced");
			return -EINVAL;
		}
		map = qos_ingress_map_create(name);
		if (!map)
			return -ENOMEM;
	} else {
		if (qos_im_sysdef && strcmp(qos_im_sysdef->name, map->name)) {
			DP_DEBUG(QOS, ERR, DATAPLANE,
				 "Ingress map system-default already alloced");
			return -EINVAL;
		}
	}

	map->sysdef = true;
	qos_im_sysdef = map;

	DP_DEBUG(QOS, DEBUG, DATAPLANE,
		 "Set system default ingress-map to %s\n", name);

	return 0;
}

static int qos_ingress_map_complete(char const *name)
{
	struct qos_ingress_map *map;
	int ret;

	map = qos_ingress_map_find(name);
	if (!map) {
		DP_DEBUG(QOS, ERR, DATAPLANE,
			 "No ingress map found %s\n", name);
		return -ENOENT;
	}

	DP_DEBUG(QOS, ERR, DATAPLANE, "Completed ingress map %s\n", name);

	ret = (*qos_ingressm.qos_ingressm_config)(map, true);

	return ret;
}

static int cmd_qos_ingress_map(struct ifnet *ifp, int argc, char **argv)
{
	const char *map_name;
	uint64_t mask = 0;
	enum ingress_map_type type = INGRESS_UNDEF;
	uint8_t des, dp;
	int ret;

	/* Skip ingress-map */
	argc--; argv++;

	/*
	 * Expected command format:
	 *
	 * "ingress-map <a> dscp-group <b> designator <c> drop-prec <f>"
	 * "ingress-map <a> pcp <d> designator <c> drop-prec <f>"
	 * "ingress-map <a> complete"
	 * "ingress-map <a> delete"
	 * "ingress-map <a> system-default"
	 * "ingress-map <a> vlan <e>"
	 * "ingress-map <a> vlan <e> delete"
	 *
	 * <a> - ingress-map name
	 * <b> - dscp-group resource group name
	 * <c> - TC queue designation (0..7)
	 * <d> - PCP value (0..7)
	 * <e> - vlan (0..4095)
	 * <f> - drop precedence ("green", "yellow", "red")
	 */

	map_name = argv[0];
	--argc, ++argv; /* skip name */

	switch (argc) {
	case 1:
		/*
		 * delete - We are deleting an ingress-map
		 * system-default - We are setting a system-default
		 * complete - The definition of an ingress-map is complete
		 */
		if (!strcmp(argv[0], "delete"))
			return qos_ingress_map_delete(map_name);
		else if (!strcmp(argv[0], "system-default"))
			return qos_ingress_map_sysdef(map_name);
		else if (!strcmp(argv[0], "complete"))
			return qos_ingress_map_complete(map_name);
		break;

	case 2:
	case 3:
		if (strcmp(argv[0], "vlan"))
			break;

		unsigned int vlan;
		argc--; argv++;
		if ((get_unsigned(argv[0], &vlan) < 0) ||
		    vlan >= VLAN_N_VID) {
			DP_DEBUG(QOS, ERR, DATAPLANE,
				 "Invalid vlan value\n");
			return -EINVAL;
		}

		if (!ifp) {
			DP_DEBUG(QOS, ERR, DATAPLANE,
				 "Invalid ifp\n");
			return -EINVAL;
		}

		argc--; argv++;
		if (!argc)
			return(qos_ingressm_trgt_attach(ifp->if_index, vlan,
							map_name));
		else if (!strcmp(argv[0], "delete"))
			return(qos_ingressm_trgt_detach(ifp->if_index,
							vlan));
		break;

	case 6:
		if (!strcmp(argv[0], "dscp-group")) {
			argc--; argv++;
			ret = npf_dscp_group_getmask(argv[0], &mask);
			if (ret) {
				DP_DEBUG(QOS, ERR, DATAPLANE,
					 "Failed to retrieve dscp group %s\n",
					 argv[0]);
				return -ENOENT;
			}
			argc--; argv++;
			type = INGRESS_DSCP;
		} else if (!strcmp(argv[0], "pcp")) {
			unsigned int pcp;

			argc--; argv++;
			if ((get_unsigned(argv[0], &pcp) < 0) ||
			    pcp > MAX_DESIGNATOR) {
				DP_DEBUG(QOS, ERR, DATAPLANE,
					 "Invalid PCP value\n");
				return -EINVAL;
			}
			argc--; argv++;
			mask = (uint64_t)(1 << pcp);
			type = INGRESS_PCP;
		} else {
			DP_DEBUG(QOS, ERR, DATAPLANE,
				 "Missing ingress map type\n");
			return -EINVAL;
		}


		if (!strcmp(argv[0], "designation")) {
			argc--; argv++;
			if ((get_unsigned_char(argv[0], &des) < 0) ||
			    des > MAX_DESIGNATOR) {
				DP_DEBUG(QOS, ERR, DATAPLANE,
					 "Invalid designation value\n");
				return -EINVAL;
			}
			argc--; argv++;
		} else {
			DP_DEBUG(QOS, ERR, DATAPLANE,
				 "Missing ingress map designation\n");
			return -EINVAL;
		}

		if (!strcmp(argv[0], "drop-prec")) {
			argc--; argv++;
			for (dp = 0; dp < NUM_DPS; dp++) {
				if (!strcmp(argv[0], qos_dps[dp]))
					break;
			}
			if (dp == NUM_DPS) {
				DP_DEBUG(QOS, ERR, DATAPLANE,
					 "Invalid drop-precedence value\n");
				return -EINVAL;
			}
		} else {
			DP_DEBUG(QOS, ERR, DATAPLANE,
				 "Missing ingress map drop-precedence\n");
			return -EINVAL;
		}

		return(qos_ingress_map_get(map_name, type, mask, des, dp));
	default:
		DP_DEBUG(QOS, ERR, DATAPLANE,
			 "Ingress map command has wrong number of args\n");
		break;
	}

	DP_DEBUG(QOS, ERR, DATAPLANE,
		 "Invalid ingress-map command\n");

	return -EINVAL;
}

struct qos_mark_map *qos_egress_map_find(char const *name)
{
	struct qos_mark_map *map;

	cds_list_for_each_entry(map, &qos_egress_maps, list) {
		if (!strcmp(map->map_name, name))
			return map;
	}
	return NULL;
}

static int qos_egressm_trgt_attach(unsigned int ifindex, unsigned int vlan,
				    char const *name)
{
	struct qos_mark_map *map;
	int ret;

	if (!qos_egressm.qos_egressm_attach) {
		DP_DEBUG(QOS, ERR, DATAPLANE,
			 "Device doesn't support egress maps");
		return -EOPNOTSUPP;
	}

	map = qos_egress_map_find(name);
	if (!map) {
		DP_DEBUG(QOS, ERR, DATAPLANE,
			 "Egress target cmd failed no map %s\n", name);
		return -EINVAL;
	}

	ret = (*qos_egressm.qos_egressm_attach)(ifindex, vlan, map);
	if (ret) {
		DP_DEBUG(QOS, ERR, DATAPLANE,
			 "Failed to attach egress "
			 "map:%s on ifindex:%d, vlan:%d ret:%d\n",
			 name, ifindex, vlan, ret);
		return ret;
	}

	DP_DEBUG(QOS, DEBUG, DATAPLANE,
		 "Attaching egress map %s ifindex %u vlan %u\n",
		 name, ifindex, vlan);
	return 0;
}

static int qos_egressm_trgt_detach(unsigned int ifindex, unsigned int vlan,
				    char const *name)
{
	struct qos_mark_map *map;
	int ret;

	if (!qos_egressm.qos_egressm_detach) {
		DP_DEBUG(QOS, ERR, DATAPLANE,
			 "Device doesn't support egress maps");
		return -EOPNOTSUPP;
	}

	map = qos_egress_map_find(name);
	if (!map) {
		DP_DEBUG(QOS, ERR, DATAPLANE,
			 "Egress target cmd failed no map %s\n", name);
		return -EINVAL;
	}

	DP_DEBUG(QOS, DEBUG, DATAPLANE, "Detach egress map target %u %u\n",
		 ifindex, vlan);

	ret = (*qos_egressm.qos_egressm_detach)(ifindex, vlan, map);

	return ret;
}

static struct qos_mark_map *qos_egress_map_create(char const *name)
{
	struct qos_mark_map *map;

	DP_DEBUG(QOS, DEBUG, DATAPLANE, "Create egress-map %s\n", name);
	map = calloc(1, sizeof(struct qos_mark_map) + strlen(name) + 1);
	if (!map)
		return NULL;
	strcpy(map->map_name, name);
	map->type = EGRESS_UNDEF;
	cds_list_add_tail_rcu(&map->list, &qos_egress_maps);
	return map;
}

static void qos_egress_map_delete_rcu(struct rcu_head *head)
{
	struct qos_mark_map *map =
		caa_container_of(head, struct qos_mark_map, obj_rcu);
	free(map);
}

static int qos_egress_map_delete(char const *name)
{
	struct qos_mark_map *map;
	int ret = 0;

	map = qos_egress_map_find(name);
	if (!map) {
		DP_DEBUG(QOS, ERR, DATAPLANE,
			 "Invalid egress-map delete %s\n", name);
		return -ENOENT;
	}
	DP_DEBUG(QOS, ERR, DATAPLANE, "Delete egress-map %s\n", name);
	cds_list_del_rcu(&map->list);
	ret = (*qos_egressm.qos_egressm_config)(map, false);
	call_rcu(&map->obj_rcu, qos_egress_map_delete_rcu);
	return ret;
}

static int
qos_egress_map_set(char const *name, enum egress_map_type type,
		uint8_t designation, uint8_t remark_value)
{
	struct qos_mark_map *map;

	map = qos_egress_map_find(name);
	if (!map) {
		map = qos_egress_map_create(name);
		if (!map)
			return -ENOMEM;
		map->type = type;
	} else if (map->type != type) {
		DP_DEBUG(QOS, ERR, DATAPLANE,
			 "Invalid type for egress-map %s\n", name);
		return -EINVAL;
	}

	map->type = type;
	map->pcp_value[designation] = remark_value;
	map->des_used |= (1 << designation);
	DP_DEBUG(QOS, DEBUG, DATAPLANE,
	    "Added map name %s type %d remark_value %d designation %d\n",
	    name, type, remark_value, designation);

	return 0;
}

static int qos_egress_map_complete(char const *name)
{
	struct qos_mark_map *map;
	int ret;

	map = qos_egress_map_find(name);
	if (!map) {
		DP_DEBUG(QOS, ERR, DATAPLANE,
			 "No egress map found %s\n", name);
		return -ENOENT;
	}

	DP_DEBUG(QOS, ERR, DATAPLANE, "Completed egress map %s\n", name);

	ret = (*qos_egressm.qos_egressm_config)(map, true);

	return ret;
}

static int cmd_qos_egress_map(struct ifnet *ifp, int argc, char **argv)
{
	const char *map_name;
	enum egress_map_type type = EGRESS_UNDEF;
	uint8_t remark_value;
	unsigned int desg;

	int i = 0;
	for (i = 0; i < argc; i++)
		DP_DEBUG(QOS, ERR, DATAPLANE, "%s - "
				"argv[%d]:%s\n",
				__func__, i, argv[i]);
	/* Skip egress-map */
	argc--; argv++;

	/*
	 * Expected command format:
	 *
	 * "egress-map <a> designation <b> dscp <c>"
	 * "egress-map <a> delete"
	 * "egress-map <a> complete"
	 * "egress-map <a> vlan <d>"
	 * "egress-map <a> vlan <d> delete"
	 *
	 * <a> - egress-map name
	 * <b> - designation value (0..7)
	 * <c> - dscp-value (0..63)
	 * <d> - vlan
	 *
	 */

	map_name = argv[0];
	--argc, ++argv; /* skip name */

	switch (argc) {
	case 1:
		/*
		 * delete - We are deleting an ingress-map
		 * system-default - We are setting a system-default
		 * complete - The definition of an ingress-map is complete
		 */
		if (!strcmp(argv[0], "delete"))
			return qos_egress_map_delete(map_name);
		else if (!strcmp(argv[0], "complete"))
			return qos_egress_map_complete(map_name);
		break;

	case 2:
	case 3:
		if (strcmp(argv[0], "vlan"))
			break;

		unsigned int vlan;
		argc--; argv++;
		if ((get_unsigned(argv[0], &vlan) < 0) ||
		    vlan >= VLAN_N_VID) {
			DP_DEBUG(QOS, ERR, DATAPLANE,
				 "Invalid vlan value\n");
			return -EINVAL;
		}

		if (!ifp) {
			DP_DEBUG(QOS, ERR, DATAPLANE,
				 "Invalid ifp\n");
			return -EINVAL;
		}

		argc--; argv++;
		if (!argc)
			return(qos_egressm_trgt_attach(ifp->if_index, vlan,
							map_name));
		else if (!strcmp(argv[0], "delete"))
			return(qos_egressm_trgt_detach(ifp->if_index, vlan,
							map_name));
		break;

	case 4:
		if (!strcmp(argv[0], "designation")) {
			argc--; argv++;
			if ((get_unsigned(argv[0], &desg) < 0) ||
			    desg > MAX_DESIGNATOR) {
				DP_DEBUG(QOS, ERR, DATAPLANE,
					 "Invalid Desigation value\n");
				return -EINVAL;
			}
			argc--; argv++;
		} else {
			DP_DEBUG(QOS, ERR, DATAPLANE,
				 "Missing egress map type\n");
			return -EINVAL;
		}


		if (!strcmp(argv[0], "dscp")) {
			argc--; argv++;
			if ((get_unsigned_char(argv[0], &remark_value) < 0) ||
			    remark_value > MAX_DSCP) {
				DP_DEBUG(QOS, ERR, DATAPLANE,
					 "Invalid DSCP value\n");
				return -EINVAL;
			}
			argc--; argv++;
			type = EGRESS_DESIGNATION_DSCP;
		} else if (!strcmp(argv[0], "pcp")) {
			argc--; argv++;
			if ((get_unsigned_char(argv[0], &remark_value) < 0) ||
				remark_value > MAX_PCP) {
				DP_DEBUG(QOS, ERR, DATAPLANE,
				"Invalid PCP value\n");
				return -EINVAL;
			}
			argc--; argv++;
			type = EGRESS_DESIGNATION_PCP;
		} else {
			DP_DEBUG(QOS, ERR, DATAPLANE,
				 "Missing egress map DSCP or PCP value\n");
			return -EINVAL;
		}

		return(qos_egress_map_set(map_name, type, desg, remark_value));

	default:
		DP_DEBUG(QOS, ERR, DATAPLANE,
			 "Egress map command has wrong number of args\n");
		break;
	}

	DP_DEBUG(QOS, ERR, DATAPLANE,
		 "Invalid egress-map command\n");

	return -EINVAL;
}

/*
 * There is a race between NEWLINK messages from the kernel
 * and the NEWPORT response from the controller. So we need
 * to store interface specific commands for which there is no
 * interface in the expectation that the ifp will exist shortly :-(
 */
static struct cfg_if_list *qos_cfg_list;

static void
qos_if_index_set(struct ifnet *ifp)
{
	int rv;

	rv = cfg_if_list_replay(&qos_cfg_list, ifp->if_name, cmd_qos_cfg);

	if (rv)
		DP_DEBUG(QOS, ERR, DATAPLANE,
			 "qos cache replay failed for %s, rv %d (%s)",
			 ifp->if_name, rv, strerror(-rv));
}

static void
qos_if_index_unset(struct ifnet *ifp, uint32_t ifindex __unused)
{
	int rv;

	rv = cfg_if_list_replay(&qos_cfg_list, ifp->if_name, NULL);

	if (rv)
		DP_DEBUG(QOS, ERR, DATAPLANE,
			 "qos cache remove failed for %s, rv %d (%s)",
			 ifp->if_name, rv, strerror(-rv));
}

/* Process qos related config commands */
int cmd_qos_cfg(__unused FILE * f, int argc, char **argv)
{
	int rv;

	if (argc < 2) {
		DP_DEBUG(QOS, ERR, DATAPLANE, "usage: missing qos command\n");
		return -EINVAL;
	}

	debug_cmd(argc-1, argv+1);

	if (argc == 2 && !strcmp(argv[1], "commit")) {
		qos_sched_npf_commit();
		return 0;
	}

	/*
	 * QoS uses a special marker to signal a global object, i.e.
	 * one that isn't tied to one particular interface. The string
	 * is deliberately longer than IFNAMSIZ so it can never be confused
	 * with a real ifname.
	 */
	if (!strcmp(argv[1], "global-object-cmd")) {
		--argc, ++argv; /* skip "qos" */
		--argc, ++argv; /* skip global marker*/
		if (argc < 1) {
			RTE_LOG(ERR, QOS, "missing qos subcommand\n");
			return -EINVAL;
		}

		if (strcmp(argv[0], "mark-map") == 0)
			return cmd_qos_mark_map(argc, argv);
		else if (strcmp(argv[0], "platform") == 0)
			return cmd_qos_platform(argc, argv);
		else if (strcmp(argv[0], "ingress-map") == 0)
			return cmd_qos_ingress_map(NULL, argc, argv);
		else if (strcmp(argv[0], "egress-map") == 0)
			return cmd_qos_egress_map(NULL, argc, argv);

		return -EINVAL;
	}

	/*
	 * All other Config-mode commands start with an interface name which
	 * vplaned should guarantee will be present. Unfortunately due to
	 * a race condition we currently have a cache/replay mechanism to
	 * cope with that not being the case.
	 */
	struct ifnet *ifp = dp_ifnet_byifname(argv[1]);

	if (!ifp) {
		/*
		 * Interface not found, attempt to cache the command for replay
		 * if it turns up later.
		 */
		DP_DEBUG(QOS, DEBUG, DATAPLANE,
			 "qos interface %s not found, cache cmd\n", argv[1]);
		rv = cfg_if_list_cache_command(&qos_cfg_list, argv[1],
					       argc, argv);
		if (rv)
			DP_DEBUG(QOS, ERR, DATAPLANE,
				 "qos cache cmd for %s failed %d(%s)\n",
				 argv[1], rv, strerror(-rv));
		return rv;
	}

	--argc, ++argv; /* skip "qos" */
	--argc, ++argv;	/* skip IFNAME */
	if (argc < 1) {
		DP_DEBUG(QOS, ERR, DATAPLANE, "missing qos subcommand\n");
		return -EINVAL;
	}

	/*
	 * Egress-map is still supported on VIF although its part of
	 * policymap
	 */
	if ((ifp->if_type != IFT_ETHER) &&
			(strcmp(argv[0], "egress-map") != 0)) {
		DP_DEBUG(QOS, ERR, DATAPLANE,
			 "Qos only possible on physical ports\n");
		return -EINVAL;
	}

	if (strcmp(argv[0], "port") == 0)
		return cmd_qos_port(ifp, argc, argv);
	else if (strcmp(argv[0], "param") == 0)
		return cmd_qos_params(ifp, argc, argv);
	else if (strcmp(argv[0], "subport") == 0)
		return cmd_qos_subport(ifp, argc, argv);
	else if (strcmp(argv[0], "pipe") == 0)
		return cmd_qos_pipe(ifp, argc, argv);
	else if (strcmp(argv[0], "profile") == 0)
		return cmd_qos_profile(ifp, argc, argv);
	else if (strcmp(argv[0], "vlan") == 0)
		return cmd_qos_vlan(ifp, argc, argv);
	else if (strcmp(argv[0], "match") == 0)
		return cmd_qos_match(ifp, argc, argv);
	else if (strcmp(argv[0], "disable") == 0)
		return cmd_qos_disable(ifp, argc, argv);
	else if (strcmp(argv[0], "enable") == 0)
		return cmd_qos_enable(ifp, argc, argv);
	else if (strcmp(argv[0], "ingress-map") == 0)
		return cmd_qos_ingress_map(ifp, argc, argv);
	else if (strcmp(argv[0], "egress-map") == 0)
		return cmd_qos_egress_map(ifp, argc, argv);
	else
		DP_DEBUG(QOS, ERR, DATAPLANE, "unknown qos command: %s\n",
			 argv[0]);

	return -EINVAL;
}

static const char *
qos_extract_attachpoint(char const *name, struct ifnet **ifp)
{
	char ifname[IFNAMSIZ];
	int len;

	for (len = 0; len < IFNAMSIZ ; len++) {
		ifname[len] = name[len];
		if (name[len] != '/')
			continue;

		ifname[len] = '\0';
		*ifp = dp_ifnet_byifname(ifname);
		if (!*ifp)
			return NULL;
		return name + len + 1;
	}
	return NULL;
}

/*
 * Search for and return the subport given the attach_point name.
 * The attach point will normally be something like dp0s3/0 so find
 * the ifnet then look for the subport.
 */
struct subport_info *qos_get_subport(const char *name, struct ifnet **ifp)
{
	struct sched_info *qinfo;
	uint32_t index;
	const char *subport_str;

	subport_str = qos_extract_attachpoint(name, ifp);
	if (!(*ifp) || !subport_str)
		return NULL;
	qinfo = (*ifp)->if_qos;
	if (!qinfo)
		return NULL;
	index = atoi(subport_str);
	if (index > qinfo->n_subports)
		return NULL;

	return qinfo->subport + index;
}

struct ifnet *qos_get_vlan_ifp(const char *att_pnt, uint16_t *vlan_id)
{
	struct subport_info *subport;
	struct ifnet *ifp = NULL;
	char vlan_ifp_name[IFNAMSIZ];

	subport = qos_get_subport(att_pnt, &ifp);
	if (!subport)
		return NULL;

	*vlan_id = subport->vlan_id;

	/*
	 * We've always allowed pcp marking on the trunk so we
	 * can't start blocking it now.
	 */
	if (!(*vlan_id))
		return ifp;

	snprintf(&vlan_ifp_name[0], IFNAMSIZ, "%s.%d", ifp->if_name, *vlan_id);
	ifp = dp_ifnet_byifname(vlan_ifp_name);
	return ifp;
}

struct npf_act_grp *qos_ag_get_head(struct subport_info *subport)
{
	return subport->act_grp_list;
}

struct npf_act_grp *qos_ag_set_or_get_head(struct subport_info *subport,
					   struct npf_act_grp *act_grp)
{
	if (!subport->act_grp_list) {
		subport->act_grp_list = act_grp;
		return NULL;
	}
	return subport->act_grp_list;
}

int16_t qos_get_overhead_from_ifnet(struct ifnet *ifp)
{
	struct sched_info *qinfo;

	if (!ifp)
		return 0;
	qinfo = ifp->if_qos;
	if (!qinfo)
		return 0;
	return qinfo->port_params.frame_overhead;
}

/*
 * Given an attach_point name (eg dp0s9/0) get the ifnet and
 * then retrieve the overhead parameters from the DPDK structure
 */
int16_t qos_get_overhead(const char *name)
{
	struct ifnet *ifp = NULL;

	(void)qos_extract_attachpoint(name, &ifp);
	if (!ifp)
		return 0;

	return qos_get_overhead_from_ifnet(ifp);
}

static void
qos_sched_update_subport_stats(struct sched_info *qinfo, unsigned int subport)
{
	struct subport_info *sinfo = qinfo->subport + subport;
	struct rte_sched_subport_stats64 *queue_stats = &sinfo->queue_stats;

	QOS_SUBPORT_RD_STATS(qinfo)(qinfo, subport, queue_stats);
}

static void
qos_sched_update_pipe_stats(struct sched_info *qinfo, unsigned int subport,
			    unsigned int pipe)
{
	uint32_t tc;
	uint32_t q;

	for (tc = 0; tc < RTE_SCHED_TRAFFIC_CLASSES_PER_PIPE; tc++) {
		for (q = 0; q < RTE_SCHED_QUEUES_PER_TRAFFIC_CLASS; q++) {
			uint32_t qid;
			uint64_t qlen;
			bool qlen_in_pkts;
			struct queue_stats *queue_stats;

			qid = qos_sched_calc_qindex(qinfo, subport, pipe, tc,
						    q);
			queue_stats = qinfo->queue_stats + qid;

			QOS_QUEUE_RD_STATS(qinfo)(qinfo, subport, pipe, tc,
						  q, queue_stats, &qlen,
						  &qlen_in_pkts);
		}
	}
}

void qos_sched_update_if_stats(const struct ifnet *ifp)
{
	struct sched_info *qinfo = ifp->if_qos;
	unsigned int subport;
	unsigned int pipe;

	if (qinfo == NULL)
		return;

	for (subport = 0; subport < qinfo->n_subports; subport++) {
		if (QOS_CONFIGURED(qinfo)) {
			qos_sched_update_subport_stats(qinfo, subport);
			for (pipe = 0; pipe < qinfo->n_pipes; pipe++)
				qos_sched_update_pipe_stats(qinfo, subport,
							    pipe);
		}
	}
}

bool qos_sched_subport_get_stats(struct sched_info *qinfo, uint16_t vlan_id,
				 struct rte_sched_subport_stats64 *stats)
{
	unsigned int subport;
	uint32_t tc;
	struct subport_info *sinfo;
	struct rte_sched_subport_stats64 *queue_stats;

	if (!qinfo || vlan_id >= VLAN_N_VID || !stats)
		return false;

	subport = qinfo->vlan_map[vlan_id];
	sinfo = qinfo->subport + subport;
	queue_stats = &sinfo->queue_stats;

	if (QOS_SUBPORT_RD_STATS(qinfo)(qinfo, subport, queue_stats) < 0) {
		DP_DEBUG(QOS, DEBUG, DATAPLANE,
			 "Failed to read subport stats for subport: %u\n",
			 subport);
		return false;
	}

	rte_spinlock_lock(&qinfo->stats_lock);
	for (tc = 0; tc < RTE_SCHED_TRAFFIC_CLASSES_PER_PIPE; tc++) {
		/*
		 * The caller is only interested in the drop counters.
		 */
		stats->n_bytes_tc_dropped[tc] =
			queue_stats->n_bytes_tc_dropped[tc];
		stats->n_pkts_tc_dropped[tc] =
			queue_stats->n_pkts_tc_dropped[tc];
		stats->n_pkts_red_dropped[tc] =
			queue_stats->n_pkts_red_dropped[tc];
	}
	rte_spinlock_unlock(&qinfo->stats_lock);
	return true;
}

void qos_save_mark_req(const char *att_pnt, enum qos_mark_type type,
		       uint16_t no_qinqs, void **handle)
{
	struct subport_info *subport;
	struct ifnet *ifp = NULL;
	struct mark_reqs *mark_req;

	subport = qos_get_subport(att_pnt, &ifp);
	if (!subport)
		return;

	mark_req = malloc(sizeof(struct mark_reqs));
	if (!mark_req) {
		DP_DEBUG(QOS, ERR, DATAPLANE,
			 "Mark inner requested alloc failed\n");
		return;
	}

	mark_req->handle = handle;
	mark_req->type = type;
	mark_req->next = subport->marks;
	mark_req->refs = no_qinqs;
	subport->marks = mark_req;

	DP_DEBUG(QOS, DEBUG, DATAPLANE,
		 "Saving mark to subport %s type %d refs %d\n",
		 subport->attach_name, type, mark_req->refs);
}

void qos_save_mark_v_pol(npf_rule_t *rl, void *po)
{
	enum npf_attach_type attach_type;
	const char *attach_point;
	int ret;
	uint16_t vlan_id;
	struct ifnet *ifp;
	bool active = false;

	ret = npf_rule_get_attach_point(rl, &attach_type,
					&attach_point);
	if (ret || attach_type != NPF_ATTACH_TYPE_QOS) {
		DP_DEBUG(QOS, ERR, DATAPLANE, "Invalid attach type\n");
		return;
	}

	ifp = qos_get_vlan_ifp(attach_point, &vlan_id);
	if (ifp && ifp->qinq_inner) {
		police_enable_inner_marking(po);
		active = true;
	}

	qos_save_mark_req(attach_point, POLICE, active, po);
}

static struct subport_info *
qos_get_subport_from_parent(struct ifnet *ifp, uint16_t vlan_id)
{
	struct sched_info *qinfo = ifp->if_qos;
	uint32_t index;
	struct subport_info *sinfo;

	if (!qinfo || !vlan_id)
		return NULL;

	index = qinfo->vlan_map[vlan_id];
	if (index > qinfo->port_params.n_subports_per_port)
		return NULL;

	sinfo = &qinfo->subport[index];
	if (sinfo->vlan_id != vlan_id)
		return NULL;

	return sinfo;
}

void qos_enable_inner_marking(struct ifnet *ifp, uint16_t vlan_id)
{
	struct subport_info *sinfo;
	struct mark_reqs *marks;

	sinfo = qos_get_subport_from_parent(ifp, vlan_id);
	if (!sinfo)
		return;

	for (marks = sinfo->marks; marks; marks = marks->next) {
		if (marks->refs++)
			continue;
		if (marks->type == MARK)
			mark_enable_inner_marking(marks->handle);
		else
			police_enable_inner_marking(marks->handle);
	}
}

void qos_disable_inner_marking(struct ifnet *ifp, uint16_t vlan_id)
{
	struct subport_info *sinfo;
	struct mark_reqs *marks;

	if (!ifp || !vlan_id)
		return;

	sinfo = qos_get_subport_from_parent(ifp, vlan_id);
	if (!sinfo)
		return;

	for (marks = sinfo->marks; marks; marks = marks->next) {
		/* If there's multiple inner-vlans on same outer vlan */
		if (--marks->refs)
			continue;
		if (marks->type == MARK)
			mark_disable_inner_marking(marks->handle);
		else
			police_disable_inner_marking(marks->handle);
	}
}

static void
qos_if_link_change(struct ifnet *ifp, bool up,
		   uint32_t speed)
{
	if (!ifp->if_qos || speed == ETH_SPEED_NUM_NONE)
		return;

	/*
	 * We can only start QoS if the config (hw vs sw) matches
	 * the current state of the port (hw vs sw).
	 */
	if ((ifp->if_qos->dev_id == QOS_HW_ID && ifp->hw_forwarding) ||
	    (ifp->if_qos->dev_id == QOS_DPDK_ID && !ifp->hw_forwarding)) {

		if (up)
			qos_sched_start(ifp, speed);
		else
			qos_sched_stop(ifp);
	}
}

static void
qos_if_mtu_change(struct ifnet *ifp, uint32_t mtu __unused)
{
	struct rte_eth_link link;

	if (!ifp->if_qos)
		return;

	rte_eth_link_get_nowait(ifp->if_port, &link);
	if (link.link_status) {
		/*
		 * Since changing the MTU can influence the burst size and as
		 * result affect the shaper functionality,  ensure that for
		 * software based QoS support the scheduler is stopped and
		 * started.  HW Qos support is able to cope with this and
		 * as a result doesn't need changing.
		 */
		if (ifp->if_qos->dev_id == QOS_DPDK_ID && !ifp->hw_forwarding) {
			qos_sched_stop(ifp);
			qos_sched_start(ifp, link.link_speed);
		}
	}
}

static void
qos_if_delete(struct ifnet *ifp)
{
	struct sched_info *qinfo = ifp->if_qos;

	if (!qinfo)
		return;

	DP_DEBUG(QOS, DEBUG, DATAPLANE,
		 "QoS disabled for interface %s delete\n", ifp->if_name);

	SLIST_REMOVE(&qos_qinfos.qinfo_head, qinfo, sched_info, list);

	QOS_RM_GLOBAL_MAP();

	QOS_DISABLE(qinfo)(ifp, qinfo);
}

static void
qos_if_feat_mode_change(struct ifnet *ifp, enum if_feat_mode_event event)
{
	struct sched_info *qinfo = ifp->if_qos;
	bool up = false;

	if (!qinfo)
		return;

	if (event == IF_FEAT_MODE_EVENT_L2_FAL_ENABLED) {
		DP_DEBUG(QOS, DEBUG, DATAPLANE,
			"Hw switching enabled for Interface %s\n",
			ifp->if_name);
		if (ifp->if_qos->dev_id == QOS_HW_ID)
			up = true;
	} else if (event == IF_FEAT_MODE_EVENT_L2_FAL_DISABLED) {
		DP_DEBUG(QOS, DEBUG, DATAPLANE,
			"Hw switching disabled for Interface %s\n",
			ifp->if_name);
		if (ifp->if_qos->dev_id == QOS_DPDK_ID)
			up = true;
	}

	if (up) {
		struct rte_eth_link link;

		rte_eth_link_get_nowait(ifp->if_port, &link);
		if (link.link_status && link.link_speed != ETH_SPEED_NUM_NONE)
			qos_sched_start(ifp, link.link_speed);
	} else {
		qos_sched_stop(ifp);
	}
}

static const struct dp_event_ops qos_events = {
	.if_link_change = qos_if_link_change,
	.if_delete = qos_if_delete,
	.if_feat_mode_change = qos_if_feat_mode_change,
	.if_index_set = qos_if_index_set,
	.if_index_unset = qos_if_index_unset,
	.if_mtu_change = qos_if_mtu_change,
};

DP_STARTUP_EVENT_REGISTER(qos_events);<|MERGE_RESOLUTION|>--- conflicted
+++ resolved
@@ -1465,11 +1465,8 @@
 
 static int qos_mark_map_store(char *map_name, enum egress_map_type type,
 			      uint64_t dscp_set, uint8_t designation,
-<<<<<<< HEAD
+			      enum fal_packet_colour color,
 			      uint8_t remark_value)
-=======
-			      enum fal_packet_colour color, uint8_t pcp_value)
->>>>>>> 4f081484
 {
 	struct qos_mark_map *mark_map;
 	uint8_t dscp;
@@ -1499,18 +1496,13 @@
 				mark_map->pcp_value[dscp] = remark_value;
 		}
 	} else {
-<<<<<<< HEAD
-		mark_map->pcp_value[designation] = remark_value;
-		mark_map->des_used |= (1 << designation);
-=======
 		int index = designation * FAL_NUM_PACKET_COLOURS + color;
 		struct qos_mark_map_entry *entry =
 			&mark_map->entries[index];
 
 		entry->des = designation;
 		entry->color = color;
-		entry->pcp_value = pcp_value;
->>>>>>> 4f081484
+		entry->pcp_value = remark_value;
 	}
 	return 0;
 }
