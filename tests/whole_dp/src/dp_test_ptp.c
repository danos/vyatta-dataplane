--- conflicted
+++ resolved
@@ -221,37 +221,22 @@
 		true,
 		false,
 	},
-<<<<<<< HEAD
-	/* test g.8275.1 profiles */
-	{
-		"ptp-ut clock create 0 "
-			"domain-number=24 "
-			"number-ports=2 "
-=======
 	/* additional-path */
 	{
 		"ptp-ut clock create 0 "
 			"domain-number=0 "
 			"number-ports=1 "
->>>>>>> 7bafa307
-			"clock-identity=0:1:2:3:4:5:6:7 "
-			"priority1=128 "
-			"priority2=128 "
-			"slave-only=0 "
-			"two-step=0 "
-<<<<<<< HEAD
-			"profile=g82751-forwardable-profile",
-=======
+			"clock-identity=0:1:2:3:4:5:6:7 "
+			"priority1=128 "
+			"priority2=128 "
+			"slave-only=0 "
+			"two-step=0 "
 			"profile=default-profile",
->>>>>>> 7bafa307
-		"",
-		true,
-		false,
-	},
-	{
-<<<<<<< HEAD
-		"ptp-ut clock delete 0",
-=======
+		"",
+		true,
+		false,
+	},
+	{
 		"ptp-ut port create 1 "
 			"clock-id=0 "
 			"underlying-interface=dpT10 "
@@ -265,13 +250,44 @@
 			"mac=0:0:0:0:a:1 "
 			"dscp=0 "
 			"additional-path=dpT11,100 ",
->>>>>>> 7bafa307
-		"",
-		true,
-		false,
-	},
-	{
-<<<<<<< HEAD
+		"",
+		true,
+		false,
+	},
+	{
+		"ptp-ut port delete 1 clock-id=0",
+		"",
+		true,
+		false,
+	},
+	{
+		"ptp-ut clock delete 0",
+		"",
+		true,
+		false,
+	},
+	/* test g.8275.1 profiles */
+	{
+		"ptp-ut clock create 0 "
+			"domain-number=24 "
+			"number-ports=2 "
+			"clock-identity=0:1:2:3:4:5:6:7 "
+			"priority1=128 "
+			"priority2=128 "
+			"slave-only=0 "
+			"two-step=0 "
+			"profile=g82751-forwardable-profile",
+		"",
+		true,
+		false,
+	},
+	{
+		"ptp-ut clock delete 0",
+		"",
+		true,
+		false,
+	},
+	{
 		"ptp-ut clock create 0 "
 			"domain-number=24 "
 			"number-ports=2 "
@@ -282,9 +298,6 @@
 			"two-step=0 "
 			"antenna-delay=100 "
 			"profile=g82751-non-forwardable-profile",
-=======
-		"ptp-ut port delete 1 clock-id=0",
->>>>>>> 7bafa307
 		"",
 		true,
 		false,
